--- conflicted
+++ resolved
@@ -22,12 +22,8 @@
 import traceback
 from collections.abc import Mapping
 from dataclasses import dataclass
-<<<<<<< HEAD
 from pathlib import Path
-from typing import ClassVar, Dict, Generic, Optional, TypeVar, cast, overload
-=======
-from typing import Dict, Generic, MutableMapping, TypeVar, cast, overload
->>>>>>> 78563f96
+from typing import ClassVar, Dict, Generic, MutableMapping, Optional, TypeVar, cast, overload
 
 import absl
 import dill
@@ -576,14 +572,9 @@
             Dict[str, TrainableProbabilisticModelType], map_values(create_model, model_specs)
         )
 
-<<<<<<< HEAD
         history: list[FrozenRecord[StateType] | Record[StateType]] = []
-        plot_df: Optional[pd.DataFrame] = None
-=======
-        history: list[Record[StateType]] = []
         query_plot_dfs: dict[int, pd.DataFrame] = {}
         observation_plot_dfs: dict[str, pd.DataFrame] = {}
->>>>>>> 78563f96
 
         summary_writer = logging.get_tensorboard_writer()
         if summary_writer:
@@ -681,13 +672,10 @@
         tf.print("Optimization completed without errors", output_stream=absl.logging.INFO)
 
         record = Record(datasets, models, acquisition_state)
-<<<<<<< HEAD
         result = OptimizationResult(Ok(record), history)
         if track_state and track_path is not None:
             result.save_result(Path(track_path) / OptimizationResult.RESULTS_FILENAME)
         return result
-=======
-        return OptimizationResult(Ok(record), history)
 
     def _write_summary_init(
         self,
@@ -857,5 +845,4 @@
         logging.scalar(
             "wallclock/model_fitting",
             model_fitting_timer.time + initial_model_fitting_timer.time,
-        )
->>>>>>> 78563f96
+        )