# Copyright 2021 The Trieste Contributors
#
# Licensed under the Apache License, Version 2.0 (the "License");
# you may not use this file except in compliance with the License.
# You may obtain a copy of the License at
#
#     http://www.apache.org/licenses/LICENSE-2.0
#
# Unless required by applicable law or agreed to in writing, software
# distributed under the License is distributed on an "AS IS" BASIS,
# WITHOUT WARRANTIES OR CONDITIONS OF ANY KIND, either express or implied.
# See the License for the specific language governing permissions and
# limitations under the License.

"""
This module contains the :class:`BayesianOptimizer` class, used to perform Bayesian optimization.
"""

from __future__ import annotations

import copy
import traceback
from collections import Counter
from dataclasses import dataclass
from pathlib import Path
from typing import (
    Any,
    Callable,
    ClassVar,
    Dict,
    Generic,
    Mapping,
    MutableMapping,
    Optional,
    TypeVar,
    cast,
    overload,
)

import absl
import dill
import numpy as np
import tensorflow as tf
from scipy.spatial.distance import pdist

from .acquisition.multi_objective import non_dominated
from .models.utils import optimize_model_and_save_result

try:
    import pandas as pd
    import seaborn as sns
except ModuleNotFoundError:
    pd = None
    sns = None

from . import logging
from .acquisition.rule import (
    AcquisitionRule,
    EfficientGlobalOptimization,
    LocalDatasetsAcquisitionRule,
)
from .acquisition.utils import with_local_datasets
from .data import Dataset
from .models import SupportsCovarianceWithTopFidelity, TrainableProbabilisticModel
from .objectives.utils import mk_batch_observer
from .observer import OBJECTIVE, Observer
from .space import SearchSpace
from .types import State, Tag, TensorType
from .utils import Err, Ok, Result, Timer
from .utils.misc import LocalizedTag, get_value_for_tag, ignoring_local_tags

StateType = TypeVar("StateType")
""" Unbound type variable. """

SearchSpaceType = TypeVar("SearchSpaceType", bound=SearchSpace)
""" Type variable bound to :class:`SearchSpace`. """

TrainableProbabilisticModelType = TypeVar(
    "TrainableProbabilisticModelType", bound=TrainableProbabilisticModel, contravariant=True
)
""" Contravariant type variable bound to :class:`TrainableProbabilisticModel`. """

EarlyStopCallback = Callable[
    [Mapping[Tag, Dataset], Mapping[Tag, TrainableProbabilisticModelType], Optional[StateType]],
    bool,
]
""" Early stop callback type, generic in the model and state types. """


@dataclass(frozen=True)
class Record(Generic[StateType]):
    """Container to record the state of each step of the optimization process."""

    datasets: Mapping[Tag, Dataset]
    """ The known data from the observer. """

    models: Mapping[Tag, TrainableProbabilisticModel]
    """ The models over the :attr:`datasets`. """

    acquisition_state: StateType | None
    """ The acquisition state. """

    @property
    def dataset(self) -> Dataset:
        """The dataset when there is just one dataset."""
        # Ignore local datasets.
        datasets: Mapping[Tag, Dataset] = ignoring_local_tags(self.datasets)
        if len(datasets) == 1:
            return next(iter(datasets.values()))
        else:
            raise ValueError(f"Expected a single dataset, found {len(datasets)}")

    @property
    def model(self) -> TrainableProbabilisticModel:
        """The model when there is just one dataset."""
        # Ignore local models.
        models: Mapping[Tag, TrainableProbabilisticModel] = ignoring_local_tags(self.models)
        if len(models) == 1:
            return next(iter(models.values()))
        else:
            raise ValueError(f"Expected a single model, found {len(models)}")

    def save(self, path: Path | str) -> FrozenRecord[StateType]:
        """Save the record to disk. Will overwrite any existing file at the same path."""
        Path(path).parent.mkdir(exist_ok=True, parents=True)
        with open(path, "wb") as f:
            dill.dump(self, f, dill.HIGHEST_PROTOCOL)
        return FrozenRecord(Path(path))


@dataclass(frozen=True)
class FrozenRecord(Generic[StateType]):
    """
    A Record container saved on disk.

    Note that records are saved via pickling and are therefore neither portable nor secure.
    Only open frozen records generated on the same system.
    """

    path: Path
    """ The path to the pickled Record. """

    def load(self) -> Record[StateType]:
        """Load the record into memory."""
        with open(self.path, "rb") as f:
            return dill.load(f)

    @property
    def datasets(self) -> Mapping[Tag, Dataset]:
        """The known data from the observer."""
        return self.load().datasets

    @property
    def models(self) -> Mapping[Tag, TrainableProbabilisticModel]:
        """The models over the :attr:`datasets`."""
        return self.load().models

    @property
    def acquisition_state(self) -> StateType | None:
        """The acquisition state."""
        return self.load().acquisition_state

    @property
    def dataset(self) -> Dataset:
        """The dataset when there is just one dataset."""
        return self.load().dataset

    @property
    def model(self) -> TrainableProbabilisticModel:
        """The model when there is just one dataset."""
        return self.load().model


# this should be a generic NamedTuple, but mypy doesn't support them
#  https://github.com/python/mypy/issues/685
@dataclass(frozen=True)
class OptimizationResult(Generic[StateType]):
    """The final result, and the historical data of the optimization process."""

    final_result: Result[Record[StateType]]
    """
    The final result of the optimization process. This contains either a :class:`Record` or an
    exception.
    """

    history: list[Record[StateType] | FrozenRecord[StateType]]
    r"""
    The history of the :class:`Record`\ s from each step of the optimization process. These
    :class:`Record`\ s are created at the *start* of each loop, and as such will never
    include the :attr:`final_result`. The records may be either in memory or on disk.
    """

    @staticmethod
    def step_filename(step: int, num_steps: int) -> str:
        """Default filename for saved optimization steps."""
        return f"step.{step:0{len(str(num_steps - 1))}d}.pickle"

    STEP_GLOB: ClassVar[str] = "step.*.pickle"
    RESULTS_FILENAME: ClassVar[str] = "results.pickle"

    def astuple(
        self,
    ) -> tuple[Result[Record[StateType]], list[Record[StateType] | FrozenRecord[StateType]]]:
        """
        **Note:** In contrast to the standard library function :func:`dataclasses.astuple`, this
        method does *not* deepcopy instance attributes.

        :return: The :attr:`final_result` and :attr:`history` as a 2-tuple.
        """
        return self.final_result, self.history

    @property
    def is_ok(self) -> bool:
        """`True` if the final result contains a :class:`Record`."""
        return self.final_result.is_ok

    @property
    def is_err(self) -> bool:
        """`True` if the final result contains an exception."""
        return self.final_result.is_err

    def try_get_final_datasets(self) -> Mapping[Tag, Dataset]:
        """
        Convenience method to attempt to get the final data.

        :return: The final data, if the optimization completed successfully.
        :raise Exception: If an exception occurred during optimization.
        """
        return self.final_result.unwrap().datasets

    def try_get_final_dataset(self) -> Dataset:
        """
        Convenience method to attempt to get the final data for a single dataset run.

        :return: The final data, if the optimization completed successfully.
        :raise Exception: If an exception occurred during optimization.
        :raise ValueError: If the optimization was not a single dataset run.
        """
        datasets = self.try_get_final_datasets()
        # Ignore local datasets.
        datasets = ignoring_local_tags(datasets)
        if len(datasets) == 1:
            return next(iter(datasets.values()))
        else:
            raise ValueError(f"Expected a single dataset, found {len(datasets)}")

    def try_get_optimal_point(self) -> tuple[TensorType, TensorType, TensorType]:
        """
        Convenience method to attempt to get the optimal point for a single dataset,
        single objective run.

        :return: Tuple of the optimal query point, observation and its index.
        """
        dataset = self.try_get_final_dataset()
        if tf.rank(dataset.observations) != 2 or dataset.observations.shape[1] != 1:
            raise ValueError("Expected a single objective")
        if tf.reduce_any(
            [
                isinstance(model, SupportsCovarianceWithTopFidelity)
                for model in self.try_get_final_models()
            ]
        ):
            raise ValueError("Expected single fidelity models")
        arg_min_idx = tf.squeeze(tf.argmin(dataset.observations, axis=0))
        return dataset.query_points[arg_min_idx], dataset.observations[arg_min_idx], arg_min_idx

    def try_get_final_models(self) -> Mapping[Tag, TrainableProbabilisticModel]:
        """
        Convenience method to attempt to get the final models.

        :return: The final models, if the optimization completed successfully.
        :raise Exception: If an exception occurred during optimization.
        """
        return self.final_result.unwrap().models

    def try_get_final_model(self) -> TrainableProbabilisticModel:
        """
        Convenience method to attempt to get the final model for a single model run.

        :return: The final model, if the optimization completed successfully.
        :raise Exception: If an exception occurred during optimization.
        :raise ValueError: If the optimization was not a single model run.
        """
        models = self.try_get_final_models()
        # Ignore local models.
        models = ignoring_local_tags(models)
        if len(models) == 1:
            return next(iter(models.values()))
        else:
            raise ValueError(f"Expected single model, found {len(models)}")

    @property
    def loaded_history(self) -> list[Record[StateType]]:
        """The history of the optimization process loaded into memory."""
        return [record if isinstance(record, Record) else record.load() for record in self.history]

    def save_result(self, path: Path | str) -> None:
        """Save the final result to disk. Will overwrite any existing file at the same path."""
        Path(path).parent.mkdir(exist_ok=True, parents=True)
        with open(path, "wb") as f:
            dill.dump(self.final_result, f, dill.HIGHEST_PROTOCOL)

    def save(self, base_path: Path | str) -> None:
        """Save the optimization result to disk. Will overwrite existing files at the same path."""
        path = Path(base_path)
        num_steps = len(self.history)
        self.save_result(path / self.RESULTS_FILENAME)
        for i, record in enumerate(self.loaded_history):
            record_path = path / self.step_filename(i, num_steps)
            record.save(record_path)

    @classmethod
    def from_path(cls, base_path: Path | str) -> OptimizationResult[StateType]:
        """Load a previously saved OptimizationResult."""
        try:
            with open(Path(base_path) / cls.RESULTS_FILENAME, "rb") as f:
                result = dill.load(f)
        except FileNotFoundError as e:
            result = Err(e)

        history: list[Record[StateType] | FrozenRecord[StateType]] = [
            FrozenRecord(file) for file in sorted(Path(base_path).glob(cls.STEP_GLOB))
        ]
        return cls(result, history)


class BayesianOptimizer(Generic[SearchSpaceType]):
    """
    This class performs Bayesian optimization, the data-efficient optimization of an expensive
    black-box *objective function* over some *search space*. Since we may not have access to the
    objective function itself, we speak instead of an *observer* that observes it.
    """

    def __init__(self, observer: Observer, search_space: SearchSpaceType):
        """
        :param observer: The observer of the objective function.
        :param search_space: The space over which to search. Must be a
            :class:`~trieste.space.SearchSpace`.
        """
        self._observer = observer
        self._search_space = search_space

    def __repr__(self) -> str:
        """"""
        return f"BayesianOptimizer({self._observer!r}, {self._search_space!r})"

    @overload
    def optimize(
        self,
        num_steps: int,
        datasets: Mapping[Tag, Dataset],
        models: Mapping[Tag, TrainableProbabilisticModel],
        *,
        track_state: bool = True,
        track_path: Optional[Path | str] = None,
        fit_model: bool = True,
        fit_initial_model: bool = True,
        early_stop_callback: Optional[
            EarlyStopCallback[TrainableProbabilisticModel, object]
        ] = None,
        start_step: int = 0,
    ) -> OptimizationResult[None]:
        ...

    @overload
    def optimize(
        self,
        num_steps: int,
        datasets: Mapping[Tag, Dataset],
        models: Mapping[Tag, TrainableProbabilisticModelType],
        acquisition_rule: AcquisitionRule[
            TensorType, SearchSpaceType, TrainableProbabilisticModelType
        ],
        *,
        track_state: bool = True,
        track_path: Optional[Path | str] = None,
        fit_model: bool = True,
        fit_initial_model: bool = True,
        early_stop_callback: Optional[
            EarlyStopCallback[TrainableProbabilisticModelType, object]
        ] = None,
        start_step: int = 0,
        # this should really be OptimizationResult[None], but tf.Tensor is untyped so the type
        # checker can't differentiate between TensorType and State[S | None, TensorType], and
        # the return types clash. object is close enough to None that object will do.
    ) -> OptimizationResult[object]:
        ...

    @overload
    def optimize(
        self,
        num_steps: int,
        datasets: Mapping[Tag, Dataset],
        models: Mapping[Tag, TrainableProbabilisticModelType],
        acquisition_rule: AcquisitionRule[
            TensorType, SearchSpaceType, TrainableProbabilisticModelType
        ],
        *,
        track_state: bool = True,
        track_path: Optional[Path | str] = None,
        fit_model: bool = True,
        fit_initial_model: bool = True,
        early_stop_callback: Optional[
            EarlyStopCallback[TrainableProbabilisticModelType, object]
        ] = None,
        start_step: int = 0,
    ) -> OptimizationResult[object]:
        ...

    @overload
    def optimize(
        self,
        num_steps: int,
        datasets: Mapping[Tag, Dataset],
        models: Mapping[Tag, TrainableProbabilisticModelType],
        acquisition_rule: AcquisitionRule[
            State[StateType | None, TensorType], SearchSpaceType, TrainableProbabilisticModelType
        ],
        acquisition_state: StateType | None = None,
        *,
        track_state: bool = True,
        track_path: Optional[Path | str] = None,
        fit_model: bool = True,
        fit_initial_model: bool = True,
        early_stop_callback: Optional[
            EarlyStopCallback[TrainableProbabilisticModelType, StateType]
        ] = None,
        start_step: int = 0,
    ) -> OptimizationResult[StateType]:
        ...

    @overload
    def optimize(
        self,
        num_steps: int,
        datasets: Mapping[Tag, Dataset],
        models: Mapping[Tag, TrainableProbabilisticModelType],
        acquisition_rule: AcquisitionRule[
            State[StateType | None, TensorType], SearchSpaceType, TrainableProbabilisticModelType
        ],
        acquisition_state: StateType | None = None,
        *,
        track_state: bool = True,
        track_path: Optional[Path | str] = None,
        fit_model: bool = True,
        fit_initial_model: bool = True,
        early_stop_callback: Optional[
            EarlyStopCallback[TrainableProbabilisticModelType, StateType]
        ] = None,
        start_step: int = 0,
    ) -> OptimizationResult[StateType]:
        ...

    @overload
    def optimize(
        self,
        num_steps: int,
        datasets: Dataset,
        models: TrainableProbabilisticModel,
        *,
        track_state: bool = True,
        track_path: Optional[Path | str] = None,
        fit_model: bool = True,
        fit_initial_model: bool = True,
        early_stop_callback: Optional[
            EarlyStopCallback[TrainableProbabilisticModel, object]
        ] = None,
        start_step: int = 0,
    ) -> OptimizationResult[None]:
        ...

    @overload
    def optimize(
        self,
        num_steps: int,
        datasets: Dataset,
        models: TrainableProbabilisticModelType,
        acquisition_rule: AcquisitionRule[
            TensorType, SearchSpaceType, TrainableProbabilisticModelType
        ],
        *,
        track_state: bool = True,
        track_path: Optional[Path | str] = None,
        fit_model: bool = True,
        fit_initial_model: bool = True,
        early_stop_callback: Optional[
            EarlyStopCallback[TrainableProbabilisticModelType, object]
        ] = None,
        start_step: int = 0,
    ) -> OptimizationResult[object]:
        ...

    @overload
    def optimize(
        self,
        num_steps: int,
        datasets: Dataset,
        models: TrainableProbabilisticModelType,
        acquisition_rule: AcquisitionRule[
            TensorType, SearchSpaceType, TrainableProbabilisticModelType
        ],
        *,
        track_state: bool = True,
        track_path: Optional[Path | str] = None,
        fit_model: bool = True,
        fit_initial_model: bool = True,
        early_stop_callback: Optional[
            EarlyStopCallback[TrainableProbabilisticModelType, object]
        ] = None,
        start_step: int = 0,
    ) -> OptimizationResult[object]:
        ...

    @overload
    def optimize(
        self,
        num_steps: int,
        datasets: Dataset,
        models: TrainableProbabilisticModelType,
        acquisition_rule: AcquisitionRule[
            State[StateType | None, TensorType], SearchSpaceType, TrainableProbabilisticModelType
        ],
        acquisition_state: StateType | None = None,
        *,
        track_state: bool = True,
        track_path: Optional[Path | str] = None,
        fit_model: bool = True,
        fit_initial_model: bool = True,
        early_stop_callback: Optional[
            EarlyStopCallback[TrainableProbabilisticModelType, StateType]
        ] = None,
        start_step: int = 0,
    ) -> OptimizationResult[StateType]:
        ...

    @overload
    def optimize(
        self,
        num_steps: int,
        datasets: Dataset,
        models: TrainableProbabilisticModelType,
        acquisition_rule: AcquisitionRule[
            State[StateType | None, TensorType], SearchSpaceType, TrainableProbabilisticModelType
        ],
        acquisition_state: StateType | None = None,
        *,
        track_state: bool = True,
        track_path: Optional[Path | str] = None,
        fit_model: bool = True,
        fit_initial_model: bool = True,
        early_stop_callback: Optional[
            EarlyStopCallback[TrainableProbabilisticModelType, StateType]
        ] = None,
        start_step: int = 0,
    ) -> OptimizationResult[StateType]:
        ...

    def optimize(
        self,
        num_steps: int,
        datasets: Mapping[Tag, Dataset] | Dataset,
        models: Mapping[Tag, TrainableProbabilisticModelType] | TrainableProbabilisticModelType,
        acquisition_rule: AcquisitionRule[
            TensorType | State[StateType | None, TensorType],
            SearchSpaceType,
            TrainableProbabilisticModelType,
        ]
        | None = None,
        acquisition_state: StateType | None = None,
        *,
        track_state: bool = True,
        track_path: Optional[Path | str] = None,
        fit_model: bool = True,
        fit_initial_model: bool = True,
        early_stop_callback: Optional[
            EarlyStopCallback[TrainableProbabilisticModelType, StateType]
        ] = None,
        start_step: int = 0,
    ) -> OptimizationResult[StateType] | OptimizationResult[None]:
        """
        Attempt to find the minimizer of the ``observer`` in the ``search_space`` (both specified at
        :meth:`__init__`). This is the central implementation of the Bayesian optimization loop.

        For each step in ``num_steps``, this method:
            - Finds the next points with which to query the ``observer`` using the
              ``acquisition_rule``'s :meth:`acquire` method, passing it the ``search_space``,
              ``datasets``, ``models``, and current acquisition state.
            - Queries the ``observer`` *once* at those points.
            - Updates the datasets and models with the data from the ``observer``.

        If any errors are raised during the optimization loop, this method will catch and return
        them instead and print a message (using `absl` at level `absl.logging.ERROR`).
        If ``track_state`` is enabled, then in addition to the final result, the history of the
        optimization process will also be returned. If ``track_path`` is also set, then
        the history and final result will be saved to disk rather than all being kept in memory.

        **Type hints:**
            - The ``acquisition_rule`` must use the same type of
              :class:`~trieste.space.SearchSpace` as specified in :meth:`__init__`.
            - The ``acquisition_state`` must be of the type expected by the ``acquisition_rule``.
              Any acquisition state in the optimization result will also be of this type.

        :param num_steps: The number of optimization steps to run.
        :param datasets: The known observer query points and observations for each tag.
        :param models: The model to use for each :class:`~trieste.data.Dataset` in
            ``datasets``.
        :param acquisition_rule: The acquisition rule, which defines how to search for a new point
            on each optimization step. Defaults to
            :class:`~trieste.acquisition.rule.EfficientGlobalOptimization` with default
            arguments. Note that if the default is used, this implies the tags must be
            `OBJECTIVE`, the search space can be any :class:`~trieste.space.SearchSpace`, and the
            acquisition state returned in the :class:`OptimizationResult` will be `None`.
        :param acquisition_state: The acquisition state to use on the first optimization step.
            This argument allows the caller to restore the optimization process from an existing
            :class:`Record`.
        :param track_state: If `True`, this method saves the optimization state at the start of each
            step. Models and acquisition state are copied using `copy.deepcopy`.
        :param track_path: If set, the optimization state is saved to disk at this path,
            rather than being copied in memory.
        :param fit_model: If `False` then we never fit the model during BO (e.g. if we
            are using a rule that doesn't rely on the models and don't want to waste computation).
        :param fit_initial_model: If `False` then we assume that the initial models have
            already been optimized on the datasets and so do not require optimization before
            the first optimization step.
        :param early_stop_callback: An optional callback that is evaluated with the current
            datasets, models and optimization state before every optimization step. If this
            returns `True` then the optimization loop is terminated early.
        :param start_step: The step number to start with. This number is removed from ``num_steps``
            and is useful for restarting previous computations.
        :return: An :class:`OptimizationResult`. The :attr:`final_result` element contains either
            the final optimization data, models and acquisition state, or, if an exception was
            raised while executing the optimization loop, it contains the exception raised. In
            either case, the :attr:`history` element is the history of the data, models and
            acquisition state at the *start* of each optimization step (up to and including any step
            that fails to complete). The history will never include the final optimization result.
        :raise ValueError: If any of the following are true:

            - ``num_steps`` is negative.
            - the keys in ``datasets`` and ``models`` do not match
            - ``datasets`` or ``models`` are empty
            - the default `acquisition_rule` is used and the tags are not `OBJECTIVE`.
        """
        # Copy the dataset so we don't change the one provided by the user.
        datasets = copy.deepcopy(datasets)

        if isinstance(datasets, Dataset):
            datasets = {OBJECTIVE: datasets}
        if not isinstance(models, Mapping):
            models = {OBJECTIVE: models}

        filtered_datasets = datasets
        # reassure the type checker that everything is tagged
        datasets = cast(Dict[Tag, Dataset], datasets)
        models = cast(Dict[Tag, TrainableProbabilisticModelType], models)

        if num_steps < 0:
            raise ValueError(f"num_steps must be at least 0, got {num_steps}")

        # Get set of dataset and model keys, ignoring any local tag index. That is, only the
        # global tag part is considered.
        datasets_keys = {LocalizedTag.from_tag(tag).global_tag for tag in datasets.keys()}
        models_keys = {LocalizedTag.from_tag(tag).global_tag for tag in models.keys()}
        if datasets_keys != models_keys:
            raise ValueError(
                f"datasets and models should contain the same keys. Got {datasets_keys} and"
                f" {models_keys} respectively."
            )

        if not datasets:
            raise ValueError("dicts of datasets and models must be populated.")

        if acquisition_rule is None:
            if datasets.keys() != {OBJECTIVE}:
                raise ValueError(
                    f"Default acquisition rule EfficientGlobalOptimization requires tag"
                    f" {OBJECTIVE!r}, got keys {datasets.keys()}"
                )

            acquisition_rule = EfficientGlobalOptimization[
                SearchSpaceType, TrainableProbabilisticModelType
            ]()

        history: list[FrozenRecord[StateType] | Record[StateType]] = []
        query_plot_dfs: dict[int, pd.DataFrame] = {}
        observation_plot_dfs = observation_plot_init(datasets)

        summary_writer = logging.get_tensorboard_writer()
        if summary_writer:
            with summary_writer.as_default(step=0):
                write_summary_init(
                    self._observer,
                    self._search_space,
                    acquisition_rule,
                    datasets,
                    models,
                    num_steps,
                )

        for step in range(start_step + 1, num_steps + 1):
            logging.set_step_number(step)

            if early_stop_callback and early_stop_callback(datasets, models, acquisition_state):
                tf.print("Optimization terminated early", output_stream=absl.logging.INFO)
                break

            try:
                if track_state:
                    try:
                        if track_path is None:
                            datasets_copy = copy.deepcopy(datasets)
                            models_copy = copy.deepcopy(models)
                            acquisition_state_copy = copy.deepcopy(acquisition_state)
                            record = Record(datasets_copy, models_copy, acquisition_state_copy)
                            history.append(record)
                        else:
                            track_path = Path(track_path)
                            record = Record(datasets, models, acquisition_state)
                            file_name = OptimizationResult.step_filename(step, num_steps)
                            history.append(record.save(track_path / file_name))
                    except Exception as e:
                        raise NotImplementedError(
                            "Failed to save the optimization state. Some models do not support "
                            "deecopying or serialization and cannot be saved. "
                            "(This is particularly common for deep neural network models, though "
                            "some of the model wrappers accept a model closure as a workaround.) "
                            "For these models, the `track_state`` argument of the "
                            ":meth:`~trieste.bayesian_optimizer.BayesianOptimizer.optimize` method "
                            "should be set to `False`. This means that only the final model "
                            "will be available."
                        ) from e

<<<<<<< HEAD
                if step == 1:
                    # See explanation in AskTellOptimizer.__init__().
                    if isinstance(acquisition_rule, LocalDatasetsAcquisitionRule):
                        datasets = with_local_datasets(
                            datasets, acquisition_rule.num_local_datasets
                        )
                    filtered_datasets = acquisition_rule.filter_datasets(models, datasets)

                    if fit_model and fit_initial_model:
                        with Timer() as initial_model_fitting_timer:
                            for tag, model in models.items():
                                # Prefer local dataset if available.
                                tags = [tag, LocalizedTag.from_tag(tag).global_tag]
                                _, dataset = get_value_for_tag(filtered_datasets, *tags)
                                assert dataset is not None
                                model.update(dataset)
                                optimize_model_and_save_result(model, dataset)
                        if summary_writer:
                            logging.set_step_number(0)
                            with summary_writer.as_default(step=0):
                                write_summary_initial_model_fit(
                                    datasets, models, initial_model_fitting_timer
                                )
                            logging.set_step_number(step)
=======
                if step == 1 and fit_model and fit_initial_model:
                    with Timer() as initial_model_fitting_timer:
                        for tag, model in models.items():
                            # Prefer local dataset if available.
                            tags = [tag, LocalizedTag.from_tag(tag).global_tag]
                            _, dataset = get_value_for_tag(datasets, *tags)
                            assert dataset is not None
                            model.update(dataset)
                            optimize_model_and_save_result(model, dataset)
                    if summary_writer:
                        logging.set_step_number(0)
                        with summary_writer.as_default(step=0):
                            write_summary_initial_model_fit(
                                datasets, models, initial_model_fitting_timer
                            )
                        logging.set_step_number(step)
>>>>>>> f766953b

                with Timer() as total_step_wallclock_timer:
                    with Timer() as query_point_generation_timer:
                        points_or_stateful = acquisition_rule.acquire(
                            self._search_space, models, datasets=filtered_datasets
                        )
                        if callable(points_or_stateful):
                            acquisition_state, query_points = points_or_stateful(acquisition_state)
                        else:
                            query_points = points_or_stateful

                    observer = self._observer
                    # If query_points are rank 3, then use a batched observer.
                    if tf.rank(query_points) == 3:
                        observer = mk_batch_observer(observer)
                    observer_output = observer(query_points)

                    tagged_output = (
                        observer_output
                        if isinstance(observer_output, Mapping)
                        else {OBJECTIVE: observer_output}
                    )

<<<<<<< HEAD
                    for tag, new_dataset in tagged_output.items():
                        datasets[tag] += new_dataset
                    filtered_datasets = acquisition_rule.filter_datasets(models, datasets)
=======
                    # See explanation in ask_tell_optimization.tell().
                    # We need to process the local tags first, then the global tags.
                    sorted_tags = sorted(
                        tagged_output, key=lambda tag: not LocalizedTag.from_tag(tag).is_local
                    )
                    for tag in sorted_tags:
                        new_dataset = tagged_output[tag]
                        if tag in datasets:
                            datasets[tag] += new_dataset
                        else:
                            global_tag = LocalizedTag.from_tag(tag).global_tag
                            if global_tag not in datasets:
                                raise ValueError(f"global tag '{global_tag}' not found in dataset")
                            datasets[tag] = datasets[global_tag] + new_dataset
                    filtered_datasets = acquisition_rule.filter_datasets(datasets)
>>>>>>> f766953b

                    with Timer() as model_fitting_timer:
                        if fit_model:
                            for tag, model in models.items():
                                # Always use the matching dataset to the model. If the model is
                                # local, then the dataset should be too by this stage.
                                dataset = filtered_datasets[tag]
                                model.update(dataset)
                                optimize_model_and_save_result(model, dataset)

                if summary_writer:
                    with summary_writer.as_default(step=step):
                        write_summary_observations(
                            datasets,
                            models,
                            tagged_output,
                            model_fitting_timer,
                            observation_plot_dfs,
                        )
                        write_summary_query_points(
                            datasets,
                            models,
                            self._search_space,
                            query_points,
                            query_point_generation_timer,
                            query_plot_dfs,
                        )
                        logging.scalar("wallclock/step", total_step_wallclock_timer.time)

            except Exception as error:  # pylint: disable=broad-except
                tf.print(
                    f"\nOptimization failed at step {step}, encountered error with traceback:"
                    f"\n{traceback.format_exc()}"
                    f"\nTerminating optimization and returning the optimization history. You may "
                    f"be able to use the history to restart the process from a previous successful "
                    f"optimization step.\n",
                    output_stream=absl.logging.ERROR,
                )
                if isinstance(error, MemoryError):
                    tf.print(
                        "\nOne possible cause of memory errors is trying to evaluate acquisition "
                        "\nfunctions over large datasets, e.g. when initializing optimizers. "
                        "\nYou may be able to word around this by splitting up the evaluation "
                        "\nusing split_acquisition_function or split_acquisition_function_calls.",
                        output_stream=absl.logging.ERROR,
                    )
                result = OptimizationResult(Err(error), history)
                if track_state and track_path is not None:
                    result.save_result(Path(track_path) / OptimizationResult.RESULTS_FILENAME)
                return result

        tf.print("Optimization completed without errors", output_stream=absl.logging.INFO)

        record = Record(datasets, models, acquisition_state)
        result = OptimizationResult(Ok(record), history)
        if track_state and track_path is not None:
            result.save_result(Path(track_path) / OptimizationResult.RESULTS_FILENAME)
        return result

    def continue_optimization(
        self,
        num_steps: int,
        optimization_result: OptimizationResult[StateType],
        *args: Any,
        **kwargs: Any,
    ) -> OptimizationResult[StateType]:
        """
        Continue a previous optimization that either failed, was terminated early, or which
        you simply wish to run for more steps.

        :param num_steps: The total number of optimization steps, including any that have already
            been run.
        :param optimization_result: The optimization result from which to extract the datasets,
            models and acquisition state. If the result was successful then the final result is
            used; otherwise the last record in the history is used. The size of the history
            is used to determine how many more steps are required.
        :param args: Any more positional arguments to pass on to optimize.
        :param kwargs: Any more keyword arguments to pass on to optimize.
        :return: An :class:`OptimizationResult`. The history will contain both the history from
            `optimization_result` (including the `final_result` if that was successful) and
            any new records.
        """
        history: list[Record[StateType] | FrozenRecord[StateType]] = []
        history.extend(optimization_result.history)
        if optimization_result.final_result.is_ok:
            history.append(optimization_result.final_result.unwrap())
        if not history:
            raise ValueError("Cannot continue from empty optimization result")

        result = self.optimize(  # type: ignore[call-overload]
            num_steps,
            history[-1].datasets,
            history[-1].models,
            *args,
            acquisition_state=history[-1].acquisition_state,
            **kwargs,
            start_step=len(history) - 1,
        )
        result.history[:1] = history
        return result


def write_summary_init(
    observer: Observer,
    search_space: SearchSpace,
    acquisition_rule: AcquisitionRule[
        TensorType | State[StateType | None, TensorType],
        SearchSpaceType,
        TrainableProbabilisticModelType,
    ],
    datasets: Mapping[Tag, Dataset],
    models: Mapping[Tag, TrainableProbabilisticModel],
    num_steps: int,
) -> None:
    """Write initial BO loop TensorBoard summary."""
    devices = tf.config.list_logical_devices()
    logging.text(
        "metadata",
        f"Observer: `{observer}`\n\n"
        f"Number of steps: `{num_steps}`\n\n"
        f"Number of initial points: "
        f"`{dict((k, len(v)) for k, v in datasets.items())}`\n\n"
        f"Search Space: `{search_space}`\n\n"
        f"Acquisition rule:\n\n    {acquisition_rule}\n\n"
        f"Models:\n\n    {models}\n\n"
        f"Available devices: `{dict(Counter(d.device_type for d in devices))}`",
    )


def write_summary_initial_model_fit(
    datasets: Mapping[Tag, Dataset],
    models: Mapping[Tag, TrainableProbabilisticModel],
    model_fitting_timer: Timer,
) -> None:
    """Write TensorBoard summary for the model fitting to the initial data."""
    for tag, model in models.items():
        with tf.name_scope(f"{tag}.model"):
            # Prefer local dataset if available.
            tags = [tag, LocalizedTag.from_tag(tag).global_tag]
            _, dataset = get_value_for_tag(datasets, *tags)
            assert dataset is not None
            model.log(dataset)
    logging.scalar(
        "wallclock/model_fitting",
        model_fitting_timer.time,
    )


def observation_plot_init(
    datasets: Mapping[Tag, Dataset],
) -> dict[Tag, pd.DataFrame]:
    """Initialise query point pairplot dataframes with initial observations.
    Also logs warnings if pairplot dependencies are not installed."""
    observation_plot_dfs: dict[Tag, pd.DataFrame] = {}
    if logging.get_tensorboard_writer():
        seaborn_warning = False
        if logging.include_summary("query_points/_pairplot") and not (pd and sns):
            seaborn_warning = True
        for tag in datasets:
            if logging.include_summary(f"{tag}.observations/_pairplot"):
                output_dim = tf.shape(datasets[tag].observations)[-1]
                if output_dim >= 2:
                    if not (pd and sns):
                        seaborn_warning = True
                    else:
                        columns = [f"x{i}" for i in range(output_dim)]
                        observation_plot_dfs[tag] = pd.DataFrame(
                            datasets[tag].observations, columns=columns
                        ).applymap(float)
                        observation_plot_dfs[tag]["observations"] = "initial"

        if seaborn_warning:
            tf.print(
                "\nPairplot TensorBoard summaries require seaborn to be installed."
                "\nOne way to do this is to install 'trieste[plotting]'.",
                output_stream=absl.logging.INFO,
            )
    return observation_plot_dfs


def write_summary_observations(
    datasets: Mapping[Tag, Dataset],
    models: Mapping[Tag, TrainableProbabilisticModel],
    tagged_output: Mapping[Tag, TensorType],
    model_fitting_timer: Timer,
    observation_plot_dfs: MutableMapping[Tag, pd.DataFrame],
) -> None:
    """Write TensorBoard summary for the current step observations."""
    for tag in models:
        with tf.name_scope(f"{tag}.model"):
            models[tag].log(datasets[tag])

        output_dim = tf.shape(tagged_output[tag].observations)[-1]
        for i in tf.range(output_dim):
            suffix = f"[{i}]" if output_dim > 1 else ""
            if tf.size(tagged_output[tag].observations) > 0:
                logging.histogram(
                    f"{tag}.observation{suffix}/new_observations",
                    tagged_output[tag].observations[..., i],
                )
                logging.scalar(
                    f"{tag}.observation{suffix}/best_new_observation",
                    np.min(tagged_output[tag].observations[..., i]),
                )
            if tf.size(datasets[tag].observations) > 0:
                logging.scalar(
                    f"{tag}.observation{suffix}/best_overall",
                    np.min(datasets[tag].observations[..., i]),
                )

        if logging.include_summary(f"{tag}.observations/_pairplot") and (
            pd and sns and output_dim >= 2
        ):
            columns = [f"x{i}" for i in range(output_dim)]
            observation_new_df = pd.DataFrame(
                tagged_output[tag].observations, columns=columns
            ).applymap(float)
            observation_new_df["observations"] = "new"
            observation_plot_df = pd.concat(
                (observation_plot_dfs.get(tag), observation_new_df),
                copy=False,
                ignore_index=True,
            )

            hue_order = ["initial", "old", "new"]
            palette = {"initial": "tab:green", "old": "tab:green", "new": "tab:orange"}
            markers = {"initial": "X", "old": "o", "new": "o"}

            # assume that any OBJECTIVE- or single-tagged multi-output dataset => multi-objective
            # more complex scenarios (e.g. constrained data) need to be plotted by the acq function
            if len(datasets) > 1 and tag != OBJECTIVE:
                observation_plot_df["observation type"] = observation_plot_df.apply(
                    lambda x: x["observations"],
                    axis=1,
                )
            else:
                observation_plot_df["pareto"] = non_dominated(datasets[tag].observations)[1]
                observation_plot_df["observation type"] = observation_plot_df.apply(
                    lambda x: x["observations"] + x["pareto"] * " (non-dominated)",
                    axis=1,
                )
                hue_order += [hue + " (non-dominated)" for hue in hue_order]
                palette.update(
                    {
                        "initial (non-dominated)": "tab:purple",
                        "old (non-dominated)": "tab:purple",
                        "new (non-dominated)": "tab:red",
                    }
                )
                markers.update(
                    {
                        "initial (non-dominated)": "X",
                        "old (non-dominated)": "o",
                        "new (non-dominated)": "o",
                    }
                )

            pairplot = sns.pairplot(
                observation_plot_df,
                vars=columns,
                hue="observation type",
                hue_order=hue_order,
                palette=palette,
                markers=markers,
            )
            logging.pyplot(f"{tag}.observations/_pairplot", pairplot.fig)
            observation_plot_df.loc[
                observation_plot_df["observations"] == "new", "observations"
            ] = "old"
            observation_plot_dfs[tag] = observation_plot_df

    logging.scalar(
        "wallclock/model_fitting",
        model_fitting_timer.time,
    )


def write_summary_query_points(
    datasets: Mapping[Tag, Dataset],
    models: Mapping[Tag, TrainableProbabilisticModel],
    search_space: SearchSpace,
    query_points: TensorType,
    query_point_generation_timer: Timer,
    query_plot_dfs: MutableMapping[int, pd.DataFrame],
) -> None:
    """Write TensorBoard summary for the current step query points."""

    if tf.rank(query_points) == 2:
        for i in tf.range(tf.shape(query_points)[1]):
            if len(query_points) == 1:
                logging.scalar(f"query_point/[{i}]", float(query_points[0, i]))
            else:
                logging.histogram(f"query_points/[{i}]", query_points[:, i])
        logging.histogram("query_points/euclidean_distances", lambda: pdist(query_points))

    if pd and sns and logging.include_summary("query_points/_pairplot"):
        columns = [f"x{i}" for i in range(tf.shape(query_points)[1])]
        qp_preds = query_points
        for tag in datasets:
            pred = models[tag].predict(query_points)[0]
            qp_preds = tf.concat([qp_preds, tf.cast(pred, query_points.dtype)], 1)
            output_dim = tf.shape(pred)[-1]
            for i in range(output_dim):
                columns.append(f"{tag}{i if (output_dim > 1) else ''} predicted")
        query_new_df = pd.DataFrame(qp_preds, columns=columns).applymap(float)
        query_new_df["query points"] = "new"
        query_plot_df = pd.concat(
            (query_plot_dfs.get(0), query_new_df), copy=False, ignore_index=True
        )
        pairplot = sns.pairplot(
            query_plot_df, hue="query points", hue_order=["old", "new"], height=2.25
        )
        padding = 0.025 * (search_space.upper - search_space.lower)
        upper_limits = search_space.upper + padding
        lower_limits = search_space.lower - padding
        for i in range(search_space.dimension):
            pairplot.axes[0, i].set_xlim((lower_limits[i], upper_limits[i]))
            pairplot.axes[i, 0].set_ylim((lower_limits[i], upper_limits[i]))
        logging.pyplot("query_points/_pairplot", pairplot.fig)
        query_plot_df["query points"] = "old"
        query_plot_dfs[0] = query_plot_df

    logging.scalar(
        "wallclock/query_point_generation",
        query_point_generation_timer.time,
    )


def stop_at_minimum(
    minimum: Optional[tf.Tensor] = None,
    minimizers: Optional[tf.Tensor] = None,
    minimum_atol: float = 0,
    minimum_rtol: float = 0.05,
    minimizers_atol: float = 0,
    minimizers_rtol: float = 0.05,
    objective_tag: Tag = OBJECTIVE,
    minimum_step_number: Optional[int] = None,
) -> EarlyStopCallback[TrainableProbabilisticModel, object]:
    """
    Generate an early stop function that terminates a BO loop when it gets close enough to the
    given objective minimum and/or minimizer points.

    :param minimum: Optional minimum to stop at, with shape [1].
    :param minimizers: Optional minimizer points to stop at, with shape [N, D].
    :param minimum_atol: Absolute tolerance for minimum.
    :param minimum_rtol: Relative tolerance for minimum.
    :param minimizers_atol: Absolute tolerance for minimizer point.
    :param minimizers_rtol: Relative tolerance for minimizer point.
    :param objective_tag: The tag for the objective data.
    :param minimum_step_number: Minimum step number to stop at.
    :return: An early stop function that terminates if we get close enough to both the minimum
        and any of the minimizer points.
    """

    def early_stop_callback(
        datasets: Mapping[Tag, Dataset],
        _models: Mapping[Tag, TrainableProbabilisticModel],
        _acquisition_state: object,
    ) -> bool:
        if minimum_step_number is not None and logging.get_step_number() < minimum_step_number:
            return False
        dataset = datasets[objective_tag]
        arg_min_idx = tf.squeeze(tf.argmin(dataset.observations, axis=0))
        if minimum is not None:
            best_y = dataset.observations[arg_min_idx]
            close_y = np.isclose(best_y, minimum, atol=minimum_atol, rtol=minimum_rtol)
            if not tf.reduce_all(close_y):
                return False
        if minimizers is not None:
            best_x = dataset.query_points[arg_min_idx]
            close_x = np.isclose(best_x, minimizers, atol=minimizers_atol, rtol=minimizers_rtol)
            if not tf.reduce_any(tf.reduce_all(close_x, axis=-1), axis=0):
                return False
        return True

    return early_stop_callback<|MERGE_RESOLUTION|>--- conflicted
+++ resolved
@@ -63,10 +63,12 @@
 from .data import Dataset
 from .models import SupportsCovarianceWithTopFidelity, TrainableProbabilisticModel
 from .objectives.utils import mk_batch_observer
+from .objectives.utils import mk_batch_observer
 from .observer import OBJECTIVE, Observer
 from .space import SearchSpace
 from .types import State, Tag, TensorType
 from .utils import Err, Ok, Result, Timer
+from .utils.misc import LocalizedTag, get_value_for_tag, ignoring_local_tags
 from .utils.misc import LocalizedTag, get_value_for_tag, ignoring_local_tags
 
 StateType = TypeVar("StateType")
@@ -729,7 +731,6 @@
                             "will be available."
                         ) from e
 
-<<<<<<< HEAD
                 if step == 1:
                     # See explanation in AskTellOptimizer.__init__().
                     if isinstance(acquisition_rule, LocalDatasetsAcquisitionRule):
@@ -754,24 +755,6 @@
                                     datasets, models, initial_model_fitting_timer
                                 )
                             logging.set_step_number(step)
-=======
-                if step == 1 and fit_model and fit_initial_model:
-                    with Timer() as initial_model_fitting_timer:
-                        for tag, model in models.items():
-                            # Prefer local dataset if available.
-                            tags = [tag, LocalizedTag.from_tag(tag).global_tag]
-                            _, dataset = get_value_for_tag(datasets, *tags)
-                            assert dataset is not None
-                            model.update(dataset)
-                            optimize_model_and_save_result(model, dataset)
-                    if summary_writer:
-                        logging.set_step_number(0)
-                        with summary_writer.as_default(step=0):
-                            write_summary_initial_model_fit(
-                                datasets, models, initial_model_fitting_timer
-                            )
-                        logging.set_step_number(step)
->>>>>>> f766953b
 
                 with Timer() as total_step_wallclock_timer:
                     with Timer() as query_point_generation_timer:
@@ -795,27 +778,9 @@
                         else {OBJECTIVE: observer_output}
                     )
 
-<<<<<<< HEAD
                     for tag, new_dataset in tagged_output.items():
                         datasets[tag] += new_dataset
                     filtered_datasets = acquisition_rule.filter_datasets(models, datasets)
-=======
-                    # See explanation in ask_tell_optimization.tell().
-                    # We need to process the local tags first, then the global tags.
-                    sorted_tags = sorted(
-                        tagged_output, key=lambda tag: not LocalizedTag.from_tag(tag).is_local
-                    )
-                    for tag in sorted_tags:
-                        new_dataset = tagged_output[tag]
-                        if tag in datasets:
-                            datasets[tag] += new_dataset
-                        else:
-                            global_tag = LocalizedTag.from_tag(tag).global_tag
-                            if global_tag not in datasets:
-                                raise ValueError(f"global tag '{global_tag}' not found in dataset")
-                            datasets[tag] = datasets[global_tag] + new_dataset
-                    filtered_datasets = acquisition_rule.filter_datasets(datasets)
->>>>>>> f766953b
 
                     with Timer() as model_fitting_timer:
                         if fit_model:
