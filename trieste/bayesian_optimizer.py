# Copyright 2021 The Trieste Contributors
#
# Licensed under the Apache License, Version 2.0 (the "License");
# you may not use this file except in compliance with the License.
# You may obtain a copy of the License at
#
#     http://www.apache.org/licenses/LICENSE-2.0
#
# Unless required by applicable law or agreed to in writing, software
# distributed under the License is distributed on an "AS IS" BASIS,
# WITHOUT WARRANTIES OR CONDITIONS OF ANY KIND, either express or implied.
# See the License for the specific language governing permissions and
# limitations under the License.

"""
This module contains the :class:`BayesianOptimizer` class, used to perform Bayesian optimization.
"""

from __future__ import annotations

import copy
import traceback
import warnings
from collections import Counter
from dataclasses import dataclass
from pathlib import Path
from typing import (
    Any,
    Callable,
    ClassVar,
    Dict,
    Generic,
    Mapping,
    MutableMapping,
    Optional,
    TypeVar,
    cast,
    overload,
)

import absl
import dill
import numpy as np
import tensorflow as tf
from scipy.spatial.distance import pdist

from .acquisition.multi_objective import non_dominated

try:
    import pandas as pd
    import seaborn as sns
except ModuleNotFoundError:
    pd = None
    sns = None

from . import logging
from .acquisition.rule import TURBO, AcquisitionRule, EfficientGlobalOptimization
from .data import Dataset
from .models import SupportsCovarianceWithTopFidelity, TrainableProbabilisticModel
from .objectives.utils import mk_batch_observer
from .observer import OBJECTIVE, Observer
from .space import SearchSpace
from .types import State, Tag, TensorType
from .utils import Err, Ok, Result, Timer
from .utils.misc import LocalizedTag, get_value_for_tag, ignoring_local_tags

StateType = TypeVar("StateType")
""" Unbound type variable. """

SearchSpaceType = TypeVar("SearchSpaceType", bound=SearchSpace)
""" Type variable bound to :class:`SearchSpace`. """

TrainableProbabilisticModelType = TypeVar(
    "TrainableProbabilisticModelType", bound=TrainableProbabilisticModel, contravariant=True
)
""" Contravariant type variable bound to :class:`TrainableProbabilisticModel`. """

EarlyStopCallback = Callable[
    [Mapping[Tag, Dataset], Mapping[Tag, TrainableProbabilisticModelType], Optional[StateType]],
    bool,
]
""" Early stop callback type, generic in the model and state types. """


@dataclass(frozen=True)
class Record(Generic[StateType]):
    """Container to record the state of each step of the optimization process."""

    datasets: Mapping[Tag, Dataset]
    """ The known data from the observer. """

    models: Mapping[Tag, TrainableProbabilisticModel]
    """ The models over the :attr:`datasets`. """

    acquisition_state: StateType | None
    """ The acquisition state. """

    @property
    def dataset(self) -> Dataset:
        """The dataset when there is just one dataset."""
        # Ignore local datasets.
        datasets: Mapping[Tag, Dataset] = ignoring_local_tags(self.datasets)
        if len(datasets) == 1:
            return next(iter(datasets.values()))
        else:
            raise ValueError(f"Expected a single dataset, found {len(datasets)}")

    @property
    def model(self) -> TrainableProbabilisticModel:
        """The model when there is just one dataset."""
        # Ignore local models.
        models: Mapping[Tag, TrainableProbabilisticModel] = ignoring_local_tags(self.models)
        if len(models) == 1:
            return next(iter(models.values()))
        else:
            raise ValueError(f"Expected a single model, found {len(models)}")

    def save(self, path: Path | str) -> FrozenRecord[StateType]:
        """Save the record to disk. Will overwrite any existing file at the same path."""
        Path(path).parent.mkdir(exist_ok=True, parents=True)
        with open(path, "wb") as f:
            dill.dump(self, f, dill.HIGHEST_PROTOCOL)
        return FrozenRecord(Path(path))


@dataclass(frozen=True)
class FrozenRecord(Generic[StateType]):
    """
    A Record container saved on disk.

    Note that records are saved via pickling and are therefore neither portable nor secure.
    Only open frozen records generated on the same system.
    """

    path: Path
    """ The path to the pickled Record. """

    def load(self) -> Record[StateType]:
        """Load the record into memory."""
        with open(self.path, "rb") as f:
            return dill.load(f)

    @property
    def datasets(self) -> Mapping[Tag, Dataset]:
        """The known data from the observer."""
        return self.load().datasets

    @property
    def models(self) -> Mapping[Tag, TrainableProbabilisticModel]:
        """The models over the :attr:`datasets`."""
        return self.load().models

    @property
    def acquisition_state(self) -> StateType | None:
        """The acquisition state."""
        return self.load().acquisition_state

    @property
    def dataset(self) -> Dataset:
        """The dataset when there is just one dataset."""
        return self.load().dataset

    @property
    def model(self) -> TrainableProbabilisticModel:
        """The model when there is just one dataset."""
        return self.load().model


# this should be a generic NamedTuple, but mypy doesn't support them
#  https://github.com/python/mypy/issues/685
@dataclass(frozen=True)
class OptimizationResult(Generic[StateType]):
    """The final result, and the historical data of the optimization process."""

    final_result: Result[Record[StateType]]
    """
    The final result of the optimization process. This contains either a :class:`Record` or an
    exception.
    """

    history: list[Record[StateType] | FrozenRecord[StateType]]
    r"""
    The history of the :class:`Record`\ s from each step of the optimization process. These
    :class:`Record`\ s are created at the *start* of each loop, and as such will never
    include the :attr:`final_result`. The records may be either in memory or on disk.
    """

    @staticmethod
    def step_filename(step: int, num_steps: int) -> str:
        """Default filename for saved optimization steps."""
        return f"step.{step:0{len(str(num_steps - 1))}d}.pickle"

    STEP_GLOB: ClassVar[str] = "step.*.pickle"
    RESULTS_FILENAME: ClassVar[str] = "results.pickle"

    def astuple(
        self,
    ) -> tuple[Result[Record[StateType]], list[Record[StateType] | FrozenRecord[StateType]]]:
        """
        **Note:** In contrast to the standard library function :func:`dataclasses.astuple`, this
        method does *not* deepcopy instance attributes.

        :return: The :attr:`final_result` and :attr:`history` as a 2-tuple.
        """
        return self.final_result, self.history

    @property
    def is_ok(self) -> bool:
        """`True` if the final result contains a :class:`Record`."""
        return self.final_result.is_ok

    @property
    def is_err(self) -> bool:
        """`True` if the final result contains an exception."""
        return self.final_result.is_err

    def try_get_final_datasets(self) -> Mapping[Tag, Dataset]:
        """
        Convenience method to attempt to get the final data.

        :return: The final data, if the optimization completed successfully.
        :raise Exception: If an exception occurred during optimization.
        """
        return self.final_result.unwrap().datasets

    def try_get_final_dataset(self) -> Dataset:
        """
        Convenience method to attempt to get the final data for a single dataset run.

        :return: The final data, if the optimization completed successfully.
        :raise Exception: If an exception occurred during optimization.
        :raise ValueError: If the optimization was not a single dataset run.
        """
        datasets = self.try_get_final_datasets()
        # Ignore local datasets.
        datasets = ignoring_local_tags(datasets)
        if len(datasets) == 1:
            return next(iter(datasets.values()))
        else:
            raise ValueError(f"Expected a single dataset, found {len(datasets)}")

    def try_get_optimal_point(self) -> tuple[TensorType, TensorType, TensorType]:
        """
        Convenience method to attempt to get the optimal point for a single dataset,
        single objective run.

        :return: Tuple of the optimal query point, observation and its index.
        """
        dataset = self.try_get_final_dataset()
        if tf.rank(dataset.observations) != 2 or dataset.observations.shape[1] != 1:
            raise ValueError("Expected a single objective")
        if tf.reduce_any(
            [
                isinstance(model, SupportsCovarianceWithTopFidelity)
                for model in self.try_get_final_models()
            ]
        ):
            raise ValueError("Expected single fidelity models")
        arg_min_idx = tf.squeeze(tf.argmin(dataset.observations, axis=0))
        return dataset.query_points[arg_min_idx], dataset.observations[arg_min_idx], arg_min_idx

    def try_get_final_models(self) -> Mapping[Tag, TrainableProbabilisticModel]:
        """
        Convenience method to attempt to get the final models.

        :return: The final models, if the optimization completed successfully.
        :raise Exception: If an exception occurred during optimization.
        """
        return self.final_result.unwrap().models

    def try_get_final_model(self) -> TrainableProbabilisticModel:
        """
        Convenience method to attempt to get the final model for a single model run.

        :return: The final model, if the optimization completed successfully.
        :raise Exception: If an exception occurred during optimization.
        :raise ValueError: If the optimization was not a single model run.
        """
        models = self.try_get_final_models()
        # Ignore local models.
        models = ignoring_local_tags(models)
        if len(models) == 1:
            return next(iter(models.values()))
        else:
            raise ValueError(f"Expected single model, found {len(models)}")

    @property
    def loaded_history(self) -> list[Record[StateType]]:
        """The history of the optimization process loaded into memory."""
        return [record if isinstance(record, Record) else record.load() for record in self.history]

    def save_result(self, path: Path | str) -> None:
        """Save the final result to disk. Will overwrite any existing file at the same path."""
        Path(path).parent.mkdir(exist_ok=True, parents=True)
        with open(path, "wb") as f:
            dill.dump(self.final_result, f, dill.HIGHEST_PROTOCOL)

    def save(self, base_path: Path | str) -> None:
        """Save the optimization result to disk. Will overwrite existing files at the same path."""
        path = Path(base_path)
        num_steps = len(self.history)
        self.save_result(path / self.RESULTS_FILENAME)
        for i, record in enumerate(self.loaded_history):
            record_path = path / self.step_filename(i, num_steps)
            record.save(record_path)

    @classmethod
    def from_path(cls, base_path: Path | str) -> OptimizationResult[StateType]:
        """Load a previously saved OptimizationResult."""
        try:
            with open(Path(base_path) / cls.RESULTS_FILENAME, "rb") as f:
                result = dill.load(f)
        except FileNotFoundError as e:
            result = Err(e)

        history: list[Record[StateType] | FrozenRecord[StateType]] = [
            FrozenRecord(file) for file in sorted(Path(base_path).glob(cls.STEP_GLOB))
        ]
        return cls(result, history)


class BayesianOptimizer(Generic[SearchSpaceType]):
    """
    This class performs Bayesian optimization, the data-efficient optimization of an expensive
    black-box *objective function* over some *search space*. Since we may not have access to the
    objective function itself, we speak instead of an *observer* that observes it.
    """

    def __init__(self, observer: Observer, search_space: SearchSpaceType):
        """
        :param observer: The observer of the objective function.
        :param search_space: The space over which to search. Must be a
            :class:`~trieste.space.SearchSpace`.
        """
        self._observer = observer
        self._search_space = search_space

    def __repr__(self) -> str:
        """"""
        return f"BayesianOptimizer({self._observer!r}, {self._search_space!r})"

    @overload
    def optimize(
        self,
        num_steps: int,
        datasets: Mapping[Tag, Dataset],
        models: Mapping[Tag, TrainableProbabilisticModel],
        *,
        track_state: bool = True,
        track_path: Optional[Path | str] = None,
        fit_model: bool = True,
        fit_initial_model: bool = True,
        early_stop_callback: Optional[
            EarlyStopCallback[TrainableProbabilisticModel, object]
        ] = None,
        start_step: int = 0,
    ) -> OptimizationResult[None]:
        ...

    @overload
    def optimize(
        self,
        num_steps: int,
        datasets: Mapping[Tag, Dataset],
        models: Mapping[Tag, TrainableProbabilisticModelType],
        acquisition_rule: AcquisitionRule[
            TensorType, SearchSpaceType, TrainableProbabilisticModelType
        ],
        *,
        track_state: bool = True,
        track_path: Optional[Path | str] = None,
        fit_model: bool = True,
        fit_initial_model: bool = True,
        early_stop_callback: Optional[
            EarlyStopCallback[TrainableProbabilisticModelType, object]
        ] = None,
        start_step: int = 0,
        # this should really be OptimizationResult[None], but tf.Tensor is untyped so the type
        # checker can't differentiate between TensorType and State[S | None, TensorType], and
        # the return types clash. object is close enough to None that object will do.
    ) -> OptimizationResult[object]:
        ...

    @overload
    def optimize(
        self,
        num_steps: int,
        datasets: Mapping[Tag, Dataset],
        models: Mapping[Tag, TrainableProbabilisticModelType],
        acquisition_rule: AcquisitionRule[
            TensorType, SearchSpaceType, TrainableProbabilisticModelType
        ],
        *,
        track_state: bool = True,
        track_path: Optional[Path | str] = None,
        fit_model: bool = True,
        fit_initial_model: bool = True,
        early_stop_callback: Optional[
            EarlyStopCallback[TrainableProbabilisticModelType, object]
        ] = None,
        start_step: int = 0,
    ) -> OptimizationResult[object]:
        ...

    @overload
    def optimize(
        self,
        num_steps: int,
        datasets: Mapping[Tag, Dataset],
        models: Mapping[Tag, TrainableProbabilisticModelType],
        acquisition_rule: AcquisitionRule[
            State[StateType | None, TensorType], SearchSpaceType, TrainableProbabilisticModelType
        ],
        acquisition_state: StateType | None = None,
        *,
        track_state: bool = True,
        track_path: Optional[Path | str] = None,
        fit_model: bool = True,
        fit_initial_model: bool = True,
        early_stop_callback: Optional[
            EarlyStopCallback[TrainableProbabilisticModelType, StateType]
        ] = None,
        start_step: int = 0,
    ) -> OptimizationResult[StateType]:
        ...

    @overload
    def optimize(
        self,
        num_steps: int,
        datasets: Mapping[Tag, Dataset],
        models: Mapping[Tag, TrainableProbabilisticModelType],
        acquisition_rule: AcquisitionRule[
            State[StateType | None, TensorType], SearchSpaceType, TrainableProbabilisticModelType
        ],
        acquisition_state: StateType | None = None,
        *,
        track_state: bool = True,
        track_path: Optional[Path | str] = None,
        fit_model: bool = True,
        fit_initial_model: bool = True,
        early_stop_callback: Optional[
            EarlyStopCallback[TrainableProbabilisticModelType, StateType]
        ] = None,
        start_step: int = 0,
    ) -> OptimizationResult[StateType]:
        ...

    @overload
    def optimize(
        self,
        num_steps: int,
        datasets: Dataset,
        models: TrainableProbabilisticModel,
        *,
        track_state: bool = True,
        track_path: Optional[Path | str] = None,
        fit_model: bool = True,
        fit_initial_model: bool = True,
        early_stop_callback: Optional[
            EarlyStopCallback[TrainableProbabilisticModel, object]
        ] = None,
        start_step: int = 0,
    ) -> OptimizationResult[None]:
        ...

    @overload
    def optimize(
        self,
        num_steps: int,
        datasets: Dataset,
        models: TrainableProbabilisticModelType,
        acquisition_rule: AcquisitionRule[
            TensorType, SearchSpaceType, TrainableProbabilisticModelType
        ],
        *,
        track_state: bool = True,
        track_path: Optional[Path | str] = None,
        fit_model: bool = True,
        fit_initial_model: bool = True,
        early_stop_callback: Optional[
            EarlyStopCallback[TrainableProbabilisticModelType, object]
        ] = None,
        start_step: int = 0,
    ) -> OptimizationResult[object]:
        ...

    @overload
    def optimize(
        self,
        num_steps: int,
        datasets: Dataset,
        models: TrainableProbabilisticModelType,
        acquisition_rule: AcquisitionRule[
            TensorType, SearchSpaceType, TrainableProbabilisticModelType
        ],
        *,
        track_state: bool = True,
        track_path: Optional[Path | str] = None,
        fit_model: bool = True,
        fit_initial_model: bool = True,
        early_stop_callback: Optional[
            EarlyStopCallback[TrainableProbabilisticModelType, object]
        ] = None,
        start_step: int = 0,
    ) -> OptimizationResult[object]:
        ...

    @overload
    def optimize(
        self,
        num_steps: int,
        datasets: Dataset,
        models: TrainableProbabilisticModelType,
        acquisition_rule: AcquisitionRule[
            State[StateType | None, TensorType], SearchSpaceType, TrainableProbabilisticModelType
        ],
        acquisition_state: StateType | None = None,
        *,
        track_state: bool = True,
        track_path: Optional[Path | str] = None,
        fit_model: bool = True,
        fit_initial_model: bool = True,
        early_stop_callback: Optional[
            EarlyStopCallback[TrainableProbabilisticModelType, StateType]
        ] = None,
        start_step: int = 0,
    ) -> OptimizationResult[StateType]:
        ...

    @overload
    def optimize(
        self,
        num_steps: int,
        datasets: Dataset,
        models: TrainableProbabilisticModelType,
        acquisition_rule: AcquisitionRule[
            State[StateType | None, TensorType], SearchSpaceType, TrainableProbabilisticModelType
        ],
        acquisition_state: StateType | None = None,
        *,
        track_state: bool = True,
        track_path: Optional[Path | str] = None,
        fit_model: bool = True,
        fit_initial_model: bool = True,
        early_stop_callback: Optional[
            EarlyStopCallback[TrainableProbabilisticModelType, StateType]
        ] = None,
        start_step: int = 0,
    ) -> OptimizationResult[StateType]:
        ...

    def optimize(
        self,
        num_steps: int,
        datasets: Mapping[Tag, Dataset] | Dataset,
        models: Mapping[Tag, TrainableProbabilisticModelType] | TrainableProbabilisticModelType,
        acquisition_rule: AcquisitionRule[
            TensorType | State[StateType | None, TensorType],
            SearchSpaceType,
            TrainableProbabilisticModelType,
        ]
        | None = None,
        acquisition_state: StateType | None = None,
        *,
        track_state: bool = True,
        track_path: Optional[Path | str] = None,
        fit_model: bool = True,
        fit_initial_model: bool = True,
        early_stop_callback: Optional[
            EarlyStopCallback[TrainableProbabilisticModelType, StateType]
        ] = None,
        start_step: int = 0,
    ) -> OptimizationResult[StateType] | OptimizationResult[None]:
        """
        Attempt to find the minimizer of the ``observer`` in the ``search_space`` (both specified at
        :meth:`__init__`). This is the central implementation of the Bayesian optimization loop.

        For each step in ``num_steps``, this method:
            - Finds the next points with which to query the ``observer`` using the
              ``acquisition_rule``'s :meth:`acquire` method, passing it the ``search_space``,
              ``datasets``, ``models``, and current acquisition state.
            - Queries the ``observer`` *once* at those points.
            - Updates the datasets and models with the data from the ``observer``.

        If any errors are raised during the optimization loop, this method will catch and return
        them instead and print a message (using `absl` at level `absl.logging.ERROR`).
        If ``track_state`` is enabled, then in addition to the final result, the history of the
        optimization process will also be returned. If ``track_path`` is also set, then
        the history and final result will be saved to disk rather than all being kept in memory.

        **Type hints:**
            - The ``acquisition_rule`` must use the same type of
              :class:`~trieste.space.SearchSpace` as specified in :meth:`__init__`.
            - The ``acquisition_state`` must be of the type expected by the ``acquisition_rule``.
              Any acquisition state in the optimization result will also be of this type.

        :param num_steps: The number of optimization steps to run.
        :param datasets: The known observer query points and observations for each tag.
        :param models: The model to use for each :class:`~trieste.data.Dataset` in
            ``datasets``.
        :param acquisition_rule: The acquisition rule, which defines how to search for a new point
            on each optimization step. Defaults to
            :class:`~trieste.acquisition.rule.EfficientGlobalOptimization` with default
            arguments. Note that if the default is used, this implies the tags must be
            `OBJECTIVE`, the search space can be any :class:`~trieste.space.SearchSpace`, and the
            acquisition state returned in the :class:`OptimizationResult` will be `None`.
        :param acquisition_state: The acquisition state to use on the first optimization step.
            This argument allows the caller to restore the optimization process from an existing
            :class:`Record`.
        :param track_state: If `True`, this method saves the optimization state at the start of each
            step. Models and acquisition state are copied using `copy.deepcopy`.
        :param track_path: If set, the optimization state is saved to disk at this path,
            rather than being copied in memory.
        :param fit_model: If `False` then we never fit the model during BO (e.g. if we
            are using a rule that doesn't rely on the models and don't want to waste computation).
        :param fit_initial_model: If `False` then we assume that the initial models have
            already been optimized on the datasets and so do not require optimization before
            the first optimization step.
        :param early_stop_callback: An optional callback that is evaluated with the current
            datasets, models and optimization state before every optimization step. If this
            returns `True` then the optimization loop is terminated early.
        :param start_step: The step number to start with. This number is removed from ``num_steps``
            and is useful for restarting previous computations.
        :return: An :class:`OptimizationResult`. The :attr:`final_result` element contains either
            the final optimization data, models and acquisition state, or, if an exception was
            raised while executing the optimization loop, it contains the exception raised. In
            either case, the :attr:`history` element is the history of the data, models and
            acquisition state at the *start* of each optimization step (up to and including any step
            that fails to complete). The history will never include the final optimization result.
        :raise ValueError: If any of the following are true:

            - ``num_steps`` is negative.
            - the keys in ``datasets`` and ``models`` do not match
            - ``datasets`` or ``models`` are empty
            - the default `acquisition_rule` is used and the tags are not `OBJECTIVE`.
        """
        # Copy the dataset so we don't change the one provided by the user.
        datasets = copy.deepcopy(datasets)

        if isinstance(datasets, Dataset):
            datasets = {OBJECTIVE: datasets}
        if not isinstance(models, Mapping):
            models = {OBJECTIVE: models}

        filtered_datasets = datasets
        # reassure the type checker that everything is tagged
        datasets = cast(Dict[Tag, Dataset], datasets)
        models = cast(Dict[Tag, TrainableProbabilisticModelType], models)

        if num_steps < 0:
            raise ValueError(f"num_steps must be at least 0, got {num_steps}")

        # Get set of dataset and model keys, ignoring any local tag index. That is, only the
        # global tag part is considered.
        datasets_keys = {LocalizedTag.from_tag(tag).global_tag for tag in datasets.keys()}
        models_keys = {LocalizedTag.from_tag(tag).global_tag for tag in models.keys()}
        if datasets_keys != models_keys:
            raise ValueError(
                f"datasets and models should contain the same keys. Got {datasets_keys} and"
                f" {models_keys} respectively."
            )

        if not datasets:
            raise ValueError("dicts of datasets and models must be populated.")

        if fit_model and isinstance(acquisition_rule, TURBO):
            warnings.warn(
                """
                Are you sure you want to keep fitting the global model even though you
                are using TURBO which has only local models? This is a waste of computation.
                Consider setting 'fit_model'='False'.
                """
            )

        if acquisition_rule is None:
            if datasets.keys() != {OBJECTIVE}:
                raise ValueError(
                    f"Default acquisition rule EfficientGlobalOptimization requires tag"
                    f" {OBJECTIVE!r}, got keys {datasets.keys()}"
                )

            acquisition_rule = EfficientGlobalOptimization[
                SearchSpaceType, TrainableProbabilisticModelType
            ]()

        history: list[FrozenRecord[StateType] | Record[StateType]] = []
        query_plot_dfs: dict[int, pd.DataFrame] = {}
        observation_plot_dfs = observation_plot_init(datasets)

        summary_writer = logging.get_tensorboard_writer()
        if summary_writer:
            with summary_writer.as_default(step=0):
                write_summary_init(
                    self._observer,
                    self._search_space,
                    acquisition_rule,
                    datasets,
                    models,
                    num_steps,
                )

        for step in range(start_step + 1, num_steps + 1):
            logging.set_step_number(step)

            if early_stop_callback and early_stop_callback(datasets, models, acquisition_state):
                tf.print("Optimization terminated early", output_stream=absl.logging.INFO)
                break

            try:
                if track_state:
                    try:
                        if track_path is None:
                            datasets_copy = copy.deepcopy(datasets)
                            models_copy = copy.deepcopy(models)
                            acquisition_state_copy = copy.deepcopy(acquisition_state)
                            record = Record(datasets_copy, models_copy, acquisition_state_copy)
                            history.append(record)
                        else:
                            track_path = Path(track_path)
                            record = Record(datasets, models, acquisition_state)
                            file_name = OptimizationResult.step_filename(step, num_steps)
                            history.append(record.save(track_path / file_name))
                    except Exception as e:
                        raise NotImplementedError(
                            "Failed to save the optimization state. Some models do not support "
                            "deecopying or serialization and cannot be saved. "
                            "(This is particularly common for deep neural network models, though "
                            "some of the model wrappers accept a model closure as a workaround.) "
                            "For these models, the `track_state`` argument of the "
                            ":meth:`~trieste.bayesian_optimizer.BayesianOptimizer.optimize` method "
                            "should be set to `False`. This means that only the final model "
                            "will be available."
                        ) from e

                if step == 1 and fit_model and fit_initial_model:
                    with Timer() as initial_model_fitting_timer:
                        for tag, model in models.items():
                            # Prefer local dataset if available.
                            tags = [tag, LocalizedTag.from_tag(tag).global_tag]
                            _, dataset = get_value_for_tag(datasets, *tags)
                            assert dataset is not None
                            model.update(dataset)
                            model.optimize_and_save_result(dataset)
                    if summary_writer:
                        logging.set_step_number(0)
                        with summary_writer.as_default(step=0):
                            write_summary_initial_model_fit(
                                datasets, models, initial_model_fitting_timer
                            )
                        logging.set_step_number(step)

                with Timer() as total_step_wallclock_timer:
                    with Timer() as query_point_generation_timer:
                        points_or_stateful = acquisition_rule.acquire(
                            self._search_space, models, datasets=filtered_datasets
                        )
                        if callable(points_or_stateful):
                            acquisition_state, query_points = points_or_stateful(acquisition_state)
                        else:
                            query_points = points_or_stateful

                    observer = self._observer
                    # If query_points are rank 3, then use a batched observer.
                    if tf.rank(query_points) == 3:
                        observer = mk_batch_observer(observer)
                    observer_output = observer(query_points)

                    tagged_output = (
                        observer_output
                        if isinstance(observer_output, Mapping)
                        else {OBJECTIVE: observer_output}
                    )

                    # See explanation in ask_tell_optimization.tell().
<<<<<<< HEAD
                    updated_datasets = {}
                    for tag, new_dataset in tagged_output.items():
                        _, old_dataset = get_value_for_tag(
                            datasets, *[tag, LocalizedTag.from_tag(tag).global_tag]
                        )
                        assert old_dataset is not None
                        updated_datasets[tag] = old_dataset + new_dataset
                    datasets = updated_datasets
                    filtered_datasets = acquisition_rule.update_and_filter(models, updated_datasets)
=======
                    # We need to process the local tags first, then the global tags.
                    sorted_tags = sorted(
                        tagged_output, key=lambda tag: not LocalizedTag.from_tag(tag).is_local
                    )
                    for tag in sorted_tags:
                        new_dataset = tagged_output[tag]
                        if tag in datasets:
                            datasets[tag] += new_dataset
                        else:
                            global_tag = LocalizedTag.from_tag(tag).global_tag
                            if global_tag not in datasets:
                                raise ValueError(f"global tag '{global_tag}' not found in dataset")
                            datasets[tag] = datasets[global_tag] + new_dataset
                    filtered_datasets = acquisition_rule.filter_datasets(datasets)
>>>>>>> efd2fc09

                    with Timer() as model_fitting_timer:
                        if fit_model:
                            for tag, model in models.items():
                                # Always use the matching dataset to the model. If the model is
                                # local, then the dataset should be too by this stage.
                                dataset = filtered_datasets[tag]
                                model.update(dataset)
                                model.optimize_and_save_result(dataset)

                if summary_writer:
                    with summary_writer.as_default(step=step):
                        write_summary_observations(
                            datasets,
                            models,
                            tagged_output,
                            model_fitting_timer,
                            observation_plot_dfs,
                        )
                        write_summary_query_points(
                            datasets,
                            models,
                            self._search_space,
                            query_points,
                            query_point_generation_timer,
                            query_plot_dfs,
                        )
                        logging.scalar("wallclock/step", total_step_wallclock_timer.time)

            except Exception as error:  # pylint: disable=broad-except
                tf.print(
                    f"\nOptimization failed at step {step}, encountered error with traceback:"
                    f"\n{traceback.format_exc()}"
                    f"\nTerminating optimization and returning the optimization history. You may "
                    f"be able to use the history to restart the process from a previous successful "
                    f"optimization step.\n",
                    output_stream=absl.logging.ERROR,
                )
                if isinstance(error, MemoryError):
                    tf.print(
                        "\nOne possible cause of memory errors is trying to evaluate acquisition "
                        "\nfunctions over large datasets, e.g. when initializing optimizers. "
                        "\nYou may be able to word around this by splitting up the evaluation "
                        "\nusing split_acquisition_function or split_acquisition_function_calls.",
                        output_stream=absl.logging.ERROR,
                    )
                result = OptimizationResult(Err(error), history)
                if track_state and track_path is not None:
                    result.save_result(Path(track_path) / OptimizationResult.RESULTS_FILENAME)
                return result

        tf.print("Optimization completed without errors", output_stream=absl.logging.INFO)

        record = Record(datasets, models, acquisition_state)
        result = OptimizationResult(Ok(record), history)
        if track_state and track_path is not None:
            result.save_result(Path(track_path) / OptimizationResult.RESULTS_FILENAME)
        return result

    def continue_optimization(
        self,
        num_steps: int,
        optimization_result: OptimizationResult[StateType],
        *args: Any,
        **kwargs: Any,
    ) -> OptimizationResult[StateType]:
        """
        Continue a previous optimization that either failed, was terminated early, or which
        you simply wish to run for more steps.

        :param num_steps: The total number of optimization steps, including any that have already
            been run.
        :param optimization_result: The optimization result from which to extract the datasets,
            models and acquisition state. If the result was successful then the final result is
            used; otherwise the last record in the history is used. The size of the history
            is used to determine how many more steps are required.
        :param args: Any more positional arguments to pass on to optimize.
        :param kwargs: Any more keyword arguments to pass on to optimize.
        :return: An :class:`OptimizationResult`. The history will contain both the history from
            `optimization_result` (including the `final_result` if that was successful) and
            any new records.
        """
        history: list[Record[StateType] | FrozenRecord[StateType]] = []
        history.extend(optimization_result.history)
        if optimization_result.final_result.is_ok:
            history.append(optimization_result.final_result.unwrap())
        if not history:
            raise ValueError("Cannot continue from empty optimization result")

        result = self.optimize(  # type: ignore[call-overload]
            num_steps,
            history[-1].datasets,
            history[-1].models,
            *args,
            acquisition_state=history[-1].acquisition_state,
            **kwargs,
            start_step=len(history) - 1,
        )
        result.history[:1] = history
        return result


def write_summary_init(
    observer: Observer,
    search_space: SearchSpace,
    acquisition_rule: AcquisitionRule[
        TensorType | State[StateType | None, TensorType],
        SearchSpaceType,
        TrainableProbabilisticModelType,
    ],
    datasets: Mapping[Tag, Dataset],
    models: Mapping[Tag, TrainableProbabilisticModel],
    num_steps: int,
) -> None:
    """Write initial BO loop TensorBoard summary."""
    devices = tf.config.list_logical_devices()
    logging.text(
        "metadata",
        f"Observer: `{observer}`\n\n"
        f"Number of steps: `{num_steps}`\n\n"
        f"Number of initial points: "
        f"`{dict((k, len(v)) for k, v in datasets.items())}`\n\n"
        f"Search Space: `{search_space}`\n\n"
        f"Acquisition rule:\n\n    {acquisition_rule}\n\n"
        f"Models:\n\n    {models}\n\n"
        f"Available devices: `{dict(Counter(d.device_type for d in devices))}`",
    )


def write_summary_initial_model_fit(
    datasets: Mapping[Tag, Dataset],
    models: Mapping[Tag, TrainableProbabilisticModel],
    model_fitting_timer: Timer,
) -> None:
    """Write TensorBoard summary for the model fitting to the initial data."""
    for tag, model in models.items():
        with tf.name_scope(f"{tag}.model"):
            # Prefer local dataset if available.
            tags = [tag, LocalizedTag.from_tag(tag).global_tag]
            _, dataset = get_value_for_tag(datasets, *tags)
            assert dataset is not None
            model.log(dataset)
    logging.scalar(
        "wallclock/model_fitting",
        model_fitting_timer.time,
    )


def observation_plot_init(
    datasets: Mapping[Tag, Dataset],
) -> dict[Tag, pd.DataFrame]:
    """Initialise query point pairplot dataframes with initial observations.
    Also logs warnings if pairplot dependencies are not installed."""
    observation_plot_dfs: dict[Tag, pd.DataFrame] = {}
    if logging.get_tensorboard_writer():
        seaborn_warning = False
        if logging.include_summary("query_points/_pairplot") and not (pd and sns):
            seaborn_warning = True
        for tag in datasets:
            if logging.include_summary(f"{tag}.observations/_pairplot"):
                output_dim = tf.shape(datasets[tag].observations)[-1]
                if output_dim >= 2:
                    if not (pd and sns):
                        seaborn_warning = True
                    else:
                        columns = [f"x{i}" for i in range(output_dim)]
                        observation_plot_dfs[tag] = pd.DataFrame(
                            datasets[tag].observations, columns=columns
                        ).applymap(float)
                        observation_plot_dfs[tag]["observations"] = "initial"

        if seaborn_warning:
            tf.print(
                "\nPairplot TensorBoard summaries require seaborn to be installed."
                "\nOne way to do this is to install 'trieste[plotting]'.",
                output_stream=absl.logging.INFO,
            )
    return observation_plot_dfs


def write_summary_observations(
    datasets: Mapping[Tag, Dataset],
    models: Mapping[Tag, TrainableProbabilisticModel],
    tagged_output: Mapping[Tag, TensorType],
    model_fitting_timer: Timer,
    observation_plot_dfs: MutableMapping[Tag, pd.DataFrame],
) -> None:
    """Write TensorBoard summary for the current step observations."""
    for tag in models:
        with tf.name_scope(f"{tag}.model"):
            models[tag].log(datasets[tag])

        output_dim = tf.shape(tagged_output[tag].observations)[-1]
        for i in tf.range(output_dim):
            suffix = f"[{i}]" if output_dim > 1 else ""
            if tf.size(tagged_output[tag].observations) > 0:
                logging.histogram(
                    f"{tag}.observation{suffix}/new_observations",
                    tagged_output[tag].observations[..., i],
                )
                logging.scalar(
                    f"{tag}.observation{suffix}/best_new_observation",
                    np.min(tagged_output[tag].observations[..., i]),
                )
            if tf.size(datasets[tag].observations) > 0:
                logging.scalar(
                    f"{tag}.observation{suffix}/best_overall",
                    np.min(datasets[tag].observations[..., i]),
                )

        if logging.include_summary(f"{tag}.observations/_pairplot") and (
            pd and sns and output_dim >= 2
        ):
            columns = [f"x{i}" for i in range(output_dim)]
            observation_new_df = pd.DataFrame(
                tagged_output[tag].observations, columns=columns
            ).applymap(float)
            observation_new_df["observations"] = "new"
            observation_plot_df = pd.concat(
                (observation_plot_dfs.get(tag), observation_new_df),
                copy=False,
                ignore_index=True,
            )

            hue_order = ["initial", "old", "new"]
            palette = {"initial": "tab:green", "old": "tab:green", "new": "tab:orange"}
            markers = {"initial": "X", "old": "o", "new": "o"}

            # assume that any OBJECTIVE- or single-tagged multi-output dataset => multi-objective
            # more complex scenarios (e.g. constrained data) need to be plotted by the acq function
            if len(datasets) > 1 and tag != OBJECTIVE:
                observation_plot_df["observation type"] = observation_plot_df.apply(
                    lambda x: x["observations"],
                    axis=1,
                )
            else:
                observation_plot_df["pareto"] = non_dominated(datasets[tag].observations)[1]
                observation_plot_df["observation type"] = observation_plot_df.apply(
                    lambda x: x["observations"] + x["pareto"] * " (non-dominated)",
                    axis=1,
                )
                hue_order += [hue + " (non-dominated)" for hue in hue_order]
                palette.update(
                    {
                        "initial (non-dominated)": "tab:purple",
                        "old (non-dominated)": "tab:purple",
                        "new (non-dominated)": "tab:red",
                    }
                )
                markers.update(
                    {
                        "initial (non-dominated)": "X",
                        "old (non-dominated)": "o",
                        "new (non-dominated)": "o",
                    }
                )

            pairplot = sns.pairplot(
                observation_plot_df,
                vars=columns,
                hue="observation type",
                hue_order=hue_order,
                palette=palette,
                markers=markers,
            )
            logging.pyplot(f"{tag}.observations/_pairplot", pairplot.fig)
            observation_plot_df.loc[
                observation_plot_df["observations"] == "new", "observations"
            ] = "old"
            observation_plot_dfs[tag] = observation_plot_df

    logging.scalar(
        "wallclock/model_fitting",
        model_fitting_timer.time,
    )


def write_summary_query_points(
    datasets: Mapping[Tag, Dataset],
    models: Mapping[Tag, TrainableProbabilisticModel],
    search_space: SearchSpace,
    query_points: TensorType,
    query_point_generation_timer: Timer,
    query_plot_dfs: MutableMapping[int, pd.DataFrame],
) -> None:
    """Write TensorBoard summary for the current step query points."""

    if tf.rank(query_points) == 2:
        for i in tf.range(tf.shape(query_points)[1]):
            if len(query_points) == 1:
                logging.scalar(f"query_point/[{i}]", float(query_points[0, i]))
            else:
                logging.histogram(f"query_points/[{i}]", query_points[:, i])
        logging.histogram("query_points/euclidean_distances", lambda: pdist(query_points))

    if pd and sns and logging.include_summary("query_points/_pairplot"):
        columns = [f"x{i}" for i in range(tf.shape(query_points)[1])]
        qp_preds = query_points
        for tag in datasets:
            pred = models[tag].predict(query_points)[0]
            qp_preds = tf.concat([qp_preds, tf.cast(pred, query_points.dtype)], 1)
            output_dim = tf.shape(pred)[-1]
            for i in range(output_dim):
                columns.append(f"{tag}{i if (output_dim > 1) else ''} predicted")
        query_new_df = pd.DataFrame(qp_preds, columns=columns).applymap(float)
        query_new_df["query points"] = "new"
        query_plot_df = pd.concat(
            (query_plot_dfs.get(0), query_new_df), copy=False, ignore_index=True
        )
        pairplot = sns.pairplot(
            query_plot_df, hue="query points", hue_order=["old", "new"], height=2.25
        )
        padding = 0.025 * (search_space.upper - search_space.lower)
        upper_limits = search_space.upper + padding
        lower_limits = search_space.lower - padding
        for i in range(search_space.dimension):
            pairplot.axes[0, i].set_xlim((lower_limits[i], upper_limits[i]))
            pairplot.axes[i, 0].set_ylim((lower_limits[i], upper_limits[i]))
        logging.pyplot("query_points/_pairplot", pairplot.fig)
        query_plot_df["query points"] = "old"
        query_plot_dfs[0] = query_plot_df

    logging.scalar(
        "wallclock/query_point_generation",
        query_point_generation_timer.time,
    )


def stop_at_minimum(
    minimum: Optional[tf.Tensor] = None,
    minimizers: Optional[tf.Tensor] = None,
    minimum_atol: float = 0,
    minimum_rtol: float = 0.05,
    minimizers_atol: float = 0,
    minimizers_rtol: float = 0.05,
    objective_tag: Tag = OBJECTIVE,
    minimum_step_number: Optional[int] = None,
) -> EarlyStopCallback[TrainableProbabilisticModel, object]:
    """
    Generate an early stop function that terminates a BO loop when it gets close enough to the
    given objective minimum and/or minimizer points.

    :param minimum: Optional minimum to stop at, with shape [1].
    :param minimizers: Optional minimizer points to stop at, with shape [N, D].
    :param minimum_atol: Absolute tolerance for minimum.
    :param minimum_rtol: Relative tolerance for minimum.
    :param minimizers_atol: Absolute tolerance for minimizer point.
    :param minimizers_rtol: Relative tolerance for minimizer point.
    :param objective_tag: The tag for the objective data.
    :param minimum_step_number: Minimum step number to stop at.
    :return: An early stop function that terminates if we get close enough to both the minimum
        and any of the minimizer points.
    """

    def early_stop_callback(
        datasets: Mapping[Tag, Dataset],
        _models: Mapping[Tag, TrainableProbabilisticModel],
        _acquisition_state: object,
    ) -> bool:
        if minimum_step_number is not None and logging.get_step_number() < minimum_step_number:
            return False
        dataset = datasets[objective_tag]
        arg_min_idx = tf.squeeze(tf.argmin(dataset.observations, axis=0))
        if minimum is not None:
            best_y = dataset.observations[arg_min_idx]
            close_y = np.isclose(best_y, minimum, atol=minimum_atol, rtol=minimum_rtol)
            if not tf.reduce_all(close_y):
                return False
        if minimizers is not None:
            best_x = dataset.query_points[arg_min_idx]
            close_x = np.isclose(best_x, minimizers, atol=minimizers_atol, rtol=minimizers_rtol)
            if not tf.reduce_any(tf.reduce_all(close_x, axis=-1), axis=0):
                return False
        return True

    return early_stop_callback<|MERGE_RESOLUTION|>--- conflicted
+++ resolved
@@ -773,17 +773,6 @@
                     )
 
                     # See explanation in ask_tell_optimization.tell().
-<<<<<<< HEAD
-                    updated_datasets = {}
-                    for tag, new_dataset in tagged_output.items():
-                        _, old_dataset = get_value_for_tag(
-                            datasets, *[tag, LocalizedTag.from_tag(tag).global_tag]
-                        )
-                        assert old_dataset is not None
-                        updated_datasets[tag] = old_dataset + new_dataset
-                    datasets = updated_datasets
-                    filtered_datasets = acquisition_rule.update_and_filter(models, updated_datasets)
-=======
                     # We need to process the local tags first, then the global tags.
                     sorted_tags = sorted(
                         tagged_output, key=lambda tag: not LocalizedTag.from_tag(tag).is_local
@@ -797,8 +786,7 @@
                             if global_tag not in datasets:
                                 raise ValueError(f"global tag '{global_tag}' not found in dataset")
                             datasets[tag] = datasets[global_tag] + new_dataset
-                    filtered_datasets = acquisition_rule.filter_datasets(datasets)
->>>>>>> efd2fc09
+                    filtered_datasets = acquisition_rule.update_and_filter(models, datasets)
 
                     with Timer() as model_fitting_timer:
                         if fit_model:
