--- conflicted
+++ resolved
@@ -588,7 +588,6 @@
             try:
 
                 if track_state:
-<<<<<<< HEAD
                     try:
                         if track_path is None:
                             datasets_copy = copy.deepcopy(datasets)
@@ -599,7 +598,7 @@
                         else:
                             track_path = Path(track_path)
                             record = Record(datasets, models, acquisition_state)
-                            file_path = track_path / f"step.{step:0{len(str(num_steps-1))}d}.pickle"
+                            file_path = track_path / OptimizationResult.step_filename(step, num_steps)
                             history.append(record.save(file_path))
                     except Exception as e:
                         raise NotImplementedError(
@@ -611,18 +610,6 @@
                             "should be set to `False`. This means that only the final model "
                             "will be available."
                         ) from e
-=======
-                    if track_path is None:
-                        datasets_copy = copy.deepcopy(datasets)
-                        models_copy = copy.deepcopy(models)
-                        acquisition_state_copy = copy.deepcopy(acquisition_state)
-                        history.append(Record(datasets_copy, models_copy, acquisition_state_copy))
-                    else:
-                        track_path = Path(track_path)
-                        record = Record(datasets, models, acquisition_state)
-                        record_path = track_path / OptimizationResult.step_filename(step, num_steps)
-                        history.append(record.save(record_path))
->>>>>>> 25989475
 
                 with Timer() as total_step_wallclock_timer:
                     with Timer() as initial_model_fitting_timer:
