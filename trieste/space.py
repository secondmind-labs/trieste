# Copyright 2020 The Trieste Contributors
#
# Licensed under the Apache License, Version 2.0 (the "License");
# you may not use this file except in compliance with the License.
# You may obtain a copy of the License at
#
#     http://www.apache.org/licenses/LICENSE-2.0
#
# Unless required by applicable law or agreed to in writing, software
# distributed under the License is distributed on an "AS IS" BASIS,
# WITHOUT WARRANTIES OR CONDITIONS OF ANY KIND, either express or implied.
# See the License for the specific language governing permissions and
# limitations under the License.
""" This module contains implementations of various types of search space. """
from __future__ import annotations

import operator
from abc import ABC, abstractmethod
from functools import reduce
from itertools import chain
from typing import Callable, Optional, Sequence, Tuple, TypeVar, Union, overload

import numpy as np
import scipy.optimize as spo
import tensorflow as tf
import tensorflow_probability as tfp
from check_shapes import check_shapes
from gpflow.keras import tf_keras
from typing_extensions import Protocol, runtime_checkable

from .types import TensorType
from .utils import flatten_leading_dims

SearchSpaceType = TypeVar("SearchSpaceType", bound="SearchSpace")
""" A type variable bound to :class:`SearchSpace`. """

DEFAULT_DTYPE: tf.DType = tf.float64
""" Default dtype to use when none is provided. """

EncoderFunction = Callable[[TensorType], TensorType]
""" Type alias for point encoders. These transform points from one search space to another. """


class SampleTimeoutError(Exception):
    """Raised when sampling from a search space has timed out."""


class NonlinearConstraint(spo.NonlinearConstraint):  # type: ignore[misc]
    """
    A wrapper class for nonlinear constraints on variables. The constraints expression is of the
    form::

        lb <= fun(x) <= ub

    :param fun: The function defining the nonlinear constraints; with input shape [..., D] and
        output shape [..., 1], returning a scalar value for each input point.
    :param lb: The lower bound of the constraint. Should be a scalar or of shape [1].
    :param ub: The upper bound of the constraint. Should be a scalar or of shape [1].
    :param keep_feasible: Keep the constraints feasible throughout optimization iterations if this
        is `True`.
    """

    def __init__(
        self,
        fun: Callable[[TensorType], TensorType],
        lb: Sequence[float] | TensorType,
        ub: Sequence[float] | TensorType,
        keep_feasible: bool = False,
    ):
        # Implement caching to avoid calling the constraint function multiple times to get value
        # and gradient.
        def _constraint_value_and_gradient(x: TensorType) -> Tuple[TensorType, TensorType]:
            val, grad = tfp.math.value_and_gradient(fun, x)

            tf.debugging.assert_shapes(
                [(val, [..., 1])],
                message="Nonlinear constraint only supports single output function.",
            )

            return tf.cast(val, dtype=x.dtype), tf.cast(grad, dtype=x.dtype)

        cache_x: TensorType = tf.constant([])
        cache_f: TensorType = tf.constant([])
        cache_df_dx: TensorType = tf.constant([])

        def val_fun(x: TensorType) -> TensorType:
            nonlocal cache_x, cache_f, cache_df_dx
            if not np.array_equal(x, cache_x):
                cache_f, cache_df_dx = _constraint_value_and_gradient(x)
                cache_x = x
            return cache_f

        def jac_fun(x: TensorType) -> TensorType:
            nonlocal cache_x, cache_f, cache_df_dx
            if not np.array_equal(x, cache_x):
                cache_f, cache_df_dx = _constraint_value_and_gradient(x)
                cache_x = x
            return cache_df_dx

        self._orig_fun = fun  # Used for constraints equality check.
        super().__init__(val_fun, lb, ub, jac=jac_fun, keep_feasible=keep_feasible)

    def residual(self, points: TensorType) -> TensorType:
        """
        Calculate the residuals between the constraint function and its lower/upper limits.

        :param points: The points to calculate the residuals for, with shape [..., D].
        :return: A tensor containing the lower and upper residual values with shape [..., 2].
        """
        tf.debugging.assert_rank_at_least(points, 2)
        non_d_axes = np.ones_like(points.shape)[:-1]  # Avoid adding axes shape to static graph.
        lb = tf.cast(tf.reshape(self.lb, (*non_d_axes, -1)), dtype=points.dtype)
        ub = tf.cast(tf.reshape(self.ub, (*non_d_axes, -1)), dtype=points.dtype)
        fval = self.fun(points)
        fval = tf.reshape(fval, (*points.shape[:-1], -1))  # Atleast 2D.
        fval = tf.cast(fval, dtype=points.dtype)
        values = [fval - lb, ub - fval]
        values = tf.concat(values, axis=-1)
        return values

    def __repr__(self) -> str:
        """"""
        return f"""
            NonlinearConstraint({self.fun!r}, {self.lb!r}, {self.ub!r}, {self.keep_feasible!r})"
        """

    def __eq__(self, other: object) -> bool:
        """
        :param other: A constraint.
        :return: Whether the constraint is identical to this one.
        """
        if not isinstance(other, NonlinearConstraint):
            return False
        return bool(
            self._orig_fun == other._orig_fun
            and tf.reduce_all(self.lb == other.lb)
            and tf.reduce_all(self.ub == other.ub)
            and self.keep_feasible == other.keep_feasible
        )


class LinearConstraint(spo.LinearConstraint):  # type: ignore[misc]
    """
    A wrapper class for linear constraints on variables. The constraints expression is of the form::

        lb <= A @ x <= ub

    :param A: The matrix defining the linear constraints with shape [M, D], where M is the
        number of constraints.
    :param lb: The lower bound of the constraint. Should be a scalar or of shape [M].
    :param ub: The upper bound of the constraint. Should be a scalar or of shape [M].
    :param keep_feasible: Keep the constraints feasible throughout optimization iterations if this
        is `True`.
    """

    def __init__(
        self,
        A: TensorType,
        lb: Sequence[float] | TensorType,
        ub: Sequence[float] | TensorType,
        keep_feasible: bool = False,
    ):
        super().__init__(A, lb, ub, keep_feasible=keep_feasible)

    def residual(self, points: TensorType) -> TensorType:
        """
        Calculate the residuals between the constraint function and its lower/upper limits.

        :param points: The points to calculate the residuals for, with shape [..., D].
        :return: A tensor containing the lower and upper residual values with shape [..., M*2].
        """
        tf.debugging.assert_rank_at_least(points, 2)
        non_d_axes = np.ones_like(points.shape)[:-1]  # Avoid adding axes shape to static graph.
        lb = tf.cast(tf.reshape(self.lb, (*non_d_axes, -1)), dtype=points.dtype)
        ub = tf.cast(tf.reshape(self.ub, (*non_d_axes, -1)), dtype=points.dtype)
        A = tf.cast(self.A, dtype=points.dtype)
        fval = tf.linalg.matmul(points, A, transpose_b=True)
        fval = tf.reshape(fval, (*points.shape[:-1], -1))  # Atleast 2D.
        values = [fval - lb, ub - fval]
        values = tf.concat(values, axis=-1)
        return values

    def __repr__(self) -> str:
        """"""
        return f"""
            LinearConstraint({self.A!r}, {self.lb!r}, {self.ub!r}, {self.keep_feasible!r})"
        """

    def __eq__(self, other: object) -> bool:
        """
        :param other: A constraint.
        :return: Whether the constraint is identical to this one.
        """
        if not isinstance(other, LinearConstraint):
            return False
        return bool(
            tf.reduce_all(self.A == other.A)
            and tf.reduce_all(self.lb == other.lb)
            and tf.reduce_all(self.ub == other.ub)
            and tf.reduce_all(self.keep_feasible == other.keep_feasible)
        )


Constraint = Union[LinearConstraint, NonlinearConstraint]
""" Type alias for constraints. """


class SearchSpace(ABC):
    """
    A :class:`SearchSpace` represents the domain over which an objective function is optimized.
    """

    @abstractmethod
    def sample(self, num_samples: int, seed: Optional[int] = None) -> TensorType:
        """
        :param num_samples: The number of points to sample from this search space.
        :param seed: Random seed for reproducibility.
        :return: ``num_samples`` i.i.d. random points, sampled uniformly from this search space.
        """

    def contains(self, value: TensorType) -> TensorType:
        """Method for checking membership.

        :param value: A point or points to check for membership of this :class:`SearchSpace`.
        :return: A boolean array showing membership for each point in value.
        :raise ValueError (or tf.errors.InvalidArgumentError): If ``value`` has a different
            dimensionality points from this :class:`SearchSpace`.
        """
        tf.debugging.assert_equal(
            tf.rank(value) > 0 and tf.shape(value)[-1] == self.dimension,
            True,
            message=f"""
                Dimensionality mismatch: space is {self.dimension}, value is {tf.shape(value)[-1]}
                """,
        )
        return self._contains(value)

    @abstractmethod
    def _contains(self, value: TensorType) -> TensorType:
        """Space-specific implementation of membership. Can assume valid input shape.

        :param value: A point or points to check for membership of this :class:`SearchSpace`.
        :return: A boolean array showing membership for each point in value.
        """

    def __contains__(self, value: TensorType) -> bool:
        """Method called by `in` operator. Doesn't support broadcasting as Python insists
        on converting the result to a boolean.

        :param value: A single point to check for membership of this :class:`SearchSpace`.
        :return: `True` if ``value`` is a member of this search space, else `False`.
        :raise ValueError (or tf.errors.InvalidArgumentError): If ``value`` has a different
            dimensionality from this :class:`SearchSpace`.
        """
        tf.debugging.assert_equal(
            tf.rank(value) == 1,
            True,
            message=f"""
                Rank mismatch: expected 1, got {tf.rank(value)}. To get a tensor of boolean
                membership values from a tensor of points, use `space.contains(value)`
                rather than `value in space`.
                """,
        )
        return self.contains(value)

    @property
    @abstractmethod
    def dimension(self) -> TensorType:
        """The number of inputs in this search space."""

    @property
    @abstractmethod
    def has_bounds(self) -> bool:
        """Whether the search space has meaningful numerical bounds."""

    @property
    @abstractmethod
    def lower(self) -> TensorType:
        """The lowest value taken by each search space dimension."""

    @property
    @abstractmethod
    def upper(self) -> TensorType:
        """The highest value taken by each search space dimension."""

    @abstractmethod
    def product(self: SearchSpaceType, other: SearchSpaceType) -> SearchSpaceType:
        """
        :param other: A search space of the same type as this search space.
        :return: The Cartesian product of this search space with the ``other``.
        """

    @overload
    def __mul__(self: SearchSpaceType, other: SearchSpaceType) -> SearchSpaceType: ...

    @overload
    def __mul__(self: SearchSpaceType, other: SearchSpace) -> SearchSpace:  # type: ignore[misc]
        # mypy complains that this is superfluous, but it seems to use it fine to infer
        # that Box * Box = Box, while Box * Discrete = SearchSpace.
        ...

    def __mul__(self, other: SearchSpace) -> SearchSpace:
        """
        :param other: A search space.
        :return: The Cartesian product of this search space with the ``other``.
            If both spaces are of the same type then this calls the :meth:`product` method.
            Otherwise, it generates a :class:`TaggedProductSearchSpace`.
        """
        # If the search space has any constraints, always return a tagged product search space.
        if not self.has_constraints and not other.has_constraints and isinstance(other, type(self)):
            return self.product(other)
        return TaggedProductSearchSpace((self, other))

    def __pow__(self: SearchSpaceType, other: int) -> SearchSpaceType:
        """
        Return the Cartesian product of ``other`` instances of this search space. For example, for
        an exponent of `3`, and search space `s`, this is `s ** 3`, which is equivalent to
        `s * s * s`.

        :param other: The exponent, or number of instances of this search space to multiply
            together. Must be strictly positive.
        :return: The Cartesian product of ``other`` instances of this search space.
        :raise tf.errors.InvalidArgumentError: If the exponent ``other`` is less than 1.
        """
        tf.debugging.assert_positive(other, message="Exponent must be strictly positive")
        return reduce(operator.mul, [self] * other)

    def discretize(self, num_samples: int) -> DiscreteSearchSpace:
        """
        :param num_samples: The number of points in the :class:`DiscreteSearchSpace`.
        :return: A discrete search space consisting of ``num_samples`` points sampled uniformly from
            this search space.
        :raise NotImplementedError: If this :class:`SearchSpace` has constraints.
        """
        if self.has_constraints:  # Constraints are not supported.
            raise NotImplementedError(
                "Discretization is currently not supported in the presence of constraints."
            )
        return DiscreteSearchSpace(points=self.sample(num_samples))

    @abstractmethod
    def __eq__(self, other: object) -> bool:
        """
        :param other: A search space.
        :return: Whether the search space is identical to this one.
        """

    @property
    def constraints(self) -> Sequence[Constraint]:
        """The sequence of explicit constraints specified in this search space."""
        return []

    def constraints_residuals(self, points: TensorType) -> TensorType:
        """
        Return residuals for all the constraints in this :class:`SearchSpace`.

        :param points: The points to get the residuals for, with shape [..., D].
        :return: A tensor of all the residuals with shape [..., C], where C is the total number of
            constraints.
        :raise NotImplementedError: If this :class:`SearchSpace` does not support constraints.
        """
        raise NotImplementedError("Constraints are currently not supported for this search space.")

    def is_feasible(self, points: TensorType) -> TensorType:
        """
        Checks if points satisfy the explicit constraints of this :class:`SearchSpace`.
        Note membership of the search space is not checked.

        :param points: The points to check constraints feasibility for, with shape [..., D].
        :return: A tensor of booleans. Returns `True` for each point if it is feasible in this
            search space, else `False`.
        :raise NotImplementedError: If this :class:`SearchSpace` has constraints.
        """
        # Everything is feasible in the absence of constraints. Must be overriden if there are
        # constraints.
        if self.has_constraints:
            raise NotImplementedError("Feasibility check is not implemented for this search space.")
        return tf.cast(tf.ones(points.shape[:-1]), dtype=bool)

    @property
    def has_constraints(self) -> bool:
        """Returns `True` if this search space has any explicit constraints specified."""
        # By default, assume there are no constraints; can be overridden by a subclass.
        return False


class GeneralDiscreteSearchSpace(SearchSpace):
    """
    An ABC representing different types of discrete search spaces (not just numerical).
    This contains a default implementation using explicitly provided points which subclasses
    may ignore.
    """

    def __init__(self, points: TensorType):
        """
        :param points: The points that define the discrete space, with shape ('N', 'D').
        :raise ValueError (or tf.errors.InvalidArgumentError): If ``points`` has an invalid shape.
        """

        tf.debugging.assert_shapes([(points, ("N", "D"))])
        self._points = points
        self._dimension = tf.shape(self._points)[-1]

    @property
    def points(self) -> TensorType:
        """All the points in this space."""
        return self._points

    @property
    def dimension(self) -> TensorType:
        """The number of inputs in this search space."""
        return self._dimension

    def _contains(self, value: TensorType) -> TensorType:
        comparison = tf.math.equal(self.points, tf.expand_dims(value, -2))  # [..., N, D]
        return tf.reduce_any(tf.reduce_all(comparison, axis=-1), axis=-1)  # [...]

    def sample(self, num_samples: int, seed: Optional[int] = None) -> TensorType:
        """
        :param num_samples: The number of points to sample from this search space.
        :param seed: Random seed for reproducibility.
        :return: ``num_samples`` i.i.d. random points, sampled uniformly,
            from this search space.
        """
        if seed is not None:  # ensure reproducibility
            tf.random.set_seed(seed)

        if num_samples == 0:
            return self.points[:0, :]
        else:
            sampled_indices = tf.random.categorical(
                tf.ones((1, tf.shape(self.points)[0])), num_samples, seed=seed
            )
            return tf.gather(self.points, sampled_indices)[0, :, :]  # [num_samples, D]


class DiscreteSearchSpace(GeneralDiscreteSearchSpace):
    r"""
    A discrete :class:`SearchSpace` representing a finite set of :math:`D`-dimensional points in
    :math:`\mathbb{R}^D`.

    For example:

        >>> points = tf.constant([[-1.0, 0.4], [-1.0, 0.6], [0.0, 0.4]])
        >>> search_space = DiscreteSearchSpace(points)
        >>> assert tf.constant([0.0, 0.4]) in search_space
        >>> assert tf.constant([1.0, 0.5]) not in search_space

    """

    def __repr__(self) -> str:
        """"""
        return f"DiscreteSearchSpace({self._points!r})"

    @property
    def has_bounds(self) -> bool:
        return True

    @property
    def lower(self) -> TensorType:
        """The lowest value taken across all points by each search space dimension."""
        return tf.reduce_min(self.points, -2)

    @property
    def upper(self) -> TensorType:
        """The highest value taken across all points by each search space dimension."""
        return tf.reduce_max(self.points, -2)

    def product(self, other: DiscreteSearchSpace) -> DiscreteSearchSpace:
        r"""
        Return the Cartesian product of the two :class:`DiscreteSearchSpace`\ s. For example:

            >>> sa = DiscreteSearchSpace(tf.constant([[0, 1], [2, 3]]))
            >>> sb = DiscreteSearchSpace(tf.constant([[4, 5, 6], [7, 8, 9]]))
            >>> (sa * sb).points.numpy()
            array([[0, 1, 4, 5, 6],
                   [0, 1, 7, 8, 9],
                   [2, 3, 4, 5, 6],
                   [2, 3, 7, 8, 9]], dtype=int32)

        :param other: A :class:`DiscreteSearchSpace` with :attr:`points` of the same dtype as this
            search space.
        :return: The Cartesian product of the two :class:`DiscreteSearchSpace`\ s.
        :raise TypeError: If one :class:`DiscreteSearchSpace` has :attr:`points` of a different
            dtype to the other.
        """
        if self.points.dtype is not other.points.dtype:
            return NotImplemented

        tile_self = tf.tile(self.points[:, None], [1, len(other.points), 1])
        tile_other = tf.tile(other.points[None], [len(self.points), 1, 1])
        cartesian_product = tf.concat([tile_self, tile_other], axis=2)
        product_space_dimension = self.points.shape[-1] + other.points.shape[-1]
        return DiscreteSearchSpace(tf.reshape(cartesian_product, [-1, product_space_dimension]))

    def __eq__(self, other: object) -> bool:
        """
        :param other: A search space.
        :return: Whether the search space is identical to this one.
        """
        if not isinstance(other, DiscreteSearchSpace):
            return NotImplemented
        return bool(tf.reduce_all(tf.sort(self.points, 0) == tf.sort(other.points, 0)))


@runtime_checkable
class HasOneHotEncoder(Protocol):
    """A categorical search space that contains default logic for one-hot encoding."""

    @property
    @abstractmethod
    def one_hot_encoder(self) -> EncoderFunction:
        "A one-hot encoder for points in the search space."


def one_hot_encoder(space: SearchSpace) -> EncoderFunction:
    "A utility function for one-hot encoding a search space when it supports it."
    return space.one_hot_encoder if isinstance(space, HasOneHotEncoder) else lambda x: x


def one_hot_encoded_space(space: SearchSpace) -> SearchSpace:
    "A bounded search space corresponding to the one-hot encoding of the given space."

    if isinstance(space, GeneralDiscreteSearchSpace) and isinstance(space, HasOneHotEncoder):
        return DiscreteSearchSpace(space.one_hot_encoder(space.points))
    elif isinstance(space, TaggedProductSearchSpace):
        spaces = [one_hot_encoded_space(space.get_subspace(tag)) for tag in space.subspace_tags]
        return TaggedProductSearchSpace(spaces=spaces, tags=space.subspace_tags)
    elif isinstance(space, HasOneHotEncoder):
        raise NotImplementedError(f"Unsupported one-hot-encoded space {type(space)}")
    else:
        return space


class CategoricalSearchSpace(GeneralDiscreteSearchSpace, HasOneHotEncoder):
    r"""
    A categorical :class:`SearchSpace` representing a finite set :math:`\mathcal{C}` of categories,
    or a finite Cartesian product :math:`\mathcal{C}_1 \times \cdots \times \mathcal{C}_n` of
    such sets.

    For example:

        >>> CategoricalSearchSpace(5)
        CategoricalSearchSpace([('0', '1', '2', '3', '4')])
        >>> CategoricalSearchSpace(["Red", "Green", "Blue"])
        CategoricalSearchSpace([('Red', 'Green', 'Blue')])
        >>> CategoricalSearchSpace([2,3])
        CategoricalSearchSpace([('0', '1'), ('0', '1', '2')])
        >>> CategoricalSearchSpace([["R", "G", "B"], ["Y", "N"]])
        CategoricalSearchSpace([('R', 'G', 'B'), ('Y', 'N')])

    Note that internally categories are represented by numeric indices:

        >>> rgb = CategoricalSearchSpace(["Red", "Green", "Blue"])
        >>> assert tf.constant([1], dtype=tf.float64) in rgb
        >>> assert tf.constant([3], dtype=tf.float64) not in rgb
        >>> rgb.to_tags(tf.constant([[1], [0], [2]]))
        <tf.Tensor: shape=(3, 1), dtype=string, numpy=
        array([[b'Green'],
               [b'Red'],
               [b'Blue']], dtype=object)>

    """

    def __init__(
        self,
        categories: int | Sequence[int] | Sequence[str] | Sequence[Sequence[str]],
        dtype: tf.DType = DEFAULT_DTYPE,
    ):
        """
        :param categories: Number of categories or category names. Can be an array for
            multidimensional spaces.
        :param dtype: The dtype of the returned indices, either tf.float32 or tf.float64.
        """
        if isinstance(categories, int) or any(isinstance(x, str) for x in categories):
            categories = [categories]  # type: ignore[assignment]

        if not isinstance(categories, Sequence) or not (
            all(
                isinstance(x, Sequence)
                and not isinstance(x, str)
                and all(isinstance(y, str) for y in x)
                for x in categories
            )
            or all(isinstance(x, int) for x in categories)
        ):
            raise TypeError(
                f"Invalid category description {categories!r}: " "expected either numbers or names."
            )

        elif any(isinstance(x, int) for x in categories):
            category_lens: Sequence[int] = categories  # type: ignore[assignment]
            if any(x <= 0 for x in category_lens):
                raise ValueError("Numbers of categories must be positive")
            tags = [tuple(f"{i}" for i in range(n)) for n in category_lens]
        else:
            category_names: Sequence[Sequence[str]] = categories  # type: ignore[assignment]
            if any(len(ts) == 0 for ts in category_names):
                raise ValueError("Category name lists cannot be empty")
            tags = [tuple(ts) for ts in category_names]

        self._tags = tags
        self._dtype = dtype

        ranges = [tf.range(len(ts), dtype=dtype) for ts in tags]
        meshgrid = tf.meshgrid(*ranges, indexing="ij")
        points = (
            tf.reshape(tf.stack(meshgrid, axis=-1), [-1, len(tags)]) if tags else tf.zeros([0, 0])
        )

        super().__init__(points)

    def __repr__(self) -> str:
        """"""
        return f"CategoricalSearchSpace({self._tags!r})"

    @property
    def has_bounds(self) -> bool:
        return False

    @property
    def lower(self) -> TensorType:
        raise AttributeError("Categorical search spaces do not have numerical bounds")

    @property
    def upper(self) -> TensorType:
        raise AttributeError("Categorical search spaces do not have numerical bounds")

    @property
    def tags(self) -> Sequence[Sequence[str]]:
        """The tags of the categories."""
        return self._tags

    @property
    def one_hot_encoder(self) -> EncoderFunction:
        """A one-hot encoder for the numerical indices. Note that binary categories
        are left unchanged instead of adding an unnecessary second feature."""

        def binary_encoder(x: TensorType) -> TensorType:
            # no need to one-hot encode binary categories (but we should still validate)
            if not tf.reduce_all((x == 0) | (x == 1)):
                raise ValueError(f"Invalid value {x}")
            return x

        def encoder(x: TensorType) -> TensorType:
            flat_x, unflatten = flatten_leading_dims(x)
            if flat_x.shape[-1] != len(self.tags):
                raise ValueError(
                    "Invalid input for one-hot encoding: "
                    f"expected {len(self.tags)} tags, got {flat_x.shape[-1]}"
                )
            columns = tf.split(flat_x, flat_x.shape[-1], axis=1)
            encoders = [
<<<<<<< HEAD
                binary_encoder
                if len(ts) == 2
                else tf.keras.layers.CategoryEncoding(num_tokens=len(ts), output_mode="one_hot")
=======
                tf_keras.layers.CategoryEncoding(num_tokens=len(ts), output_mode="one_hot")
>>>>>>> 9e5cdb13
                for ts in self.tags
            ]
            encoded = tf.concat(
                [
                    tf.cast(encoder(column), dtype=self._dtype)
                    for encoder, column in zip(encoders, columns)
                ],
                axis=1,
            )
            return unflatten(encoded)

        return encoder

    def to_tags(self, indices: TensorType) -> TensorType:
        """
        Convert a tensor of indices (such as one returned by :meth:`sample`) to one of
        category tags.

        :param indices: A tensor of integer indices.
        :return: A tensor of string tags.
        """
        if indices.dtype.is_floating:
            if not tf.reduce_all(tf.math.equal(indices, tf.math.floor(indices))):
                raise ValueError("Non-integral indices passed to to_tags")
            indices = tf.cast(indices, dtype=tf.int32)

        def extract_tags(row: TensorType) -> TensorType:
            return tf.stack(
                [tf.gather(tf.constant(self._tags[i]), row[i]) for i in range(len(row))]
            )

        return tf.map_fn(extract_tags, indices, dtype=tf.string)

    def product(self, other: CategoricalSearchSpace) -> CategoricalSearchSpace:
        r"""
        Return the Cartesian product of the two :class:`CategoricalSearchSpace`\ s. For example:

            >>> rgb = CategoricalSearchSpace(["Red", "Green", "Blue"])
            >>> yn = CategoricalSearchSpace(["Yes", "No"])
            >>> rgb * yn
            CategoricalSearchSpace([('Red', 'Green', 'Blue'), ('Yes', 'No')])

        :param other: A :class:`CategoricalSearchSpace`.
        :return: The Cartesian product of the two :class:`CategoricalSearchSpace`\ s.
        """
        return CategoricalSearchSpace(tuple(chain(self.tags, other.tags)))

    def __eq__(self, other: object) -> bool:
        """
        :param other: A search space.
        :return: Whether the search space is identical to this one.
        """
        if not isinstance(other, CategoricalSearchSpace):
            return NotImplemented
        return self.tags == other.tags


class Box(SearchSpace):
    r"""
    Continuous :class:`SearchSpace` representing a :math:`D`-dimensional box in
    :math:`\mathbb{R}^D`. Mathematically it is equivalent to the Cartesian product of :math:`D`
    closed bounded intervals in :math:`\mathbb{R}`.
    """

    @overload
    def __init__(
        self,
        lower: Sequence[float],
        upper: Sequence[float],
        constraints: Optional[Sequence[Constraint]] = None,
        ctol: float | TensorType = 1e-7,
    ): ...

    @overload
    def __init__(
        self,
        lower: TensorType,
        upper: TensorType,
        constraints: Optional[Sequence[Constraint]] = None,
        ctol: float | TensorType = 1e-7,
    ): ...

    def __init__(
        self,
        lower: Sequence[float] | TensorType,
        upper: Sequence[float] | TensorType,
        constraints: Optional[Sequence[Constraint]] = None,
        ctol: float | TensorType = 1e-7,
    ):
        r"""
        If ``lower`` and ``upper`` are `Sequence`\ s of floats (such as lists or tuples),
        they will be converted to tensors of dtype `DEFAULT_DTYPE`.

        :param lower: The lower (inclusive) bounds of the box. Must have shape [D] for positive D,
            and if a tensor, must have float type.
        :param upper: The upper (inclusive) bounds of the box. Must have shape [D] for positive D,
            and if a tensor, must have float type.
        :param constraints: Sequence of explicit input constraints for this search space.
        :param ctol: Tolerance to use to check constraints satisfaction.
        :raise ValueError (or tf.errors.InvalidArgumentError): If any of the following are true:

            - ``lower`` and ``upper`` have invalid shapes.
            - ``lower`` and ``upper`` do not have the same floating point type.
            - ``upper`` is not greater or equal to ``lower`` across all dimensions.
        """

        tf.debugging.assert_shapes([(lower, ["D"]), (upper, ["D"])])
        tf.assert_rank(lower, 1)
        tf.assert_rank(upper, 1)
        tf.debugging.assert_non_negative(ctol, message="Tolerance must be non-negative")

        if isinstance(lower, Sequence):
            self._lower = tf.constant(lower, dtype=DEFAULT_DTYPE)
            self._upper = tf.constant(upper, dtype=DEFAULT_DTYPE)
        else:
            self._lower = tf.convert_to_tensor(lower)
            self._upper = tf.convert_to_tensor(upper)

            tf.debugging.assert_same_float_dtype([self._lower, self._upper])

        tf.debugging.assert_less_equal(self._lower, self._upper)

        self._dimension = tf.shape(self._upper)[-1]

        if constraints is None:
            self._constraints: Sequence[Constraint] = []
        else:
            self._constraints = constraints
        self._ctol = ctol

    def __repr__(self) -> str:
        """"""
        return f"Box({self._lower!r}, {self._upper!r}, {self._constraints!r}, {self._ctol!r})"

    @property
    def has_bounds(self) -> bool:
        return True

    @property
    def lower(self) -> tf.Tensor:
        """The lower bounds of the box."""
        return self._lower

    @property
    def upper(self) -> tf.Tensor:
        """The upper bounds of the box."""
        return self._upper

    @property
    def dimension(self) -> TensorType:
        """The number of inputs in this search space."""
        return self._dimension

    @property
    def constraints(self) -> Sequence[Constraint]:
        """The sequence of explicit constraints specified in this search space."""
        return self._constraints

    def _contains(self, value: TensorType) -> TensorType:
        """
        For each point in ``value``, return `True` if the point is a member of this search space,
        else `False`. A point is a member if all of its coordinates lie in the closed intervals
        bounded by the lower and upper bounds.

        :param value: A point or points to check for membership of this :class:`SearchSpace`.
        :return: A boolean array showing membership for each point in value.
        """
        return tf.reduce_all(value >= self._lower, axis=-1) & tf.reduce_all(
            value <= self._upper, axis=-1
        )

    def _sample(self, num_samples: int, seed: Optional[int] = None) -> TensorType:
        # Internal common method to sample randomly from the space.
        dim = tf.shape(self._lower)[-1]
        return tf.random.uniform(
            (num_samples, dim),
            minval=self._lower,
            maxval=self._upper,
            dtype=self._lower.dtype,
            seed=seed,
        )

    def sample(self, num_samples: int, seed: Optional[int] = None) -> TensorType:
        """
        Sample randomly from the space.

        :param num_samples: The number of points to sample from this search space.
        :param seed: Random seed for reproducibility.
        :return: ``num_samples`` i.i.d. random points, sampled uniformly,
            from this search space with shape '[num_samples, D]' , where D is the search space
            dimension.
        """
        tf.debugging.assert_non_negative(num_samples)
        if seed is not None:  # ensure reproducibility
            tf.random.set_seed(seed)
        return self._sample(num_samples, seed)

    def _sample_halton(
        self,
        start: int,
        num_samples: int,
        seed: Optional[int] = None,
    ) -> TensorType:
        # Internal common method to sample from the space using a Halton sequence.
        tf.debugging.assert_non_negative(num_samples)
        if num_samples == 0:
            return tf.constant([], dtype=self._lower.dtype)
        if seed is not None:  # ensure reproducibility
            tf.random.set_seed(seed)
        dim = tf.shape(self._lower)[-1]
        sequence_indices = tf.range(start=start, limit=start + num_samples, dtype=tf.int32)
        return (self._upper - self._lower) * tfp.mcmc.sample_halton_sequence(
            dim=dim, sequence_indices=sequence_indices, dtype=self._lower.dtype, seed=seed
        ) + self._lower

    def sample_halton(self, num_samples: int, seed: Optional[int] = None) -> TensorType:
        """
        Sample from the space using a Halton sequence. The resulting samples are guaranteed to be
        diverse and are reproducible by using the same choice of ``seed``.

        :param num_samples: The number of points to sample from this search space.
        :param seed: Random seed for the halton sequence
        :return: ``num_samples`` of points, using halton sequence with shape '[num_samples, D]' ,
            where D is the search space dimension.
        """
        return self._sample_halton(0, num_samples, seed)

    def sample_sobol(self, num_samples: int, skip: Optional[int] = None) -> TensorType:
        """
        Sample a diverse set from the space using a Sobol sequence.
        If ``skip`` is specified, then the resulting samples are reproducible.

        :param num_samples: The number of points to sample from this search space.
        :param skip: The number of initial points of the Sobol sequence to skip
        :return: ``num_samples`` of points, using sobol sequence with shape '[num_samples, D]' ,
            where D is the search space dimension.
        """
        tf.debugging.assert_non_negative(num_samples)
        if num_samples == 0:
            return tf.constant([], dtype=self._lower.dtype)
        if skip is None:  # generate random skip
            skip = tf.random.uniform([1], maxval=2**16, dtype=tf.int32)[0]
        dim = tf.shape(self._lower)[-1]
        return (self._upper - self._lower) * tf.math.sobol_sample(
            dim=dim, num_results=num_samples, dtype=self._lower.dtype, skip=skip
        ) + self._lower

    def _sample_feasible_loop(
        self,
        num_samples: int,
        sampler: Callable[[], TensorType],
        max_tries: int = 100,
    ) -> TensorType:
        """
        Rejection sampling using provided callable. Try ``max_tries`` number of times to find
        ``num_samples`` feasible points.

        :param num_samples: The number of feasible points to sample from this search space.
        :param sampler: Callable to return samples. Called potentially multiple times.
        :param max_tries: Maximum attempts to sample the requested number of points.
        :return: ``num_samples`` feasible points sampled using ``sampler``.
        :raise SampleTimeoutError: If ``max_tries`` are exhausted before ``num_samples`` are
            sampled.
        """
        xs = []
        count = 0
        tries = 0
        while count < num_samples and tries < max_tries:
            tries += 1
            xi = sampler()
            mask = self.is_feasible(xi)
            xo = tf.boolean_mask(xi, mask)
            xs.append(xo)
            count += xo.shape[0]

        if count < num_samples:
            raise SampleTimeoutError(
                f"""Failed to sample {num_samples} feasible point(s), even after {tries} attempts.
                    Sampled only {count} feasible point(s)."""
            )

        xs = tf.concat(xs, axis=0)[:num_samples]
        return xs

    def sample_feasible(
        self, num_samples: int, seed: Optional[int] = None, max_tries: int = 100
    ) -> TensorType:
        """
        Sample feasible points randomly from the space.

        :param num_samples: The number of feasible points to sample from this search space.
        :param seed: Random seed for reproducibility.
        :param max_tries: Maximum attempts to sample the requested number of points.
        :return: ``num_samples`` i.i.d. random points, sampled uniformly,
            from this search space with shape '[num_samples, D]' , where D is the search space
            dimension.
        :raise SampleTimeoutError: If ``max_tries`` are exhausted before ``num_samples`` are
            sampled.
        """
        tf.debugging.assert_non_negative(num_samples)

        # Without constraints or zero-num-samples use the normal sample method directly.
        if not self.has_constraints or num_samples == 0:
            return self.sample(num_samples, seed)

        if seed is not None:  # ensure reproducibility
            tf.random.set_seed(seed)

        def _sampler() -> TensorType:
            return self._sample(num_samples, seed)

        return self._sample_feasible_loop(num_samples, _sampler, max_tries)

    def sample_halton_feasible(
        self, num_samples: int, seed: Optional[int] = None, max_tries: int = 100
    ) -> TensorType:
        """
        Sample feasible points from the space using a Halton sequence. The resulting samples are
        guaranteed to be diverse and are reproducible by using the same choice of ``seed``.

        :param num_samples: The number of feasible points to sample from this search space.
        :param seed: Random seed for the halton sequence
        :param max_tries: Maximum attempts to sample the requested number of points.
        :return: ``num_samples`` of points, using halton sequence with shape '[num_samples, D]' ,
            where D is the search space dimension.
        :raise SampleTimeoutError: If ``max_tries`` are exhausted before ``num_samples`` are
            sampled.
        """
        tf.debugging.assert_non_negative(num_samples)

        # Without constraints or zero-num-samples use the normal sample method directly.
        if not self.has_constraints or num_samples == 0:
            return self.sample_halton(num_samples, seed)

        start = 0

        def _sampler() -> TensorType:
            nonlocal start
            # Global seed is set on every call in _sample_halton() so that we always sample from
            # the same (randomised) sequence, and skip the relevant number of beginning samples.
            samples = self._sample_halton(start, num_samples, seed)
            start += num_samples
            return samples

        return self._sample_feasible_loop(num_samples, _sampler, max_tries)

    def sample_sobol_feasible(
        self, num_samples: int, skip: Optional[int] = None, max_tries: int = 100
    ) -> TensorType:
        """
        Sample a diverse set of feasible points from the space using a Sobol sequence.
        If ``skip`` is specified, then the resulting samples are reproducible.

        :param num_samples: The number of feasible points to sample from this search space.
        :param skip: The number of initial points of the Sobol sequence to skip
        :param max_tries: Maximum attempts to sample the requested number of points.
        :return: ``num_samples`` of points, using sobol sequence with shape '[num_samples, D]' ,
            where D is the search space dimension.
        :raise SampleTimeoutError: If ``max_tries`` are exhausted before ``num_samples`` are
            sampled.
        """
        tf.debugging.assert_non_negative(num_samples)

        # Without constraints or zero-num-samples use the normal sample method directly.
        if not self.has_constraints or num_samples == 0:
            return self.sample_sobol(num_samples, skip)

        if skip is None:  # generate random skip
            skip = tf.random.uniform([1], maxval=2**16, dtype=tf.int32)[0]
        _skip: TensorType = skip  # To keep mypy happy.

        def _sampler() -> TensorType:
            nonlocal _skip
            samples = self.sample_sobol(num_samples, skip=_skip)
            # Skip the relevant number of beginning samples from previous iterations.
            _skip += num_samples
            return samples

        return self._sample_feasible_loop(num_samples, _sampler, max_tries)

    def product(self, other: Box) -> Box:
        r"""
        Return the Cartesian product of the two :class:`Box`\ es (concatenating their respective
        lower and upper bounds). For example:

            >>> unit_interval = Box([0.0], [1.0])
            >>> square_at_origin = Box([-2.0, -2.0], [2.0, 2.0])
            >>> new_box = unit_interval * square_at_origin
            >>> new_box.lower.numpy()
            array([ 0., -2., -2.])
            >>> new_box.upper.numpy()
            array([1., 2., 2.])

        :param other: A :class:`Box` with bounds of the same type as this :class:`Box`.
        :return: The Cartesian product of the two :class:`Box`\ es.
        :raise TypeError: If the bounds of one :class:`Box` have different dtypes to those of
            the other :class:`Box`.
        """
        if self.lower.dtype is not other.lower.dtype:
            return NotImplemented

        product_lower_bound = tf.concat([self._lower, other.lower], axis=-1)
        product_upper_bound = tf.concat([self._upper, other.upper], axis=-1)

        return Box(product_lower_bound, product_upper_bound)

    def __eq__(self, other: object) -> bool:
        """
        :param other: A search space.
        :return: Whether the search space is identical to this one.
        """
        if not isinstance(other, Box):
            return NotImplemented
        return bool(
            tf.reduce_all(self.lower == other.lower)
            and tf.reduce_all(self.upper == other.upper)
            # Constraints match only if they are exactly the same (in the same order).
            and self._constraints == other._constraints
        )

    def constraints_residuals(self, points: TensorType) -> TensorType:
        """
        Return residuals for all the constraints in this :class:`SearchSpace`.

        :param points: The points to get the residuals for, with shape [..., D].
        :return: A tensor of all the residuals with shape [..., C], where C is the total number of
            constraints.
        """
        residuals = [constraint.residual(points) for constraint in self._constraints]
        residuals = tf.concat(residuals, axis=-1)
        return residuals

    def is_feasible(self, points: TensorType) -> TensorType:
        """
        Checks if points satisfy the explicit constraints of this :class:`SearchSpace`.
        Note membership of the search space is not checked.

        :param points: The points to check constraints feasibility for, with shape [..., D].
        :return: A tensor of booleans. Returns `True` for each point if it is feasible in this
            search space, else `False`.
        """
        return tf.math.reduce_all(self.constraints_residuals(points) >= -self._ctol, axis=-1)

    @property
    def has_constraints(self) -> bool:
        """Returns `True` if this search space has any explicit constraints specified."""
        return len(self._constraints) > 0


class CollectionSearchSpace(SearchSpace):
    r"""
    An abstract :class:`SearchSpace` consisting of a collection of multiple :class:`SearchSpace`
    objects, each with a unique tag. This class provides functionality for accessing each individual
    space.

    Note that the individual spaces are not combined in any way.
    """

    def __init__(self, spaces: Sequence[SearchSpace], tags: Optional[Sequence[str]] = None):
        r"""
        Build a :class:`CollectionSearchSpace` from a list ``spaces`` of other spaces. If
        ``tags`` are provided then they form the identifiers of the subspaces, otherwise the
        subspaces are labelled numerically.

        :param spaces: A sequence of :class:`SearchSpace` objects representing the space's subspaces
        :param tags: An optional list of tags giving the unique identifiers of
            the space's subspaces.
        :raise ValueError (or tf.errors.InvalidArgumentError): If ``spaces`` has a different
            length to ``tags`` when ``tags`` is provided or if ``tags`` contains duplicates.
        """

        number_of_subspaces = len(spaces)
        if tags is None:
            tags = [str(index) for index in range(number_of_subspaces)]
        else:
            number_of_tags = len(tags)
            tf.debugging.assert_equal(
                number_of_tags,
                number_of_subspaces,
                message=f"""
                    Number of tags must match number of subspaces but
                    received {number_of_tags} tags and {number_of_subspaces} subspaces.
                """,
            )
            number_of_unique_tags = len(set(tags))
            tf.debugging.assert_equal(
                number_of_tags,
                number_of_unique_tags,
                message=f"Subspace names must be unique but received {tags}.",
            )

        self._spaces = dict(zip(tags, spaces))
        self._tags = tuple(tags)  # avoid accidental modification by users

    def __repr__(self) -> str:
        return f"""{self.__class__.__name__}(spaces =
                {[self.get_subspace(tag) for tag in self.subspace_tags]},
                tags = {self.subspace_tags})
                """

    @property
    def has_bounds(self) -> bool:
        """Whether the search space has meaningful numerical bounds."""
        return all(self.get_subspace(tag).has_bounds for tag in self.subspace_tags)

    @property
    def subspace_lower(self) -> Sequence[TensorType]:
        """The lowest values taken by each space dimension, in the same order as specified when
        initializing the space."""
        return [self.get_subspace(tag).lower for tag in self.subspace_tags]

    @property
    def subspace_upper(self) -> Sequence[TensorType]:
        """The highest values taken by each space dimension, in the same order as specified when
        initializing the space."""
        return [self.get_subspace(tag).upper for tag in self.subspace_tags]

    @property
    def subspace_tags(self) -> tuple[str, ...]:
        """Return the names of the subspaces contained in this space."""
        return self._tags

    @property
    def subspace_dimension(self) -> Sequence[TensorType]:
        """The number of inputs in each subspace, in the same order as specified when initializing
        the space."""
        return [self.get_subspace(tag).dimension for tag in self.subspace_tags]

    def get_subspace(self, tag: str) -> SearchSpace:
        """
        Return the domain of a particular subspace.

        :param tag: The tag specifying the target subspace.
        :return: Target subspace.
        """
        tf.debugging.assert_equal(
            tag in self.subspace_tags,
            True,
            message=f"""
                Attempted to access a subspace that does not exist. This space only contains
                subspaces with the tags {self.subspace_tags} but received {tag}.
                """,
        )
        return self._spaces[tag]

    def subspace_sample(self, num_samples: int, seed: Optional[int] = None) -> Sequence[TensorType]:
        """
        Sample randomly from the space by sampling from each subspace
        and returning the resulting samples in the same order as specified when initializing
        the space.

        :param num_samples: The number of points to sample from each subspace.
        :param seed: Optional tf.random seed.
        :return: ``num_samples`` i.i.d. random points, sampled uniformly,
            from each search subspace with shape '[num_samples, D]' , where D is the search space
            dimension.
        """
        tf.debugging.assert_non_negative(num_samples)
        if seed is not None:  # ensure reproducibility
            tf.random.set_seed(seed)
        return [self._spaces[tag].sample(num_samples, seed=seed) for tag in self._tags]

    def __eq__(self, other: object) -> bool:
        """
        :param other: A search space.
        :return: Whether the search space is identical to this one.
        """
        if not isinstance(other, type(self)):
            return NotImplemented
        return self._tags == other._tags and self._spaces == other._spaces


class TaggedProductSearchSpace(CollectionSearchSpace, HasOneHotEncoder):
    r"""
    Product :class:`SearchSpace` consisting of a product of
    multiple :class:`SearchSpace`. This class provides functionality for
    accessing either the resulting combined search space or each individual space.
    This class is useful for defining mixed search spaces, for example:

        context_space = DiscreteSearchSpace(tf.constant([[-0.5, 0.5]]))
        decision_space = Box([-1, -2], [2, 3])
        mixed_space = TaggedProductSearchSpace(spaces=[context_space, decision_space])

    Note: the dtype of all the component search spaces must be the same.

    Note that this class assumes that individual points in product spaces are
    represented with their inputs in the same order as specified when initializing
    the space.
    """

    def __init__(self, spaces: Sequence[SearchSpace], tags: Optional[Sequence[str]] = None):
        r"""
        Build a :class:`TaggedProductSearchSpace` from a list ``spaces`` of other spaces. If
        ``tags`` are provided then they form the identifiers of the subspaces, otherwise the
        subspaces are labelled numerically.

        :param spaces: A sequence of :class:`SearchSpace` objects representing the space's subspaces
        :param tags: An optional list of tags giving the unique identifiers of
            the space's subspaces.
        :raise ValueError (or tf.errors.InvalidArgumentError): If ``spaces`` has a different
            length to ``tags`` when ``tags`` is provided or if ``tags`` contains duplicates.
        """

        super().__init__(spaces, tags)
        subspace_sizes = self.subspace_dimension

        self._subspace_sizes_by_tag = dict(zip(self._tags, subspace_sizes))

        self._subspace_starting_indices = dict(
            zip(self._tags, tf.cumsum(subspace_sizes, exclusive=True))
        )

        self._dimension = tf.cast(tf.reduce_sum(subspace_sizes), dtype=tf.int32)

    @property
    @check_shapes("return: [D]")
    def lower(self) -> TensorType:
        """The lowest values taken by each space dimension, concatenated across subspaces."""
        lower_for_each_subspace = self.subspace_lower
        return (
            tf.concat(lower_for_each_subspace, axis=-1)
            if lower_for_each_subspace
            else tf.constant([], dtype=DEFAULT_DTYPE)
        )

    @property
    @check_shapes("return: [D]")
    def upper(self) -> TensorType:
        """The highest values taken by each space dimension, concatenated across subspaces."""
        upper_for_each_subspace = self.subspace_upper
        return (
            tf.concat(upper_for_each_subspace, axis=-1)
            if upper_for_each_subspace
            else tf.constant([], dtype=DEFAULT_DTYPE)
        )

    @property
    @check_shapes("return: []")
    def dimension(self) -> TensorType:
        """The number of inputs in this product search space."""
        return self._dimension

    def fix_subspace(self, tag: str, values: TensorType) -> TaggedProductSearchSpace:
        """
        Return a new :class:`TaggedProductSearchSpace` with the specified subspace replaced with
        a :class:`DiscreteSearchSpace` containing ``values`` as its points. This is useful if you
        wish to restrict subspaces to sets of representative points.

        :param tag: The tag specifying the target subspace.
        :param values: The  values used to populate the new discrete subspace.z
        :return: New :class:`TaggedProductSearchSpace` with the specified subspace replaced with
            a :class:`DiscreteSearchSpace` containing ``values`` as its points.
        """

        new_spaces = [
            self.get_subspace(t) if t != tag else DiscreteSearchSpace(points=values)
            for t in self.subspace_tags
        ]

        return TaggedProductSearchSpace(spaces=new_spaces, tags=self.subspace_tags)

    def get_subspace_component(self, tag: str, values: TensorType) -> TensorType:
        """
        Returns the components of ``values`` lying in a particular subspace.

        :param tag: Subspace tag.
        :param values: Points from the :class:`TaggedProductSearchSpace` of shape [N,Dprod].
        :return: The sub-components of ``values`` lying in the specified subspace, of shape
            [N, Dsub], where Dsub is the dimensionality of the specified subspace.
        """

        starting_index_of_subspace = self._subspace_starting_indices[tag]
        ending_index_of_subspace = starting_index_of_subspace + self._subspace_sizes_by_tag[tag]
        return values[..., starting_index_of_subspace:ending_index_of_subspace]

    def _contains(self, value: TensorType) -> TensorType:
        """
        Return `True` if ``value`` is a member of this search space, else `False`. A point is a
        member if each of its subspace components lie in each subspace.

        Recall that individual points in product spaces are represented with their inputs in the
        same order as specified when initializing the space.

        :param value: A point to check for membership of this :class:`SearchSpace`.
        :return: `True` if ``value`` is a member of this search space, else `False`. May return a
            scalar boolean `TensorType` instead of the `bool` itself.
        :raise ValueError (or tf.errors.InvalidArgumentError): If ``value`` has a different
            dimensionality from the search space.
        """
        in_each_subspace = [
            self._spaces[tag].contains(self.get_subspace_component(tag, value))
            for tag in self._tags
        ]
        return tf.reduce_all(in_each_subspace, axis=0)

    @check_shapes("return: [num_samples, D]")
    def sample(self, num_samples: int, seed: Optional[int] = None) -> TensorType:
        """
        Sample randomly from the space by sampling from each subspace
        and concatenating the resulting samples.

        :param num_samples: The number of points to sample from this search space.
        :param seed: Optional tf.random seed.
        :return: ``num_samples`` i.i.d. random points, sampled uniformly,
            from this search space with shape '[num_samples, D]' , where D is the search space
            dimension.
        """
        subspace_samples = self.subspace_sample(num_samples, seed)
        return tf.concat(subspace_samples, -1)

    def product(self, other: TaggedProductSearchSpace) -> TaggedProductSearchSpace:
        r"""
        Return the Cartesian product of the two :class:`TaggedProductSearchSpace`\ s,
        building a tree of :class:`TaggedProductSearchSpace`\ s.

        :param other: A search space of the same type as this search space.
        :return: The Cartesian product of this search space with the ``other``.
        """
        return TaggedProductSearchSpace(spaces=[self, other])

    @property
    def one_hot_encoder(self) -> EncoderFunction:
        """An encoder that one-hot-encodes all subpsaces that support it (and leaves
        the other subspaces unchanged)."""

        def encoder(x: TensorType) -> TensorType:
            components = []
            for tag in self.subspace_tags:
                component = self.get_subspace_component(tag, x)
                space = self.get_subspace(tag)
                if isinstance(space, HasOneHotEncoder):
                    component = space.one_hot_encoder(component)
                components.append(component)
            return tf.concat(components, axis=-1)

        return encoder


class TaggedMultiSearchSpace(CollectionSearchSpace):
    r"""
    A :class:`SearchSpace` made up of a collection of multiple :class:`SearchSpace` subspaces,
    each with a unique tag. All subspaces must have the same dimensionality.

    Each subspace is treated as an independent space and not combined in any way. This class
    provides functionality for accessing all the subspaces at once by using the usual search space
    methods, as well as for accessing individual subspaces.

    When accessing all subspaces at once from this class (e.g. `lower()`, `upper()`, `sample()`),
    the returned tensors have an extra dimension corresponding to the subspaces.

    This class can be useful to represent a collection of search spaces that do not interact with
    each other. For example, it is used to implement batch trust region rules in the
    :class:`BatchTrustRegion` class.
    """

    def __init__(self, spaces: Sequence[SearchSpace], tags: Optional[Sequence[str]] = None):
        r"""
        Build a :class:`TaggedMultiSearchSpace` from a list ``spaces`` of other spaces. If
        ``tags`` are provided then they form the identifiers of the subspaces, otherwise the
        subspaces are labelled numerically.

        :param spaces: A sequence of :class:`SearchSpace` objects representing the space's subspaces
        :param tags: An optional list of tags giving the unique identifiers of
            the space's subspaces.
        :raise ValueError (or tf.errors.InvalidArgumentError): If ``spaces`` has a different
            length to ``tags`` when ``tags`` is provided or if ``tags`` contains duplicates.
        :raise ValueError (or tf.errors.InvalidArgumentError): If ``spaces`` has a different
            dimension to each other.
        """

        # At least one subspace is required.
        tf.debugging.assert_greater(
            len(spaces),
            0,
            message=f"""
                At least one subspace is required but received {len(spaces)}.
                """,
        )

        tf.debugging.assert_equal(
            len({int(space.dimension) for space in spaces}),
            1,
            message=f"""
                All subspaces must have the same dimension but received
                {[int(space.dimension) for space in spaces]}.
                """,
        )

        super().__init__(spaces, tags)

    @property
    @check_shapes("return: [V, D]")
    def lower(self) -> TensorType:
        """Returns the stacked lower bounds of all the subspaces.

        :return: The lower bounds of shape [V, D], where V is the number of subspaces and D is
            the dimensionality of each subspace.
        """
        return tf.stack(self.subspace_lower, axis=0)

    @property
    @check_shapes("return: [V, D]")
    def upper(self) -> TensorType:
        """Returns the stacked upper bounds of all the subspaces.

        :return: The upper bounds of shape [V, D], where V is the number of subspaces and D is
            the dimensionality of each subspace.
        """
        return tf.stack(self.subspace_upper, axis=0)

    @property
    @check_shapes("return: []")
    def dimension(self) -> TensorType:
        """The number of inputs in this search space."""
        return self.get_subspace(self.subspace_tags[0]).dimension

    @check_shapes("return: [num_samples, V, D]")
    def sample(self, num_samples: int, seed: Optional[int] = None) -> TensorType:
        """
        Sample randomly from the space by sampling from each subspace
        and returning the resulting samples stacked along the second axis in the same order as
        specified when initializing the space.

        :param num_samples: The number of points to sample from each subspace.
        :param seed: Optional tf.random seed.
        :return: ``num_samples`` i.i.d. random points, sampled uniformly,
            from each search subspace with shape '[num_samples, V, D]' , where V is the number of
            subspaces and D is the search space dimension.
        """
        return tf.stack(self.subspace_sample(num_samples, seed), axis=1)

    def _contains(self, value: TensorType) -> TensorType:
        """
        Return `True` if ``value`` is a member of this search space, else `False`. A point
        is a member if it is a member of any of the subspaces.

        :param value: A point or points to check for membership of this :class:`SearchSpace`.
        :return: A boolean array showing membership for each point in value.
        """
        return tf.reduce_any(
            [self.get_subspace(tag)._contains(value) for tag in self.subspace_tags], axis=0
        )

    def product(self, other: TaggedMultiSearchSpace) -> TaggedMultiSearchSpace:
        r"""
        Return a bigger collection of two :class:`TaggedMultiSearchSpace`\ s, regenerating the
        tags.

        :param other: A search space of the same type as this search space.
        :return: The product of this search space with the ``other``.
        """
        return TaggedMultiSearchSpace(
            spaces=tuple(self._spaces.values()) + tuple(other._spaces.values())
        )

    def discretize(self, num_samples: int) -> DiscreteSearchSpace:
        """
        :param num_samples: The number of points in the :class:`DiscreteSearchSpace`.
        :return: A discrete search space consisting of ``num_samples`` points sampled uniformly from
            this search space.
        :raise NotImplementedError: If this :class:`SearchSpace` has constraints.
        """
        if self.has_constraints:  # Constraints are not supported.
            raise NotImplementedError(
                "Discretization is currently not supported in the presence of constraints."
            )
        samples = self.sample(num_samples)  # Sample num_samples points from each subspace.
        samples = tf.reshape(samples, [-1, self.dimension])  # Flatten the samples across subspaces.
        samples = tf.random.shuffle(samples)[:num_samples]  # Randomly pick num_samples points.
        return DiscreteSearchSpace(points=samples)<|MERGE_RESOLUTION|>--- conflicted
+++ resolved
@@ -651,13 +651,9 @@
                 )
             columns = tf.split(flat_x, flat_x.shape[-1], axis=1)
             encoders = [
-<<<<<<< HEAD
                 binary_encoder
                 if len(ts) == 2
-                else tf.keras.layers.CategoryEncoding(num_tokens=len(ts), output_mode="one_hot")
-=======
-                tf_keras.layers.CategoryEncoding(num_tokens=len(ts), output_mode="one_hot")
->>>>>>> 9e5cdb13
+                else tf_keras.layers.CategoryEncoding(num_tokens=len(ts), output_mode="one_hot")
                 for ts in self.tags
             ]
             encoded = tf.concat(
