--- conflicted
+++ resolved
@@ -34,9 +34,11 @@
 from trieste.acquisition.multi_objective.dominance import non_dominated
 from trieste.bayesian_optimizer import FrozenRecord, Record, StateType
 from trieste.observer import OBJECTIVE
+from trieste.observer import OBJECTIVE
 from trieste.space import TaggedMultiSearchSpace
 from trieste.types import TensorType
 from trieste.utils import to_numpy
+from trieste.utils.misc import LocalizedTag
 from trieste.utils.misc import LocalizedTag
 
 
@@ -594,37 +596,24 @@
     if num_query_points is None:
         num_query_points = num_spaces  # Assume one query point per subspace.
 
-<<<<<<< HEAD
     assert num_query_points % num_spaces == 0, (
         f"Number of query points ({num_query_points}) must be a multiple of the number of "
         f"spaces ({num_spaces})."
     )
     num_query_points_per_space = num_query_points // num_spaces
 
-=======
->>>>>>> f766953b
     # If there are local datasets, use them to generate the colors for the query points.
     # Otherwise, use the global dataset and assume the last `num_query_points` points are new.
     if len(history.datasets) > 1:
         # Expect there to be an objective dataset for each subspace.
-<<<<<<< HEAD
         datasets = [history.datasets[LocalizedTag(OBJECTIVE, i)] for i in range(num_spaces)]
-=======
-        datasets = [history.datasets[LocalizedTag(OBJECTIVE, i)] for i in range(len(spaces))]
->>>>>>> f766953b
 
         _new_points_mask = [
             np.zeros(dataset.query_points.shape[0], dtype=bool) for dataset in datasets
         ]
-<<<<<<< HEAD
         # New points in each dataset are at the end.
         for mask in _new_points_mask:
             mask[-num_query_points_per_space:] = True
-=======
-        # Last point in each dataset is the new point.
-        for mask in _new_points_mask:
-            mask[-1] = True
->>>>>>> f766953b
         # Concatenate the masks.
         new_points_mask = np.concatenate(_new_points_mask)
 
