# Copyright 2020 The Trieste Contributors
#
# Licensed under the Apache License, Version 2.0 (the "License");
# you may not use this file except in compliance with the License.
# You may obtain a copy of the License at
#
#     http://www.apache.org/licenses/LICENSE-2.0
#
# Unless required by applicable law or agreed to in writing, software
# distributed under the License is distributed on an "AS IS" BASIS,
# WITHOUT WARRANTIES OR CONDITIONS OF ANY KIND, either express or implied.
# See the License for the specific language governing permissions and
# limitations under the License.
"""
This module contains acquisition function builders, which build and define our acquisition
functions --- functions that estimate the utility of evaluating sets of candidate points.
"""
from __future__ import annotations

from abc import ABC, abstractmethod
from collections.abc import Mapping
from itertools import combinations, product
from math import inf
from typing import Callable, Optional, Union

import tensorflow as tf
import tensorflow_probability as tfp

from ..data import Dataset
from ..models import ProbabilisticModel
from ..space import SearchSpace
from ..type import TensorType
from ..utils import DEFAULTS
from ..utils.pareto import Pareto, get_reference_point
from .sampler import (
    BatchReparametrizationSampler,
    ExactThompsonSampler,
    GumbelSampler,
    RandomFourierFeatureThompsonSampler,
    ThompsonSampler,
)

CLAMP_LB = 1e-8

AcquisitionFunction = Callable[[TensorType], TensorType]
"""
Type alias for acquisition functions.

An :const:`AcquisitionFunction` maps a set of `B` query points (each of dimension `D`) to a single
value that describes how useful it would be evaluate all these points together (to our goal of
optimizing the objective function). Thus, with leading dimensions, an :const:`AcquisitionFunction`
takes input shape `[..., B, D]` and returns shape `[..., 1]`.

Note that :const:`AcquisitionFunction`s which do not support batch optimization still expect inputs
with a batch dimension, i.e. an input of shape `[..., 1, D]`.
"""


class AcquisitionFunctionBuilder(ABC):
    """An :class:`AcquisitionFunctionBuilder` builds an acquisition function."""

    @abstractmethod
    def prepare_acquisition_function(
        self, datasets: Mapping[str, Dataset], models: Mapping[str, ProbabilisticModel]
    ) -> AcquisitionFunction:
        """
        :param datasets: The data from the observer.
        :param models: The models over each dataset in ``datasets``.
        :return: An acquisition function.
        """


class SingleModelAcquisitionBuilder(ABC):
    """
    Convenience acquisition function builder for an acquisition function (or component of a
    composite acquisition function) that requires only one model, dataset pair.
    """

    def using(self, tag: str) -> AcquisitionFunctionBuilder:
        """
        :param tag: The tag for the model, dataset pair to use to build this acquisition function.
        :return: An acquisition function builder that selects the model and dataset specified by
            ``tag``, as defined in :meth:`prepare_acquisition_function`.
        """
        single_builder = self

        class _Anon(AcquisitionFunctionBuilder):
            def prepare_acquisition_function(
                self, datasets: Mapping[str, Dataset], models: Mapping[str, ProbabilisticModel]
            ) -> AcquisitionFunction:
                return single_builder.prepare_acquisition_function(datasets[tag], models[tag])

            def __repr__(self) -> str:
                return f"{single_builder!r} using tag {tag!r}"

        return _Anon()

    @abstractmethod
    def prepare_acquisition_function(
        self, dataset: Dataset, model: ProbabilisticModel
    ) -> AcquisitionFunction:
        """
        :param dataset: The data to use to build the acquisition function.
        :param model: The model over the specified ``dataset``.
        :return: An acquisition function.
        """


class ExpectedImprovement(SingleModelAcquisitionBuilder):
    """
    Builder for the expected improvement function where the "best" value is taken to be the minimum
    of the posterior mean at observed points.
    """

    def __repr__(self) -> str:
        """"""
        return "ExpectedImprovement()"

    def prepare_acquisition_function(
        self, dataset: Dataset, model: ProbabilisticModel
    ) -> AcquisitionFunction:
        """
        :param dataset: The data from the observer. Must be populated.
        :param model: The model over the specified ``dataset``.
        :return: The expected improvement function. This function will raise
            :exc:`ValueError` or :exc:`~tf.errors.InvalidArgumentError` if used with a batch size
            greater than one.
        :raise ValueError: If ``dataset`` is empty.
        """
        if len(dataset.query_points) == 0:
            raise ValueError("Dataset must be populated.")
        mean, _ = model.predict(dataset.query_points)
        eta = tf.reduce_min(mean, axis=0)
        return expected_improvement(model, eta)


def expected_improvement(model: ProbabilisticModel, eta: TensorType) -> AcquisitionFunction:
    r"""
    Return the Expected Improvement (EI) acquisition function for single-objective global
    optimization. Improvement is with respect to the current "best" observation ``eta``, where an
    improvement moves towards the objective function's minimum, and the expectation is calculated
    with respect to the ``model`` posterior. For model posterior :math:`f`, this is

    .. math:: x \mapsto \mathbb E \left[ \max (\eta - f(x), 0) \right]

    This function was introduced by Mockus et al, 1975. See :cite:`Jones:1998` for details.

    :param model: The model of the objective function.
    :param eta: The "best" observation.
    :return: The expected improvement function. This function will raise
        :exc:`ValueError` or :exc:`~tf.errors.InvalidArgumentError` if used with a batch size
        greater than one.
    """

    def acquisition(x: TensorType) -> TensorType:
        tf.debugging.assert_shapes(
            [(x, [..., 1, None])],
            message="This acquisition function only supports batch sizes of one.",
        )
        mean, variance = model.predict(tf.squeeze(x, -2))
        normal = tfp.distributions.Normal(mean, tf.sqrt(variance))
        return (eta - mean) * normal.cdf(eta) + variance * normal.prob(eta)

    return acquisition


class AugmentedExpectedImprovement(SingleModelAcquisitionBuilder):
    """
    Builder for the augmented expected improvement function for optimization single-objective
    optimization problems with high levels of observation noise.
    """

    def __repr__(self) -> str:
        """"""
        return "AugmentedExpectedImprovement()"

    def prepare_acquisition_function(
        self, dataset: Dataset, model: ProbabilisticModel
    ) -> AcquisitionFunction:
        """
        :param dataset: The data from the observer. Must be populated.
        :param model: The model over the specified ``dataset``.
        :return: The expected improvement function. This function will raise
            :exc:`ValueError` or :exc:`~tf.errors.InvalidArgumentError` if used with a batch size
            greater than one.
        :raise ValueError: If ``dataset`` is empty.
        """
        if len(dataset.query_points) == 0:
            raise ValueError("Dataset must be populated.")
        mean, _ = model.predict(dataset.query_points)
        eta = tf.reduce_min(mean, axis=0)
        return augmented_expected_improvement(model, eta)


def augmented_expected_improvement(
    model: ProbabilisticModel, eta: TensorType
) -> AcquisitionFunction:
    r"""
    Return the Augmented Expected Improvement (AEI) acquisition function for single-objective global
    optimization under homoscedastic observation noise.
    Improvement is with respect to the current "best" observation ``eta``, where an
    improvement moves towards the objective function's minimum, and the expectation is calculated
    with respect to the ``model`` posterior. In contrast to standard EI, AEI has an additional
    multiplicative factor that penalizes evaluations made in areas of the space with very small
    posterior predictive variance. Thus, when applying standard EI to noisy optimisation
    problems, AEI avoids getting trapped and repeatedly querying the same point.
    For model posterior :math:`f`, this is
    .. math:: x \mapsto EI(x) * \left(1 - frac{\tau^2}{\sqrt{s^2(x)+\tau^2}}\right),
    where :math:`s^2(x)` is the predictive variance and :math:`\tau` is observation noise.
    This function was introduced by Huang et al, 2006. See :cite:`Huang:2006` for details.

    :param model: The model of the objective function.
    :param eta: The "best" observation.
    :return: The expected improvement function. This function will raise
        :exc:`ValueError` or :exc:`~tf.errors.InvalidArgumentError` if used with a batch size
        greater than one.
    """

    try:
        noise_variance = model.get_observation_noise()
    except NotImplementedError:
        raise ValueError(
            """
            Augmented expected improvement only currently supports homoscedastic gpflow models
            with a likelihood.variance attribute.
            """
        )

    def acquisition(x: TensorType) -> TensorType:
        tf.debugging.assert_shapes(
            [(x, [..., 1, None])],
            message="This acquisition function only supports batch sizes of one.",
        )
        mean, variance = model.predict(tf.squeeze(x, -2))
        normal = tfp.distributions.Normal(mean, tf.sqrt(variance))
        expected_improvement = (eta - mean) * normal.cdf(eta) + variance * normal.prob(eta)

        augmentation = 1 - (tf.math.sqrt(noise_variance)) / (
            tf.math.sqrt(noise_variance + variance)
        )

        return expected_improvement * augmentation

    return acquisition


class MinValueEntropySearch(SingleModelAcquisitionBuilder):
    r"""
    Builder for the max-value entropy search acquisition function modified for objective
    minimisation. :class:`MinValueEntropySearch` estimates the information in the distribution
    of the objective minimum that would be gained by evaluating the objective at a given point.

    This implementation largely follows :cite:`wang2017max` and samples the objective's minimum
    :math:`y^*` across a large set of sampled locations via either a Gumbel sampler, an exact
    Thompson sampler or an approximate random Fourier feature-based Thompson sampler, with the
    Gumbel sampler being the cheapest but least accurate. Default behavior is to use the
    exact Thompson sampler.
    """

    def __init__(
        self,
        search_space: SearchSpace,
        num_samples: int = 5,
        grid_size: int = 1000,
        use_thompson: bool = True,
        num_fourier_features: Optional[int] = None,
    ):
        """
        :param search_space: The global search space over which the optimisation is defined.
        :param num_samples: Number of samples to draw from the distribution over the minimum of the
            objective function.
        :param grid_size: Size of the grid from which to sample the min-values. We recommend
            scaling this with search space dimension.
        :param use_thompson: If True then use Thompson sampling to sample the objective's
            minimum, else use Gumbel sampling.
        :param num_fourier_features: Number of Fourier features used for approximate Thompson
            sampling. If None, then do exact Thompson sampling.
        """
        self._search_space = search_space

        if num_samples <= 0:
            raise ValueError(f"num_samples must be positive, got {num_samples}")
        self._num_samples = num_samples

        if grid_size <= 0:
            raise ValueError(f"grid_size must be positive, got {grid_size}")
        self._grid_size = grid_size

        if num_fourier_features is not None:
            if not use_thompson:
                raise ValueError(
                    f"""
                    Fourier features approximation can only be applied to Thompson sampling
                    however `use_thompson` is {use_thompson}.
                    """
                )
            if num_fourier_features <= 0:
                raise ValueError(
                    f"num_fourier_features must be positive, got {num_fourier_features}"
                )
        self._use_thompson = use_thompson
        self._num_fourier_features = num_fourier_features

    def prepare_acquisition_function(
        self, dataset: Dataset, model: ProbabilisticModel
    ) -> AcquisitionFunction:
        """
        :param dataset: The data from the observer.
        :param model: The model over the specified ``dataset``.
        :return: The max-value entropy search acquisition function modified for objective
            minimisation. This function will raise :exc:`ValueError` or
            :exc:`~tf.errors.InvalidArgumentError` if used with a batch size greater than one.
        """
        if len(dataset.query_points) == 0:
            raise ValueError("Dataset must be populated.")

        if not self._use_thompson:  # use Gumbel sampler
            sampler: ThompsonSampler = GumbelSampler(self._num_samples, model)
        elif self._num_fourier_features is not None:  # use approximate Thompson sampler
            sampler = RandomFourierFeatureThompsonSampler(
                self._num_samples,
                model,
                dataset,
                sample_min_value=True,
                num_features=self._num_fourier_features,
            )
        else:  # use exact Thompson sampler
            sampler = ExactThompsonSampler(self._num_samples, model, sample_min_value=True)

        query_points = self._search_space.sample(num_samples=self._grid_size)
        tf.debugging.assert_same_float_dtype([dataset.query_points, query_points])
        query_points = tf.concat([dataset.query_points, query_points], 0)
        min_value_samples = sampler.sample(query_points)

        return min_value_entropy_search(model, min_value_samples)


def min_value_entropy_search(model: ProbabilisticModel, samples: TensorType) -> AcquisitionFunction:
    r"""
    Return the max-value entropy search acquisition function (adapted from :cite:`wang2017max`),
    modified for objective minimisation. This function calculates the information gain (or change in
    entropy) in the distribution over the objective minimum :math:`y^*`, if we were to evaluate the
    objective at a given point.

    :param model: The model of the objective function.
    :param samples: Samples from the distribution over :math:`y^*`.
    :return: The max-value entropy search acquisition function modified for objective
        minimisation. This function will raise :exc:`ValueError` or
        :exc:`~tf.errors.InvalidArgumentError` if used with a batch size greater than one.
    """
    tf.debugging.assert_rank(samples, 2)

    if len(samples) == 0:
        raise ValueError("Min value samples must be populated.")

    def acquisition(x: TensorType) -> TensorType:
        tf.debugging.assert_shapes(
            [(x, [..., 1, None])],
            message="This acquisition function only supports batch sizes of one.",
        )
        fmean, fvar = model.predict(tf.squeeze(x, -2))
        fsd = tf.math.sqrt(fvar)
        fsd = tf.clip_by_value(
            fsd, CLAMP_LB, fmean.dtype.max
        )  # clip below to improve numerical stability

        normal = tfp.distributions.Normal(tf.cast(0, fmean.dtype), tf.cast(1, fmean.dtype))
        gamma = (tf.squeeze(samples) - fmean) / fsd

        minus_cdf = 1 - normal.cdf(gamma)
        minus_cdf = tf.clip_by_value(
            minus_cdf, CLAMP_LB, 1
        )  # clip below to improve numerical stability
        f_acqu_x = -gamma * normal.prob(gamma) / (2 * minus_cdf) - tf.math.log(minus_cdf)

        return tf.math.reduce_mean(f_acqu_x, axis=1, keepdims=True)

    return acquisition


class NegativeLowerConfidenceBound(SingleModelAcquisitionBuilder):
    """
    Builder for the negative of the lower confidence bound. The lower confidence bound is typically
    minimised, so the negative is suitable for maximisation.
    """

    def __init__(self, beta: float = 1.96):
        """
        :param beta: Weighting given to the variance contribution to the lower confidence bound.
            Must not be negative.
        """
        self._beta = beta

    def __repr__(self) -> str:
        """"""
        return f"NegativeLowerConfidenceBound({self._beta!r})"

    def prepare_acquisition_function(
        self, dataset: Dataset, model: ProbabilisticModel
    ) -> AcquisitionFunction:
        """
        :param dataset: Unused.
        :param model: The model over the specified ``dataset``.
        :return: The negative lower confidence bound function. This function will raise
            :exc:`ValueError` or :exc:`~tf.errors.InvalidArgumentError` if used with a batch size
            greater than one.
        :raise ValueError: If ``beta`` is negative.
        """
        lcb = lower_confidence_bound(model, self._beta)
        return lambda at: -lcb(at)


class NegativePredictiveMean(NegativeLowerConfidenceBound):
    """
    Builder for the negative of the predictive mean. The predictive mean is minimised on minimising
    the objective function. The negative predictive mean is therefore maximised.
    """

    def __init__(self):
        super().__init__(beta=0.0)

    def __repr__(self) -> str:
        """"""
        return "NegativePredictiveMean()"


def lower_confidence_bound(model: ProbabilisticModel, beta: float) -> AcquisitionFunction:
    r"""
    The lower confidence bound (LCB) acquisition function for single-objective global optimization.

    .. math:: x^* \mapsto \mathbb{E} [f(x^*)|x, y] - \beta \sqrt{ \mathrm{Var}[f(x^*)|x, y] }

    See :cite:`Srinivas:2010` for details.

    :param model: The model of the objective function.
    :param beta: The weight to give to the standard deviation contribution of the LCB. Must not be
        negative.
    :return: The lower confidence bound function. This function will raise
        :exc:`ValueError` or :exc:`~tf.errors.InvalidArgumentError` if used with a batch size
        greater than one.
    :raise ValueError: If ``beta`` is negative.
    """
    if beta < 0:
        raise ValueError(
            f"Standard deviation scaling parameter beta must not be negative, got {beta}"
        )

    def acquisition(x: TensorType) -> TensorType:
        tf.debugging.assert_shapes(
            [(x, [..., 1, None])],
            message="This acquisition function only supports batch sizes of one.",
        )
        mean, variance = model.predict(tf.squeeze(x, -2))
        return mean - beta * tf.sqrt(variance)

    return acquisition


class ProbabilityOfFeasibility(SingleModelAcquisitionBuilder):
    r"""
    Builder for the :func:`probability_of_feasibility` acquisition function, defined in
    :cite:`gardner14` as

    .. math::

        \int_{-\infty}^{\tau} p(c(\mathbf{x}) | \mathbf{x}, \mathcal{D}) \mathrm{d} c(\mathbf{x})
        \qquad ,

    where :math:`\tau` is a threshold. Values below the threshold are considered feasible by the
    constraint function. See also :cite:`schonlau1998global` for details.
    """

    def __init__(self, threshold: float | TensorType):
        """
        :param threshold: The (scalar) probability of feasibility threshold.
        :raise ValueError (or InvalidArgumentError): If ``threshold`` is not a scalar.
        """
        tf.debugging.assert_scalar(threshold)

        super().__init__()

        self._threshold = threshold

    def __repr__(self) -> str:
        """"""
        return f"ProbabilityOfFeasibility({self._threshold!r})"

    @property
    def threshold(self) -> float | TensorType:
        """The probability of feasibility threshold."""
        return self._threshold

    def prepare_acquisition_function(
        self, dataset: Dataset, model: ProbabilisticModel
    ) -> AcquisitionFunction:
        """
        :param dataset: Unused.
        :param model: The model over the specified ``dataset``.
        :return: The probability of feasibility function. This function will raise
            :exc:`ValueError` or :exc:`~tf.errors.InvalidArgumentError` if used with a batch size
            greater than one.
        """
        return probability_of_feasibility(model, self.threshold)


def probability_of_feasibility(
    model: ProbabilisticModel, threshold: float | TensorType
) -> AcquisitionFunction:
    r"""
    The probability of feasibility acquisition function defined in :cite:`gardner14` as

    .. math::

        \int_{-\infty}^{\tau} p(c(\mathbf{x}) | \mathbf{x}, \mathcal{D}) \mathrm{d} c(\mathbf{x})
        \qquad ,

    where :math:`\tau` is a threshold. Values below the threshold are considered feasible by the
    constraint function.

    :param model: The model of the objective function.
    :param threshold: The (scalar) probability of feasibility threshold.
    :return: The probability of feasibility function. This function will raise
        :exc:`ValueError` or :exc:`~tf.errors.InvalidArgumentError` if used with a batch size
        greater than one.
    :raise ValueError: If ``threshold`` is not a scalar.
    """
    tf.debugging.assert_scalar(threshold)

    def acquisition(x: TensorType) -> TensorType:
        tf.debugging.assert_shapes(
            [(x, [..., 1, None])],
            message="This acquisition function only supports batch sizes of one.",
        )
        mean, var = model.predict(tf.squeeze(x, -2))
        distr = tfp.distributions.Normal(mean, tf.sqrt(var))
        return distr.cdf(tf.cast(threshold, x.dtype))

    return acquisition


class ExpectedConstrainedImprovement(AcquisitionFunctionBuilder):
    """
    Builder for the *expected constrained improvement* acquisition function defined in
    :cite:`gardner14`. The acquisition function computes the expected improvement from the best
    feasible point, where feasible points are those that (probably) satisfy some constraint. Where
    there are no feasible points, this builder simply builds the constraint function.
    """

    def __init__(
        self,
        objective_tag: str,
        constraint_builder: AcquisitionFunctionBuilder,
        min_feasibility_probability: float | TensorType = 0.5,
    ):
        """
        :param objective_tag: The tag for the objective data and model.
        :param constraint_builder: The builder for the constraint function.
        :param min_feasibility_probability: The minimum probability of feasibility for a
            "best point" to be considered feasible.
        :raise ValueError (or InvalidArgumentError): If ``min_feasibility_probability`` is not a
            scalar in the unit interval :math:`[0, 1]`.
        """
        tf.debugging.assert_scalar(min_feasibility_probability)

        if not 0 <= min_feasibility_probability <= 1:
            raise ValueError(
                f"Minimum feasibility probability must be between 0 and 1 inclusive,"
                f" got {min_feasibility_probability}"
            )

        self._objective_tag = objective_tag
        self._constraint_builder = constraint_builder
        self._min_feasibility_probability = min_feasibility_probability

    def __repr__(self) -> str:
        """"""
        return (
            f"ExpectedConstrainedImprovement({self._objective_tag!r}, {self._constraint_builder!r},"
            f" {self._min_feasibility_probability!r})"
        )

    def prepare_acquisition_function(
        self, datasets: Mapping[str, Dataset], models: Mapping[str, ProbabilisticModel]
    ) -> AcquisitionFunction:
        """
        :param datasets: The data from the observer.
        :param models: The models over each dataset in ``datasets``.
        :return: The expected constrained improvement acquisition function. This function will raise
            :exc:`ValueError` or :exc:`~tf.errors.InvalidArgumentError` if used with a batch size
            greater than one.
        :raise KeyError: If `objective_tag` is not found in ``datasets`` and ``models``.
        :raise ValueError: If the objective data is empty.
        """
        objective_model = models[self._objective_tag]
        objective_dataset = datasets[self._objective_tag]

        if len(objective_dataset) == 0:
            raise ValueError(
                "Expected improvement is defined with respect to existing points in the objective"
                " data, but the objective data is empty."
            )

        constraint_fn = self._constraint_builder.prepare_acquisition_function(datasets, models)
        pof = constraint_fn(objective_dataset.query_points[:, None, ...])
        is_feasible = tf.squeeze(pof >= self._min_feasibility_probability, axis=-1)

        if not tf.reduce_any(is_feasible):
            return constraint_fn

        feasible_query_points = tf.boolean_mask(objective_dataset.query_points, is_feasible)
        feasible_mean, _ = objective_model.predict(feasible_query_points)
        eta = tf.reduce_min(feasible_mean, axis=0)

        return lambda at: expected_improvement(objective_model, eta)(at) * constraint_fn(at)


class ExpectedHypervolumeImprovement(SingleModelAcquisitionBuilder):
    """
    Builder for the expected hypervolume improvement acquisition function.
    The implementation of the acquisition function largely
    follows :cite:`yang2019efficient`
    """

    def __repr__(self) -> str:
        """"""
        return "ExpectedHypervolumeImprovement()"

    def prepare_acquisition_function(
        self, dataset: Dataset, model: ProbabilisticModel
    ) -> AcquisitionFunction:
        """
        :param dataset: The data from the observer. Must be populated.
        :param model: The model over the specified ``dataset``.
        :return: The expected hypervolume improvement acquisition function.
        """
        tf.debugging.assert_positive(len(dataset), message="Dataset must be populated.")
        mean, _ = model.predict(dataset.query_points)

        _pf = Pareto(mean)
        _reference_pt = get_reference_point(_pf.front)
        return expected_hv_improvement(model, _pf, _reference_pt)


def expected_hv_improvement(
    model: ProbabilisticModel,
    pareto: Pareto,
    reference_point: TensorType,
) -> AcquisitionFunction:
    r"""
    expected Hyper-volume (HV) calculating using Eq. 44 of :cite:`yang2019efficient` paper.
    The expected hypervolume improvement calculation in the non-dominated region
    can be decomposed into sub-calculations based on each partitioned cell.
    For easier calculation, this sub-calculation can be reformulated as a combination
    of two generalized expected improvements, corresponding to Psi (Eq. 44) and Nu (Eq. 45)
    function calculations, respectively.

    Note:
    1. Since in Trieste we do not assume the use of a certain non-dominated region partition
    algorithm, we do not assume the last dimension of the partitioned cell has only one
    (lower) bound (i.e., minus infinity, which is used in the :cite:`yang2019efficient` paper).
    This is not as efficient as the original paper, but is applicable to different non-dominated
    partition algorithm.
    2. As the Psi and nu function in the original paper are defined for maximization problems,
    we inverse our minimisation problem (to also be a maximisation), allowing use of the
    original notation and equations.

    :param model: The model of the objective function.
    :param pareto: Pareto class
    :param reference_point: The reference point for calculating hypervolume
    :return: The expected_hv_improvement acquisition function modified for objective
        minimisation. This function will raise :exc:`ValueError` or
        :exc:`~tf.errors.InvalidArgumentError` if used with a batch size greater than one.
    """

    def acquisition(x: TensorType) -> TensorType:
        tf.debugging.assert_shapes(
            [(x, [..., 1, None])],
            message="This acquisition function only supports batch sizes of one.",
        )
        normal = tfp.distributions.Normal(
            loc=tf.zeros(shape=1, dtype=x.dtype), scale=tf.ones(shape=1, dtype=x.dtype)
        )

        def Psi(a: TensorType, b: TensorType, mean: TensorType, std: TensorType) -> TensorType:
            return std * normal.prob((b - mean) / std) + (mean - a) * (
                1 - normal.cdf((b - mean) / std)
            )

        def nu(lb: TensorType, ub: TensorType, mean: TensorType, std: TensorType) -> TensorType:
            return (ub - lb) * (1 - normal.cdf((ub - mean) / std))

        def ehvi_based_on_partitioned_cell(
            neg_pred_mean: TensorType, pred_std: TensorType
        ) -> TensorType:
            r"""
            Calculate the ehvi based on cell i.
            """

            lb_points, ub_points = pareto.hypercell_bounds(
                tf.constant([-inf] * neg_pred_mean.shape[-1], dtype=x.dtype), reference_point
            )

            neg_lb_points, neg_ub_points = -ub_points, -lb_points

            neg_ub_points = tf.minimum(neg_ub_points, 1e10)  # clip to improve numerical stability

            psi_ub = Psi(
                neg_lb_points, neg_ub_points, neg_pred_mean, pred_std
            )  # [..., num_cells, out_dim]
            psi_lb = Psi(
                neg_lb_points, neg_lb_points, neg_pred_mean, pred_std
            )  # [..., num_cells, out_dim]

            psi_lb2ub = tf.maximum(psi_lb - psi_ub, 0.0)  # [..., num_cells, out_dim]
            nu_contrib = nu(neg_lb_points, neg_ub_points, neg_pred_mean, pred_std)

            cross_index = tf.constant(
                list(product(*[[0, 1]] * reference_point.shape[-1]))
            )  # [2^d, indices_at_dim]

            stacked_factors = tf.concat(
                [tf.expand_dims(psi_lb2ub, -2), tf.expand_dims(nu_contrib, -2)], axis=-2
            )  # Take the cross product of psi_diff and nu across all outcomes
            # [..., num_cells, 2(operation_num, refer Eq. 45), num_obj]

            factor_combinations = tf.linalg.diag_part(
                tf.gather(stacked_factors, cross_index, axis=-2)
            )  # [..., num_cells, 2^d, 2(operation_num), num_obj]

            return tf.reduce_sum(tf.reduce_prod(factor_combinations, axis=-1), axis=-1)

        candidate_mean, candidate_var = model.predict(tf.squeeze(x, -2))
        candidate_std = tf.sqrt(candidate_var)

        neg_candidate_mean = -tf.expand_dims(candidate_mean, 1)  # [..., 1, out_dim]
        candidate_std = tf.expand_dims(candidate_std, 1)  # [..., 1, out_dim]

        ehvi_cells_based = ehvi_based_on_partitioned_cell(neg_candidate_mean, candidate_std)

        return tf.reduce_sum(
            ehvi_cells_based,
            axis=-1,
            keepdims=True,
        )

    return acquisition


<<<<<<< HEAD
class BatchMonteCarloExpectedHypervolumeImprovement(SingleModelAcquisitionBuilder):
    """
    Builder for the batch expected hypervolume improvement acquisition function.
    The implementation of the acquisition function largely
    follows :cite:`daulton2020differentiable`
    """

    def __init__(self, sample_size: int = 512, *, jitter: float = DEFAULTS.JITTER):
        """
        :param sample_size: The number of samples from model predicted distribution for
            each batch of points.
        :param jitter: The size of the jitter to use when stabilising the Cholesky decomposition of
            the covariance matrix.
        :raise ValueError (or InvalidArgumentError): If ``sample_size`` is not positive, or
            ``jitter`` is negative.
        """
        tf.debugging.assert_positive(sample_size)
        tf.debugging.assert_greater_equal(jitter, 0.0)

        super().__init__()

        self._sample_size = sample_size
        self._jitter = jitter

    def __repr__(self) -> str:
        """"""
        return (
            f"BatchMonteCarloExpectedHypervolumeImprovement({self._sample_size!r},"
            f" jitter={self._jitter!r})"
        )

    def prepare_acquisition_function(
        self, dataset: Dataset, model: ProbabilisticModel
    ) -> AcquisitionFunction:
        """
        :param dataset: The data from the observer. Must be populated.
        :param model: The model over the specified ``dataset``. Must have event shape [1].
        :return: The batch expected hypervolume improvement acquisition function.
        """

        tf.debugging.assert_positive(len(dataset), message="Dataset must be populated.")
        mean, _ = model.predict(dataset.query_points)

        _pf = Pareto(mean)
        _reference_pt = get_reference_point(_pf.front)

        sampler = BatchReparametrizationSampler(self._sample_size, model)

        return batch_ehvi(sampler, self._jitter, _pf, _reference_pt)


def batch_ehvi(
    sampler: BatchReparametrizationSampler,
    sampler_jitter: float,
    pareto: Pareto,
    reference_point: TensorType,
) -> AcquisitionFunction:

    """
    :param sampler: The posterior sampler, which given query points `at`, is able to sample
        the possible observations at 'at'.
    :param sampler_jitter: The size of the jitter to use in sampler when stabilising the Cholesky
        decomposition of the covariance matrix.
    :param pareto: a Pareto class instance containing the current obtained pareto points.
    :param reference_point: The reference point for calculating hypervolume.
    :return: The batch expected hypervolume improvement acquisition
        function for objective minimisation.
    """

    def acquisition(at: TensorType) -> TensorType:
        _batch_size = at.shape[-2]  # B

        def gen_q_subset_indices(q: int) -> list:  # generate all subsets of [1, ..., q] as indices
            indices = list(range(q))
            return tf.ragged.constant([list(combinations(indices, i)) for i in range(1, q + 1)])

        samples = sampler.sample(at, jitter=sampler_jitter)  # [..., S, B, num_obj]

        q_subset_indices = gen_q_subset_indices(_batch_size)

        hv_contrib = tf.zeros(samples.shape[:-2], dtype=samples.dtype)
        lb_points, ub_points = pareto.hypercell_bounds(
            tf.constant([-inf] * samples.shape[-1], dtype=at.dtype), reference_point
        )

        def hv_contrib_on_samples(
            obj_samples: TensorType,
        ) -> TensorType:  # calculate samples overlapped area's hvi for obj_samples
            # [..., S, Cq_j, j, num_obj] -> [..., S, Cq_j, num_obj]
            overlap_vertices = tf.reduce_max(obj_samples, axis=-2)

            overlap_vertices = tf.maximum(  # compare overlap vertices and lower bound of each cell:
                tf.expand_dims(overlap_vertices, -3),  # expand a cell dimension
                lb_points[tf.newaxis, tf.newaxis, :, tf.newaxis, :],
            )  # [..., S, K, Cq_j, num_obj]

            lengths_j = tf.maximum(  # get hvi length per obj within each cell
                (ub_points[tf.newaxis, tf.newaxis, :, tf.newaxis, :] - overlap_vertices), 0.0
            )  # [..., S, K, Cq_j, num_obj]

            areas_j = tf.reduce_sum(  # sum over all subsets Cq_j -> [..., S, K]
                tf.reduce_prod(lengths_j, axis=-1), axis=-1  # calc hvi within each K
            )

            return tf.reduce_sum(areas_j, axis=-1)  # sum over cells -> [..., S]

        for j in tf.range(1, _batch_size + 1):  # Inclusion-Exclusion loop
            q_choose_j = tf.gather(q_subset_indices, j - 1).to_tensor()
            # gather all combinations having j points from q batch points (Cq_j)
            j_sub_samples = tf.gather(samples, q_choose_j, axis=-2)  # [..., S, Cq_j, j, num_obj]
            hv_contrib += tf.cast((-1) ** (j + 1), dtype=samples.dtype) * hv_contrib_on_samples(
                j_sub_samples
            )

        return tf.reduce_mean(hv_contrib, axis=-1, keepdims=True)  # average through MC

    return acquisition
=======
class ExpectedConstrainedHypervolumeImprovement(ExpectedConstrainedImprovement):
    """
    Builder for the constrained expected hypervolume improvement acquisition function.
    This function essentially combines ExpectedConstrainedImprovement and
    ExpectedHypervolumeImprovement.
    """

    def __repr__(self) -> str:
        """"""
        return (
            f"ExpectedConstrainedHypervolumeImprovement({self._objective_tag!r}, "
            f"{self._constraint_builder!r},"
            f" {self._min_feasibility_probability!r})"
        )

    def prepare_acquisition_function(
        self, datasets: Mapping[str, Dataset], models: Mapping[str, ProbabilisticModel]
    ) -> AcquisitionFunction:
        """
        :param datasets: The data from the observer. Must be populated.
        :param models: The models over each dataset in ``datasets``.
        :return: The expected constrained hypervolume improvement acquisition function.
            This function will raise
            :exc:`ValueError` or :exc:`~tf.errors.InvalidArgumentError` if used with a batch size
            greater than one.
        :raise KeyError: If `objective_tag` is not found in ``datasets`` and ``models``.
        :raise ValueError: If the objective data is empty.
        """

        objective_model = models[self._objective_tag]
        objective_dataset = datasets[self._objective_tag]

        if len(objective_dataset) == 0:
            raise ValueError(
                "Expected hypervolume improvement is defined with respect to existing points in"
                "  the objective data, but the objective data is empty."
            )

        constraint_fn = self._constraint_builder.prepare_acquisition_function(datasets, models)
        pof = constraint_fn(objective_dataset.query_points[:, None, ...])
        is_feasible = tf.squeeze(pof >= self._min_feasibility_probability, axis=-1)

        if not tf.reduce_any(is_feasible):
            return constraint_fn

        feasible_query_points = tf.boolean_mask(objective_dataset.query_points, is_feasible)
        feasible_mean, _ = objective_model.predict(feasible_query_points)

        _pf = Pareto(feasible_mean)
        _reference_pt = get_reference_point(_pf.front)
        ehvi = expected_hv_improvement(objective_model, _pf, _reference_pt)
        return lambda at: ehvi(at) * constraint_fn(at)
>>>>>>> fde2dd01


class BatchMonteCarloExpectedImprovement(SingleModelAcquisitionBuilder):
    """
    Expected improvement for batches of points (or :math:`q`-EI), approximated using Monte Carlo
    estimation with the reparametrization trick. See :cite:`Ginsbourger2010` for details.

    Improvement is measured with respect to the minimum predictive mean at observed query points.
    This is calculated in :class:`BatchMonteCarloExpectedImprovement` by assuming observations
    at new points are independent from those at known query points. This is faster, but is an
    approximation for noisy observers.
    """

    def __init__(self, sample_size: int, *, jitter: float = DEFAULTS.JITTER):
        """
        :param sample_size: The number of samples for each batch of points.
        :param jitter: The size of the jitter to use when stabilising the Cholesky decomposition of
            the covariance matrix.
        :raise ValueError (or InvalidArgumentError): If ``sample_size`` is not positive, or
            ``jitter`` is negative.
        """
        tf.debugging.assert_positive(sample_size)
        tf.debugging.assert_greater_equal(jitter, 0.0)

        super().__init__()

        self._sample_size = sample_size
        self._jitter = jitter

    def __repr__(self) -> str:
        """"""
        return f"BatchMonteCarloExpectedImprovement({self._sample_size!r}, jitter={self._jitter!r})"

    def prepare_acquisition_function(
        self, dataset: Dataset, model: ProbabilisticModel
    ) -> AcquisitionFunction:
        """
        :param dataset: The data from the observer. Must be populated.
        :param model: The model over the specified ``dataset``. Must have event shape [1].
        :return: The batch *expected improvement* acquisition function.
        :raise ValueError (or InvalidArgumentError): If ``dataset`` is not populated, or ``model``
            does not have an event shape of [1].
        """
        tf.debugging.assert_positive(len(dataset))

        mean, _ = model.predict(dataset.query_points)

        tf.debugging.assert_shapes(
            [(mean, ["_", 1])], message="Expected model with event shape [1]."
        )

        eta = tf.reduce_min(mean, axis=0)
        sampler = BatchReparametrizationSampler(self._sample_size, model)

        def batch_ei(at: TensorType) -> TensorType:
            samples = tf.squeeze(sampler.sample(at, jitter=self._jitter), axis=-1)  # [..., S, B]
            min_sample_per_batch = tf.reduce_min(samples, axis=-1)  # [..., S]
            batch_improvement = tf.maximum(eta - min_sample_per_batch, 0.0)  # [..., S]
            return tf.reduce_mean(batch_improvement, axis=-1, keepdims=True)  # [..., 1]

        return batch_ei


class GreedyAcquisitionFunctionBuilder(ABC):
    """
    A :class:`GreedyAcquisitionFunctionBuilder` builds an acquisition function
    suitable for greedily building batches for batch Bayesian
    Optimization. :class:`GreedyAcquisitionFunctionBuilder` differs
    from :class:`AcquisitionFunctionBuilder` by requiring that a set
    of pending points is passed to the builder. Note that this acquisition function
    is typically called `B` times each Bayesian optimization step, when building batches
    of size `B`.
    """

    @abstractmethod
    def prepare_acquisition_function(
        self,
        datasets: Mapping[str, Dataset],
        models: Mapping[str, ProbabilisticModel],
        pending_points: Optional[TensorType] = None,
    ) -> AcquisitionFunction:
        """
        :param datasets: The data from the observer.
        :param models: The models over each dataset in ``datasets``.
        :param pending_points: Points already chosen to be in the current batch (of shape [M,D]),
            where M is the number of pending points and D is the search space dimension.
        :return: An acquisition function.
        """


class SingleModelGreedyAcquisitionBuilder(ABC):
    """
    Convenience acquisition function builder for a greedy acquisition function (or component of a
    composite greedy acquisition function) that requires only one model, dataset pair.
    """

    def using(self, tag: str) -> GreedyAcquisitionFunctionBuilder:
        """
        :param tag: The tag for the model, dataset pair to use to build this acquisition function.
        :return: An acquisition function builder that selects the model and dataset specified by
            ``tag``, as defined in :meth:`prepare_acquisition_function`.
        """
        single_builder = self

        class _Anon(GreedyAcquisitionFunctionBuilder):
            def prepare_acquisition_function(
                self,
                datasets: Mapping[str, Dataset],
                models: Mapping[str, ProbabilisticModel],
                pending_points: Optional[TensorType] = None,
            ) -> AcquisitionFunction:
                return single_builder.prepare_acquisition_function(
                    datasets[tag], models[tag], pending_points=pending_points
                )

            def __repr__(self) -> str:
                return f"{single_builder!r} using tag {tag!r}"

        return _Anon()

    @abstractmethod
    def prepare_acquisition_function(
        self,
        dataset: Dataset,
        model: ProbabilisticModel,
        pending_points: Optional[TensorType] = None,
    ) -> AcquisitionFunction:
        """
        :param dataset: The data to use to build the acquisition function.
        :param model: The model over the specified ``dataset``.
        :param pending_points: Points already chosen to be in the current batch (of shape [M,D]),
            where M is the number of pending points and D is the search space dimension.
        :return: An acquisition function.
        """


class LocalPenalizationAcquisitionFunction(SingleModelGreedyAcquisitionBuilder):
    r"""
    Builder of the acquisition function maker for greedily collecting batches by local
    penalization.  The resulting :const:`AcquisitionFunctionMaker` takes in a set of pending
    points and returns a base acquisition function penalized around those points.
    An estimate of the objective function's Lipschitz constant is used to control the size
    of penalization.

    Local penalization allows us to perform batch Bayesian optimization with a standard (non-batch)
    acquisition function. All that we require is that the acquisition function takes strictly
    positive values. By iteratively building a batch of points though sequentially maximizing
    this acquisition function but down-weighted around locations close to the already
    chosen (pending) points, local penalization provides diverse batches of candidate points.

    Local penalization is applied to the acquisition function multiplicatively. However, to
    improve numerical stability, we perform additive penalization in a log space.

    The Lipschitz constant and additional penalization parameters are estimated once
    when first preparing the acquisition function with no pending points. These estimates
    are reused for all subsequent function calls.
    """

    def __init__(
        self,
        search_space: SearchSpace,
        num_samples: int = 500,
        penalizer: Callable[..., PenalizationFunction] = None,
        base_acquisition_function_builder: Optional[
            Union[ExpectedImprovement, MinValueEntropySearch]
        ] = None,
    ):
        """
        :param search_space: The global search space over which the optimisation is defined.
        :param num_samples: Size of the random sample over which the Lipschitz constant
            is estimated. We recommend scaling this with search space dimension.
        :param penalizer: The chosen penalization method (defaults to soft penalization).
        :param base_acquisition_function_builder: Base acquisition function to be
            penalized (defaults to expected improvement). Local penalization only supports
            strictly positive acquisition functions.

        """
        self._search_space = search_space
        if num_samples <= 0:
            raise ValueError(f"num_samples must be positive, got {num_samples}")
        self._num_samples = num_samples

        self._lipschitz_penalizer = soft_local_penalizer if penalizer is None else penalizer

        if base_acquisition_function_builder is None:
            self._base_builder: SingleModelAcquisitionBuilder = ExpectedImprovement()
        elif isinstance(
            base_acquisition_function_builder, (ExpectedImprovement, MinValueEntropySearch)
        ):
            self._base_builder = base_acquisition_function_builder
        else:
            raise ValueError(
                f"""
                Local penalization can only be applied to strictly positive acquisition functions,
                we got {base_acquisition_function_builder}.
                """
            )

        self._lipschitz_constant = None
        self._eta = None
        self._base_acquisition_function: Optional[AcquisitionFunction] = None

    def prepare_acquisition_function(
        self,
        dataset: Dataset,
        model: ProbabilisticModel,
        pending_points: Optional[TensorType] = None,
    ) -> AcquisitionFunction:
        """
        :param dataset: The data from the observer.
        :param model: The model over the specified ``dataset``.
        :param pending_points: The points we penalize with respect to.
        :return: The (log) expected improvement penalized with respect to the pending points.
        :raise ValueError: if the first call does not have pending_points=None.
        """
        if len(dataset.query_points) == 0:
            raise ValueError("Dataset must be populated.")

        if (
            pending_points is None
        ):  # compute penalization params and base acquisition once per optimization step
            samples = self._search_space.sample(num_samples=self._num_samples)
            samples = tf.concat([dataset.query_points, samples], 0)

            def get_lipschitz_estimate(
                sampled_points,
            ) -> tf.Tensor:  # use max norm of posterior mean gradients
                with tf.GradientTape() as g:
                    g.watch(sampled_points)
                    mean, _ = model.predict(sampled_points)
                grads = g.gradient(mean, sampled_points)
                grads_norm = tf.norm(grads, axis=1)
                max_grads_norm = tf.reduce_max(grads_norm)
                eta = tf.reduce_min(mean, axis=0)
                return max_grads_norm, eta

            lipschitz_constant, eta = get_lipschitz_estimate(samples)
            if (
                lipschitz_constant < 1e-5
            ):  # threshold to improve numerical stability for 'flat' models
                lipschitz_constant = 10

            self._lipschitz_constant = lipschitz_constant
            self._eta = eta

            if isinstance(self._base_builder, ExpectedImprovement):  # reuse eta estimate
                self._base_acquisition_function = expected_improvement(model, self._eta)
            else:
                self._base_acquisition_function = self._base_builder.prepare_acquisition_function(
                    dataset, model
                )

        if (self._lipschitz_constant is None) or (self._base_acquisition_function is None):
            raise ValueError("Local penalization must be first called with no pending_points.")

        if pending_points is None:
            return self._base_acquisition_function  # no penalization required if no pending_points.

        tf.debugging.assert_shapes(
            [(pending_points, ["N", len(self._search_space.upper)])],
            message="pending_points must be of shape [N,D]",
        )

        penalization = self._lipschitz_penalizer(
            model, pending_points, self._lipschitz_constant, self._eta
        )

        def penalized_acquisition(x: TensorType) -> TensorType:
            log_acq = tf.math.log(self._base_acquisition_function(x)) + tf.math.log(penalization(x))
            return tf.math.exp(log_acq)

        return penalized_acquisition


PenalizationFunction = Callable[[TensorType], TensorType]
"""
An :const:`PenalizationFunction` maps a query point (of dimension `D`) to a single
value that described how heavily it should be penalized (a positive quantity).
As penalization is applied multiplicatively to acquisition functions, small
penalization outputs correspond to a stronger penalization effect. Thus, with
leading dimensions, an :const:`PenalizationFunction` takes input
shape `[..., 1, D]` and returns shape `[..., 1]`.
"""


def soft_local_penalizer(
    model: ProbabilisticModel,
    pending_points: TensorType,
    lipschitz_constant: TensorType,
    eta: TensorType,
) -> PenalizationFunction:
    r"""
    Return the soft local penalization function used for single-objective greedy batch Bayesian
    optimization in :cite:`Gonzalez:2016`.

    Soft penalization returns the probability that a candidate point does not belong
    in the exclusion zones of the pending points. For model posterior mean :math:`\mu`, model
    posterior variance :math:`\sigma^2`, current "best" function value :math:`\eta`, and an
    estimated Lipschitz constant :math:`L`,the penalization from a set of pending point :math:`x'`
    on a candidate point :math:`x` is given by
    .. math:: \phi(x, x') = \frac{1}{2}\textrm{erfc}(-z)
    where :math:`z = \frac{1}{\sqrt{2\sigma^2(x')}}(L||x'-x|| + \eta - \mu(x'))`.

    The penalization from a set of pending points is just product of the individual penalizations.
    See :cite:`Gonzalez:2016` for a full derivation.

    :param model: The model over the specified ``dataset``.
    :param pending_points: The points we penalize with respect to.
    :param lipschitz_constant: The estimated Lipschitz constant of the objective function.
    :param eta: The estimated global minima.
    :return: The local penalization function. This function will raise
        :exc:`ValueError` or :exc:`~tf.errors.InvalidArgumentError` if used with a batch size
        greater than one.
    """

    mean_pending, variance_pending = model.predict(pending_points)
    radius = tf.transpose((mean_pending - eta) / lipschitz_constant)
    scale = tf.transpose(tf.sqrt(variance_pending) / lipschitz_constant)

    def penalization_function(x: TensorType) -> TensorType:
        tf.debugging.assert_shapes(
            [(x, [..., 1, None])],
            message="This penalization function cannot be calculated for batches of points.",
        )

        pairwise_distances = tf.norm(
            tf.expand_dims(x, 1) - tf.expand_dims(pending_points, 0), axis=-1
        )
        standardised_distances = (pairwise_distances - radius) / scale

        normal = tfp.distributions.Normal(tf.cast(0, x.dtype), tf.cast(1, x.dtype))
        penalization = normal.cdf(standardised_distances)
        return tf.reduce_prod(penalization, axis=-1)

    return penalization_function


def hard_local_penalizer(
    model: ProbabilisticModel,
    pending_points: TensorType,
    lipschitz_constant: TensorType,
    eta: TensorType,
) -> PenalizationFunction:
    r"""
    Return the hard local penalization function used for single-objective greedy batch Bayesian
    optimization in :cite:`Alvi:2019`.

    Hard penalization is a stronger penalizer than soft penalization and is sometimes more effective
    See :cite:`Alvi:2019` for details. Our implementation follows theirs, with the penalization from
    a set of pending points being the product of the individual penalizations.

    :param model: The model over the specified ``dataset``.
    :param pending_points: The points we penalize with respect to.
    :param lipschitz_constant: The estimated Lipschitz constant of the objective function.
    :param eta: The estimated global minima.
    :return: The local penalization function. This function will raise
        :exc:`ValueError` or :exc:`~tf.errors.InvalidArgumentError` if used with a batch size
        greater than one.
    """

    mean_pending, variance_pending = model.predict(pending_points)
    radius = tf.transpose((mean_pending - eta) / lipschitz_constant)
    scale = tf.transpose(tf.sqrt(variance_pending) / lipschitz_constant)

    def penalization_function(x: TensorType) -> TensorType:
        tf.debugging.assert_shapes(
            [(x, [..., 1, None])],
            message="This penalization function cannot be calculated for batches of points.",
        )

        pairwise_distances = tf.norm(
            tf.expand_dims(x, 1) - tf.expand_dims(pending_points, 0), axis=-1
        )

        p = -5  # following experiments of :cite:`Alvi:2019`.
        penalization = ((pairwise_distances / (radius + scale)) ** p + 1) ** (1 / p)

        return tf.reduce_prod(penalization, axis=-1)

    return penalization_function


class GIBBON(SingleModelGreedyAcquisitionBuilder):
    r"""

    The General-purpose Information-Based Bayesian Optimisation (GIBBON) acquisition function
    of :cite:`Moss:2021`. :class:`GIBBON` provides a computationally cheap approximation of the
    information gained about (i.e the change in entropy of) the objective function's minimum by
    evaluating a batch of candidate points. Batches are built in a greedy manner.

    This implementation follows :cite:`Moss:2021` but is modified for function
    minimisation (rather than maximisation). We sample the objective's minimum
    :math:`y^*` across a large set of sampled locations via either a Gumbel sampler, an exact
    Thompson sampler or an approximate random Fourier feature-based Thompson sampler, with the
    Gumbel sampler being the cheapest but least accurate. Default behavior is to use the
    exact Thompson sampler.

    When performing BO with large batches (i.e. much larger than 10), we recommend the big batch
    formulation of GIBBON, as accessed through setting `big_batch` to be True.
    """

    def __init__(
        self,
        search_space: SearchSpace,
        num_samples: int = 5,
        grid_size: int = 1000,
        use_thompson: bool = True,
        num_fourier_features: Optional[int] = None,
        big_batch: bool = False,
    ):
        """
        :param search_space: The global search space over which the optimisation is defined.
        :param num_samples: Number of samples to draw from the distribution over the minimum of
            the objective function.
        :param grid_size: Size of the grid from which to sample the min-values. We recommend
            scaling this with search space dimension.
        :param use_thompson: If True then use Thompson sampling to sample the objective's
            minimum, else use Gumbel sampling.
        :param num_fourier_features: Number of Fourier features used for approximate Thompson
            sampling. If None, then do exact Thompson sampling.
        :param big_batch: If True, then use the GIBBON formulation for BO with large
            batches (i.e. larger than 10).
        """
        self._search_space = search_space

        if num_samples <= 0:
            raise ValueError(f"num_samples must be positive, got {num_samples}")
        self._num_samples = num_samples

        if grid_size <= 0:
            raise ValueError(f"grid_size must be positive, got {grid_size}")
        self._grid_size = grid_size

        if num_fourier_features is not None:
            if not use_thompson:
                raise ValueError(
                    f"""
                    Fourier features approximation can only be applied to Thompson sampling
                    however `use_thompson` is {use_thompson}.
                    """
                )
            if num_fourier_features <= 0:
                raise ValueError(
                    f"num_fourier_features must be positive, got {num_fourier_features}"
                )
        self._use_thompson = use_thompson
        self._num_fourier_features = num_fourier_features
        self._big_batch = big_batch

        self._min_value_samples = None

    def prepare_acquisition_function(
        self,
        dataset: Dataset,
        model: ProbabilisticModel,
        pending_points: Optional[TensorType] = None,
    ) -> AcquisitionFunction:
        """
        :param dataset: The data from the observer.
        :param model: The model over the specified ``dataset``.
        :param pending_points: The points we penalize with respect to.
        :return: The GIBBON acquisition function modified for objective minimisation.
        :raise ValueError: if the first call does not have pending_points=None.
        """

        if len(dataset.query_points) == 0:
            raise ValueError("Dataset must be populated.")

        if pending_points is None:  # only collect min-value samples once per optimization step

            if not self._use_thompson:  # use Gumbel sampler
                sampler: ThompsonSampler = GumbelSampler(self._num_samples, model)
            elif self._num_fourier_features is not None:  # use approximate Thompson sampler
                sampler = RandomFourierFeatureThompsonSampler(
                    self._num_samples,
                    model,
                    dataset,
                    sample_min_value=True,
                    num_features=self._num_fourier_features,
                )
            else:  # use exact Thompson sampler
                sampler = ExactThompsonSampler(self._num_samples, model, sample_min_value=True)

            query_points = self._search_space.sample(num_samples=self._grid_size)
            tf.debugging.assert_same_float_dtype([dataset.query_points, query_points])
            query_points = tf.concat([dataset.query_points, query_points], 0)
            self._min_value_samples = sampler.sample(query_points)

        if self._min_value_samples is None:
            raise ValueError("GIBBON must be first called with no pending_points.")

        return gibbon(model, self._min_value_samples, pending_points, self._big_batch)


def gibbon(
    model: ProbabilisticModel,
    samples: TensorType,
    pending_points: Optional[TensorType] = None,
    big_batch: bool = False,
) -> AcquisitionFunction:
    r"""
    Return the General-purpose Information-Based Bayesian Optimization (GIBBON) acquisition function
    of :cite:`Moss:2021`.The GIBBON acquisition function consists of two terms --- a quality term
    and a diversity term. The quality term measures the amount of information that each individual
    batch element provides about the objective function's minimal value :math:`y^*` (ensuring that
    evaluations are targeted in promising areas of the space), whereas the repulsion term encourages
    diversity within the batch (achieving high values for points with low predictive correlation).

    GIBBON's repulsion term :math:`r=\log |C|`  is given by the log determinant of the predictive
    correlation matrix :math:`C` between the `m` pending points and the current candidate.
    The predictive covariance :math:`V` can be expressed as :math:V = [[v, A], [A, B]]` for a
    tensor :math:`B` with shape [`m`,`m`] and so we can efficiently calculate :math:`|V|` using the
    formula for the determinant of block matrices, i.e :math:`|V| = (v - A^T * B^{-1} * A) * |B|`.
    Note that when using GIBBON for purely sequential optimization, the repulsion term is
    not required.

    As GIBBON's batches are built in a greedy manner, i.e sequentially adding points to build a set
    of `m` pending points, we need only ever calculate the entropy reduction provided by adding the
    current candidate point to the current pending points, not the full information gain provided by
    evaluating all the pending points. This allows for a modest computational saving.

    When performing BO with large batches (i.e. much larger than 10), GIBBON's approximations become
    less accurate and its repulsion term dominates. Therefore, for large batch BO, we follow the
    arguments of :cite:`Moss:2021` and divide GIBBON's repulsion term by :math:`B^{log B}`. This
    behavior is accessed though setting `big_batch` to True.

    :param model: The model of the objective function. GIBBON requires a model with
        a :method:covariance_between_points method and so GIBBON only
        supports :class:`GaussianProcessRegression` models.
    :param samples: Samples from the distribution over :math:`y^*`.
    :param pending_points: The points already chosen in the current batch.
    :param big_batch: If True, then use the GIBBON formulation for BO with large batches.
    :return: The GIBBON acquisition function. This function will raise :exc:`ValueError` or
        :exc:`~tf.errors.InvalidArgumentError` if used with a batch size greater than one.
    """
    tf.debugging.assert_rank(samples, 2)
    if len(samples) == 0:
        raise ValueError("Min-value samples must be populated.")

    try:
        noise_variance = model.get_observation_noise()
    except NotImplementedError:
        raise ValueError(
            """
            GIBBON only currently supports homoscedastic gpflow models
            with a likelihood.variance attribute.
            """
        )

    if not hasattr(model, "covariance_between_points"):
        raise AttributeError(
            """
            GIBBON only supports models with a covariance_between_points method.
            """
        )

    if pending_points is not None:
        tf.debugging.assert_rank(pending_points, 2)

    def acquisition(x: TensorType) -> TensorType:  # [N, D] -> [N, 1]

        tf.debugging.assert_shapes(
            [(x, [..., 1, None])],
            message="This acquisition function only supports batches through greedy batch design.",
        )

        fmean, fvar = model.predict(tf.squeeze(x, -2))
        yvar = fvar + noise_variance  # need predictive variance of observations

        rho_squared = fvar / yvar  # squared correlation between observations and latent function
        fsd = tf.clip_by_value(
            tf.math.sqrt(fvar), CLAMP_LB, fmean.dtype.max
        )  # clip below to improve numerical stability
        gamma = (tf.squeeze(samples) - fmean) / fsd

        def quality_term(
            rho_squared: TensorType, gamma: TensorType
        ) -> TensorType:  # calculate GIBBON's quality term
            normal = tfp.distributions.Normal(tf.cast(0, fmean.dtype), tf.cast(1, fmean.dtype))
            minus_cdf = 1 - normal.cdf(gamma)
            minus_cdf = tf.clip_by_value(
                minus_cdf, CLAMP_LB, 1
            )  # clip below to improve numerical stability
            ratio = normal.prob(gamma) / minus_cdf
            inner_log = 1 + rho_squared * ratio * (gamma - ratio)
            acq = -0.5 * tf.math.reduce_mean(tf.math.log(inner_log), axis=1, keepdims=True)

            return acq  # [N, 1]

        def repulsion_term(
            x: TensorType, pending_points: TensorType, yvar: TensorType
        ) -> TensorType:  # calculate GIBBON's repulsion term
            _, B = model.predict_joint(pending_points)  # [1, m, m]
            L = tf.linalg.cholesky(
                B + noise_variance * tf.eye(len(pending_points), dtype=B.dtype)
            )  # need predictive variance of observations
            A = tf.expand_dims(
                model.covariance_between_points(tf.squeeze(x, -2), pending_points),  # type: ignore
                -1,
            )  # [N, m, 1]
            L_inv_A = tf.linalg.triangular_solve(L, A)
            V_det = yvar - tf.squeeze(
                tf.matmul(L_inv_A, L_inv_A, transpose_a=True), -1
            )  # equation for determinant of block matrices
            repulsion = 0.5 * (tf.math.log(V_det) - tf.math.log(yvar))

            return repulsion  # [N, 1]

        if pending_points is None:  # no repulsion term required if no pending_points
            return quality_term(rho_squared, gamma)  # [..., 1]
        else:
            if big_batch:
                batch_size, search_space_dim = tf.cast(tf.shape(pending_points), dtype=fmean.dtype)
                repulsion_weight = (1 / batch_size) ** (tf.math.log(search_space_dim))
            else:
                repulsion_weight = 1.0

            return quality_term(rho_squared, gamma) + repulsion_weight * repulsion_term(
                x, pending_points, yvar
            )

    return acquisition<|MERGE_RESOLUTION|>--- conflicted
+++ resolved
@@ -746,7 +746,6 @@
     return acquisition
 
 
-<<<<<<< HEAD
 class BatchMonteCarloExpectedHypervolumeImprovement(SingleModelAcquisitionBuilder):
     """
     Builder for the batch expected hypervolume improvement acquisition function.
@@ -864,7 +863,8 @@
         return tf.reduce_mean(hv_contrib, axis=-1, keepdims=True)  # average through MC
 
     return acquisition
-=======
+
+
 class ExpectedConstrainedHypervolumeImprovement(ExpectedConstrainedImprovement):
     """
     Builder for the constrained expected hypervolume improvement acquisition function.
@@ -917,7 +917,6 @@
         _reference_pt = get_reference_point(_pf.front)
         ehvi = expected_hv_improvement(objective_model, _pf, _reference_pt)
         return lambda at: ehvi(at) * constraint_fn(at)
->>>>>>> fde2dd01
 
 
 class BatchMonteCarloExpectedImprovement(SingleModelAcquisitionBuilder):
