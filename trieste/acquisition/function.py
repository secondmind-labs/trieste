--- conflicted
+++ resolved
@@ -19,12 +19,8 @@
 
 from abc import ABC, abstractmethod
 from itertools import combinations, product
-<<<<<<< HEAD
 from types import FunctionType
 from typing import Callable, Optional, Sequence, Union, cast
-=======
-from typing import Callable, Mapping, Optional, Union, cast
->>>>>>> c5b87220
 
 import tensorflow as tf
 import tensorflow_probability as tfp
