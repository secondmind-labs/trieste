--- conflicted
+++ resolved
@@ -735,15 +735,10 @@
         if not tf.reduce_any(is_feasible):
             return constraint_fn
 
-<<<<<<< HEAD
-        mean, _ = objective_model.predict(objective_dataset.query_points)
-        eta = tf.reduce_min(tf.boolean_mask(mean, is_feasible), axis=0)
-        function = expected_improvement(objective_model, eta)
-=======
         feasible_query_points = tf.boolean_mask(objective_dataset.query_points, is_feasible)
         feasible_mean, _ = objective_model.predict(feasible_query_points)
         eta = tf.reduce_min(feasible_mean, axis=0)
->>>>>>> 349496b9
+        function = expected_improvement(objective_model, eta)
 
         return lambda at: function(at) * constraint_fn(at)
 
