# Copyright 2020 The Trieste Contributors
#
# Licensed under the Apache License, Version 2.0 (the "License");
# you may not use this file except in compliance with the License.
# You may obtain a copy of the License at
#
#     http://www.apache.org/licenses/LICENSE-2.0
#
# Unless required by applicable law or agreed to in writing, software
# distributed under the License is distributed on an "AS IS" BASIS,
# WITHOUT WARRANTIES OR CONDITIONS OF ANY KIND, either express or implied.
# See the License for the specific language governing permissions and
# limitations under the License.
"""
This module contains acquisition function builders, which build and define our acquisition
functions --- functions that estimate the utility of evaluating sets of candidate points.
"""
from __future__ import annotations

from abc import ABC, abstractmethod
from collections.abc import Mapping
from itertools import combinations, product
from typing import Callable, Optional, Union, cast

import tensorflow as tf
import tensorflow_probability as tfp

from ..data import Dataset
from ..models import ProbabilisticModel
from ..space import SearchSpace
from ..types import TensorType
from ..utils import DEFAULTS
from .multi_objective.pareto import Pareto, get_reference_point
from .multi_objective.partition import prepare_default_non_dominated_partition_bounds
from .sampler import (
    BatchReparametrizationSampler,
    ExactThompsonSampler,
    GumbelSampler,
    RandomFourierFeatureThompsonSampler,
    ThompsonSampler,
)

CLAMP_LB = 1e-8

AcquisitionFunction = Callable[[TensorType], TensorType]
"""
Type alias for acquisition functions.

An :const:`AcquisitionFunction` maps a set of `B` query points (each of dimension `D`) to a single
value that describes how useful it would be evaluate all these points together (to our goal of
optimizing the objective function). Thus, with leading dimensions, an :const:`AcquisitionFunction`
takes input shape `[..., B, D]` and returns shape `[..., 1]`.

Note that :const:`AcquisitionFunction`s which do not support batch optimization still expect inputs
with a batch dimension, i.e. an input of shape `[..., 1, D]`.
"""


class AcquisitionFunctionClass(ABC):
    """An :class:`AcquisitionFunctionClass` is an acquisition function represented using a class
    rather than as a standalone function. Using a class to represent an acquisition function
    makes it easier to update it, to avoid having to retrace the function on every call.
    """

    @abstractmethod
    def __call__(self, x: TensorType) -> TensorType:
        """Call acquisition function."""


class AcquisitionFunctionBuilder(ABC):
    """An :class:`AcquisitionFunctionBuilder` builds and updates an acquisition function."""

    @abstractmethod
    def prepare_acquisition_function(
        self, datasets: Mapping[str, Dataset], models: Mapping[str, ProbabilisticModel]
    ) -> AcquisitionFunction:
        """
        Prepare an acquisition function.

        :param datasets: The data from the observer.
        :param models: The models over each dataset in ``datasets``.
        :return: An acquisition function.
        """

    def update_acquisition_function(
        self,
        function: AcquisitionFunction,
        datasets: Mapping[str, Dataset],
        models: Mapping[str, ProbabilisticModel],
    ) -> AcquisitionFunction:
        """
        Update an acquisition function. By default this generates a new acquisition function each
        time. However, if the function is decorated with `@tf.function`, then you can override
        this method to update its variables instead and avoid retracing the acquisition function on
        every optimization loop.

        :param function: The acquisition function to update.
        :param datasets: The data from the observer.
        :param models: The models over each dataset in ``datasets``.
        :return: The updated acquisition function.
        """
        return self.prepare_acquisition_function(datasets, models)


class SingleModelAcquisitionBuilder(ABC):
    """
    Convenience acquisition function builder for an acquisition function (or component of a
    composite acquisition function) that requires only one model, dataset pair.
    """

    def using(self, tag: str) -> AcquisitionFunctionBuilder:
        """
        :param tag: The tag for the model, dataset pair to use to build this acquisition function.
        :return: An acquisition function builder that selects the model and dataset specified by
            ``tag``, as defined in :meth:`prepare_acquisition_function`.
        """
        single_builder = self

        class _Anon(AcquisitionFunctionBuilder):
            def prepare_acquisition_function(
                self, datasets: Mapping[str, Dataset], models: Mapping[str, ProbabilisticModel]
            ) -> AcquisitionFunction:
                return single_builder.prepare_acquisition_function(datasets[tag], models[tag])

            def update_acquisition_function(
                self,
                function: AcquisitionFunction,
                datasets: Mapping[str, Dataset],
                models: Mapping[str, ProbabilisticModel],
            ) -> AcquisitionFunction:
                return single_builder.update_acquisition_function(
                    function, datasets[tag], models[tag]
                )

            def __repr__(self) -> str:
                return f"{single_builder!r} using tag {tag!r}"

        return _Anon()

    @abstractmethod
    def prepare_acquisition_function(
        self, dataset: Dataset, model: ProbabilisticModel
    ) -> AcquisitionFunction:
        """
        :param dataset: The data to use to build the acquisition function.
        :param model: The model over the specified ``dataset``.
        :return: An acquisition function.
        """

    def update_acquisition_function(
        self, function: AcquisitionFunction, dataset: Dataset, model: ProbabilisticModel
    ) -> AcquisitionFunction:
        """
        :param function: The acquisition function to update.
        :param dataset: The data from the observer.
        :param model: The model over the specified ``dataset``.
        :return: The updated acquisition function.
        """
        return self.prepare_acquisition_function(dataset, model)


class ExpectedImprovement(SingleModelAcquisitionBuilder):
    """
    Builder for the expected improvement function where the "best" value is taken to be the minimum
    of the posterior mean at observed points.
    """

    def __repr__(self) -> str:
        """"""
        return "ExpectedImprovement()"

    def prepare_acquisition_function(
        self, dataset: Dataset, model: ProbabilisticModel
    ) -> AcquisitionFunction:
        """
        :param dataset: The data from the observer. Must be populated.
        :param model: The model over the specified ``dataset``.
        :return: The expected improvement function. This function will raise
            :exc:`ValueError` or :exc:`~tf.errors.InvalidArgumentError` if used with a batch size
            greater than one.
        :raise tf.errors.InvalidArgumentError: If ``dataset`` is empty.
        """
        tf.debugging.assert_positive(len(dataset))
        mean, _ = model.predict(dataset.query_points)
        eta = tf.reduce_min(mean, axis=0)
        return expected_improvement(model, eta)

    def update_acquisition_function(
        self, function: AcquisitionFunction, dataset: Dataset, model: ProbabilisticModel
    ) -> AcquisitionFunction:
        """
        :param function: The acquisition function to update.
        :param dataset: The data from the observer.
        :param model: The model over the specified ``dataset``.
        """
        tf.debugging.assert_positive(len(dataset))
        tf.debugging.Assert(isinstance(function, expected_improvement), [])
        mean, _ = model.predict(dataset.query_points)
        eta = tf.reduce_min(mean, axis=0)
        function.update(eta)  # type: ignore
        return function


class expected_improvement(AcquisitionFunctionClass):
    def __init__(self, model: ProbabilisticModel, eta: TensorType):
        r"""
        Return the Expected Improvement (EI) acquisition function for single-objective global
        optimization. Improvement is with respect to the current "best" observation ``eta``, where
        an improvement moves towards the objective function's minimum and the expectation is
        calculated with respect to the ``model`` posterior. For model posterior :math:`f`, this is

        .. math:: x \mapsto \mathbb E \left[ \max (\eta - f(x), 0) \right]

        This function was introduced by Mockus et al, 1975. See :cite:`Jones:1998` for details.

        :param model: The model of the objective function.
        :param eta: The "best" observation.
        :return: The expected improvement function. This function will raise
            :exc:`ValueError` or :exc:`~tf.errors.InvalidArgumentError` if used with a batch size
            greater than one.
        """
        self._model = model
        self._eta = tf.Variable(eta)

    def update(self, eta: TensorType) -> None:
        """Update the acquisition function with a new eta value."""
        self._eta.assign(eta)

    @tf.function
    def __call__(self, x: TensorType) -> TensorType:
        tf.debugging.assert_shapes(
            [(x, [..., 1, None])],
            message="This acquisition function only supports batch sizes of one.",
        )
        mean, variance = self._model.predict(tf.squeeze(x, -2))
        normal = tfp.distributions.Normal(mean, tf.sqrt(variance))
        return (self._eta - mean) * normal.cdf(self._eta) + variance * normal.prob(self._eta)


class AugmentedExpectedImprovement(SingleModelAcquisitionBuilder):
    """
    Builder for the augmented expected improvement function for optimization single-objective
    optimization problems with high levels of observation noise.
    """

    def __repr__(self) -> str:
        """"""
        return "AugmentedExpectedImprovement()"

    def prepare_acquisition_function(
        self, dataset: Dataset, model: ProbabilisticModel
    ) -> AcquisitionFunction:
        """
        :param dataset: The data from the observer. Must be populated.
        :param model: The model over the specified ``dataset``.
        :return: The expected improvement function. This function will raise
            :exc:`ValueError` or :exc:`~tf.errors.InvalidArgumentError` if used with a batch size
            greater than one.
        :raise tf.errors.InvalidArgumentError: If ``dataset`` is empty.
        """
        tf.debugging.assert_positive(len(dataset))
        mean, _ = model.predict(dataset.query_points)
        eta = tf.reduce_min(mean, axis=0)
        return augmented_expected_improvement(model, eta)

    def update_acquisition_function(
        self, function: AcquisitionFunction, dataset: Dataset, model: ProbabilisticModel
    ) -> AcquisitionFunction:
        """
        :param function: The acquisition function to update.
        :param dataset: The data from the observer.
        :param model: The model over the specified ``dataset``.
        """
        tf.debugging.assert_positive(len(dataset))
        tf.debugging.Assert(isinstance(function, augmented_expected_improvement), [])
        mean, _ = model.predict(dataset.query_points)
        eta = tf.reduce_min(mean, axis=0)
        function.update(eta)  # type: ignore
        return function


class augmented_expected_improvement(AcquisitionFunctionClass):
    def __init__(self, model: ProbabilisticModel, eta: TensorType):
        r"""
        Return the Augmented Expected Improvement (AEI) acquisition function for single-objective
        global optimization under homoscedastic observation noise.
        Improvement is with respect to the current "best" observation ``eta``, where an
        improvement moves towards the objective function's minimum and the expectation is calculated
        with respect to the ``model`` posterior. In contrast to standard EI, AEI has an additional
        multiplicative factor that penalizes evaluations made in areas of the space with very small
        posterior predictive variance. Thus, when applying standard EI to noisy optimisation
        problems, AEI avoids getting trapped and repeatedly querying the same point.
        For model posterior :math:`f`, this is
        .. math:: x \mapsto EI(x) * \left(1 - frac{\tau^2}{\sqrt{s^2(x)+\tau^2}}\right),
        where :math:`s^2(x)` is the predictive variance and :math:`\tau` is observation noise.
        This function was introduced by Huang et al, 2006. See :cite:`Huang:2006` for details.

        :param model: The model of the objective function.
        :param eta: The "best" observation.
        :return: The expected improvement function. This function will raise
            :exc:`ValueError` or :exc:`~tf.errors.InvalidArgumentError` if used with a batch size
            greater than one or a model without homoscedastic observation noise.
        """
        self._model = model
        self._eta = tf.Variable(eta)

        try:
            self._noise_variance = tf.Variable(model.get_observation_noise())
        except NotImplementedError:
            raise ValueError(
                """
                Augmented expected improvement only currently supports homoscedastic gpflow models
                with a likelihood.variance attribute.
                """
            )

    def update(self, eta: TensorType) -> None:
        """Update the acquisition function with a new eta value and noise variance."""
        self._eta.assign(eta)
        self._noise_variance.assign(self._model.get_observation_noise())

    @tf.function
    def __call__(self, x: TensorType) -> TensorType:
        tf.debugging.assert_shapes(
            [(x, [..., 1, None])],
            message="This acquisition function only supports batch sizes of one.",
        )
        mean, variance = self._model.predict(tf.squeeze(x, -2))
        normal = tfp.distributions.Normal(mean, tf.sqrt(variance))
        expected_improvement = (self._eta - mean) * normal.cdf(self._eta) + variance * normal.prob(
            self._eta
        )

        augmentation = 1 - (tf.math.sqrt(self._noise_variance)) / (
            tf.math.sqrt(self._noise_variance + variance)
        )
        return expected_improvement * augmentation


class MinValueEntropySearch(SingleModelAcquisitionBuilder):
    r"""
    Builder for the max-value entropy search acquisition function modified for objective
    minimisation. :class:`MinValueEntropySearch` estimates the information in the distribution
    of the objective minimum that would be gained by evaluating the objective at a given point.

    This implementation largely follows :cite:`wang2017max` and samples the objective's minimum
    :math:`y^*` across a large set of sampled locations via either a Gumbel sampler, an exact
    Thompson sampler or an approximate random Fourier feature-based Thompson sampler, with the
    Gumbel sampler being the cheapest but least accurate. Default behavior is to use the
    exact Thompson sampler.
    """

    def __init__(
        self,
        search_space: SearchSpace,
        num_samples: int = 5,
        grid_size: int = 1000,
        use_thompson: bool = True,
        num_fourier_features: Optional[int] = None,
    ):
        """
        :param search_space: The global search space over which the optimisation is defined.
        :param num_samples: Number of samples to draw from the distribution over the minimum of the
            objective function.
        :param grid_size: Size of the grid from which to sample the min-values. We recommend
            scaling this with search space dimension.
        :param use_thompson: If True then use Thompson sampling to sample the objective's
            minimum, else use Gumbel sampling.
        :param num_fourier_features: Number of Fourier features used for approximate Thompson
            sampling. If None, then do exact Thompson sampling.
        :raise tf.errors.InvalidArgumentError: If

            - ``num_samples`` or ``grid_size`` are negative, or if
            - ``num_fourier_features`` is negative or zero
            - ``num_fourier_features`` is specified an ``use_thompson`` is `False`
        """
        tf.debugging.assert_positive(num_samples)
        tf.debugging.assert_positive(grid_size)

        if num_fourier_features is not None:
            tf.debugging.Assert(use_thompson, [])
            tf.debugging.assert_positive(num_fourier_features)

        self._search_space = search_space
        self._num_samples = num_samples
        self._grid_size = grid_size

        self._use_thompson = use_thompson
        self._num_fourier_features = num_fourier_features

    def prepare_acquisition_function(
        self, dataset: Dataset, model: ProbabilisticModel
    ) -> AcquisitionFunction:
        """
        :param dataset: The data from the observer.
        :param model: The model over the specified ``dataset``.
        :return: The max-value entropy search acquisition function modified for objective
            minimisation. This function will raise :exc:`ValueError` or
            :exc:`~tf.errors.InvalidArgumentError` if used with a batch size greater than one.
        :raise tf.errors.InvalidArgumentError: If ``dataset`` is empty.
        """
        tf.debugging.assert_positive(len(dataset))

        query_points = self._search_space.sample(num_samples=self._grid_size)
        tf.debugging.assert_same_float_dtype([dataset.query_points, query_points])
        query_points = tf.concat([dataset.query_points, query_points], 0)
        min_value_samples = _get_min_value_samples(
            model,
            dataset,
            sampled_points=query_points,
            num_samples=self._num_samples,
            use_thompson=self._use_thompson,
            num_fourier_features=self._num_fourier_features,
        )
        return min_value_entropy_search(model, min_value_samples)

    def update_acquisition_function(
        self, function: AcquisitionFunction, dataset: Dataset, model: ProbabilisticModel
    ) -> AcquisitionFunction:
        """
        :param function: The acquisition function to update.
        :param dataset: The data from the observer.
        :param model: The model over the specified ``dataset``.
        """
        tf.debugging.assert_positive(len(dataset))
        tf.debugging.Assert(isinstance(function, min_value_entropy_search), [])

        query_points = self._search_space.sample(num_samples=self._grid_size)
        tf.debugging.assert_same_float_dtype([dataset.query_points, query_points])
        query_points = tf.concat([dataset.query_points, query_points], 0)
        min_value_samples = _get_min_value_samples(
            model,
            dataset,
            sampled_points=query_points,
            num_samples=self._num_samples,
            use_thompson=self._use_thompson,
            num_fourier_features=self._num_fourier_features,
        )
        function.update(min_value_samples)  # type: ignore
        return function


class min_value_entropy_search(AcquisitionFunctionClass):
    def __init__(self, model: ProbabilisticModel, samples: TensorType):
        r"""
        Return the max-value entropy search acquisition function (adapted from :cite:`wang2017max`),
        modified for objective minimisation. This function calculates the information gain (or
        change in entropy) in the distribution over the objective minimum :math:`y^*`, if we were
        to evaluate the objective at a given point.

        :param model: The model of the objective function.
        :param samples: Samples from the distribution over :math:`y^*`.
        :return: The max-value entropy search acquisition function modified for objective
            minimisation. This function will raise :exc:`ValueError` or
            :exc:`~tf.errors.InvalidArgumentError` if used with a batch size greater than one.
        :raise ValueError or tf.errors.InvalidArgumentError: If ``samples`` has rank less than two,
            or is empty.
        """
        tf.debugging.assert_rank(samples, 2)
        tf.debugging.assert_positive(len(samples))

        self._model = model
        self._samples = tf.Variable(samples)

    def update(self, samples: TensorType) -> None:
        """Update the acquisition function with new samples."""
        tf.debugging.assert_rank(samples, 2)
        tf.debugging.assert_positive(len(samples))
        self._samples.assign(samples)

    @tf.function
    def __call__(self, x: TensorType) -> TensorType:
        tf.debugging.assert_shapes(
            [(x, [..., 1, None])],
            message="This acquisition function only supports batch sizes of one.",
        )
        fmean, fvar = self._model.predict(tf.squeeze(x, -2))
        fsd = tf.math.sqrt(fvar)
        fsd = tf.clip_by_value(
            fsd, CLAMP_LB, fmean.dtype.max
        )  # clip below to improve numerical stability

        normal = tfp.distributions.Normal(tf.cast(0, fmean.dtype), tf.cast(1, fmean.dtype))
        gamma = (tf.squeeze(self._samples) - fmean) / fsd

        log_minus_cdf = normal.log_cdf(-gamma)
        ratio = tf.math.exp(normal.log_prob(gamma) - log_minus_cdf)
        f_acqu_x = -gamma * ratio / 2 - log_minus_cdf

        return tf.math.reduce_mean(f_acqu_x, axis=1, keepdims=True)


class NegativeLowerConfidenceBound(SingleModelAcquisitionBuilder):
    """
    Builder for the negative of the lower confidence bound. The lower confidence bound is typically
    minimised, so the negative is suitable for maximisation.
    """

    def __init__(self, beta: float = 1.96):
        """
        :param beta: Weighting given to the variance contribution to the lower confidence bound.
            Must not be negative.
        """
        self._beta = beta

    def __repr__(self) -> str:
        """"""
        return f"NegativeLowerConfidenceBound({self._beta!r})"

    def prepare_acquisition_function(
        self, dataset: Dataset, model: ProbabilisticModel
    ) -> AcquisitionFunction:
        """
        :param dataset: Unused.
        :param model: The model over the specified ``dataset``.
        :return: The negative lower confidence bound function. This function will raise
            :exc:`ValueError` or :exc:`~tf.errors.InvalidArgumentError` if used with a batch size
            greater than one.
        :raise ValueError: If ``beta`` is negative.
        """
        lcb = lower_confidence_bound(model, self._beta)
        return tf.function(lambda at: -lcb(at))

    def update_acquisition_function(
        self, function: AcquisitionFunction, dataset: Dataset, model: ProbabilisticModel
    ) -> AcquisitionFunction:
        """
        :param function: The acquisition function to update.
        :param dataset: Unused.
        :param model: The model over the specified ``dataset``.
        """
        return function  # no need to update anything


class NegativePredictiveMean(NegativeLowerConfidenceBound):
    """
    Builder for the negative of the predictive mean. The predictive mean is minimised on minimising
    the objective function. The negative predictive mean is therefore maximised.
    """

    def __init__(self) -> None:
        super().__init__(beta=0.0)

    def __repr__(self) -> str:
        """"""
        return "NegativePredictiveMean()"


def lower_confidence_bound(model: ProbabilisticModel, beta: float) -> AcquisitionFunction:
    r"""
    The lower confidence bound (LCB) acquisition function for single-objective global optimization.

    .. math:: x^* \mapsto \mathbb{E} [f(x^*)|x, y] - \beta \sqrt{ \mathrm{Var}[f(x^*)|x, y] }

    See :cite:`Srinivas:2010` for details.

    :param model: The model of the objective function.
    :param beta: The weight to give to the standard deviation contribution of the LCB. Must not be
        negative.
    :return: The lower confidence bound function. This function will raise
        :exc:`ValueError` or :exc:`~tf.errors.InvalidArgumentError` if used with a batch size
        greater than one.
    :raise tf.errors.InvalidArgumentError: If ``beta`` is negative.
    """
    tf.debugging.assert_non_negative(
        beta, message="Standard deviation scaling parameter beta must not be negative"
    )

    @tf.function
    def acquisition(x: TensorType) -> TensorType:
        tf.debugging.assert_shapes(
            [(x, [..., 1, None])],
            message="This acquisition function only supports batch sizes of one.",
        )
        mean, variance = model.predict(tf.squeeze(x, -2))
        return mean - beta * tf.sqrt(variance)

    return acquisition


class ProbabilityOfFeasibility(SingleModelAcquisitionBuilder):
    r"""
    Builder for the :func:`probability_of_feasibility` acquisition function, defined in
    :cite:`gardner14` as

    .. math::

        \int_{-\infty}^{\tau} p(c(\mathbf{x}) | \mathbf{x}, \mathcal{D}) \mathrm{d} c(\mathbf{x})
        \qquad ,

    where :math:`\tau` is a threshold. Values below the threshold are considered feasible by the
    constraint function. See also :cite:`schonlau1998global` for details.
    """

    def __init__(self, threshold: float | TensorType):
        """
        :param threshold: The (scalar) probability of feasibility threshold.
        :raise ValueError (or InvalidArgumentError): If ``threshold`` is not a scalar.
        """
        tf.debugging.assert_scalar(threshold)

        super().__init__()

        self._threshold = threshold

    def __repr__(self) -> str:
        """"""
        return f"ProbabilityOfFeasibility({self._threshold!r})"

    @property
    def threshold(self) -> float | TensorType:
        """The probability of feasibility threshold."""
        return self._threshold

    def prepare_acquisition_function(
        self, dataset: Dataset, model: ProbabilisticModel
    ) -> AcquisitionFunction:
        """
        :param dataset: Unused.
        :param model: The model over the specified ``dataset``.
        :return: The probability of feasibility function. This function will raise
            :exc:`ValueError` or :exc:`~tf.errors.InvalidArgumentError` if used with a batch size
            greater than one.
        """
        return probability_of_feasibility(model, self.threshold)

    def update_acquisition_function(
        self, function: AcquisitionFunction, dataset: Dataset, model: ProbabilisticModel
    ) -> AcquisitionFunction:
        """
        :param function: The acquisition function to update.
        :param dataset: Unused.
        :param model: The model over the specified ``dataset``.
        """
        return function  # no need to update anything


def probability_of_feasibility(
    model: ProbabilisticModel, threshold: float | TensorType
) -> AcquisitionFunction:
    r"""
    The probability of feasibility acquisition function defined in :cite:`gardner14` as

    .. math::

        \int_{-\infty}^{\tau} p(c(\mathbf{x}) | \mathbf{x}, \mathcal{D}) \mathrm{d} c(\mathbf{x})
        \qquad ,

    where :math:`\tau` is a threshold. Values below the threshold are considered feasible by the
    constraint function.

    :param model: The model of the objective function.
    :param threshold: The (scalar) probability of feasibility threshold.
    :return: The probability of feasibility function. This function will raise
        :exc:`ValueError` or :exc:`~tf.errors.InvalidArgumentError` if used with a batch size
        greater than one.
    :raise ValueError or tf.errors.InvalidArgumentError: If ``threshold`` is not a scalar.
    """
    tf.debugging.assert_scalar(threshold)

    @tf.function
    def acquisition(x: TensorType) -> TensorType:
        tf.debugging.assert_shapes(
            [(x, [..., 1, None])],
            message="This acquisition function only supports batch sizes of one.",
        )
        mean, var = model.predict(tf.squeeze(x, -2))
        distr = tfp.distributions.Normal(mean, tf.sqrt(var))
        return distr.cdf(tf.cast(threshold, x.dtype))

    return acquisition


class ExpectedConstrainedImprovement(AcquisitionFunctionBuilder):
    """
    Builder for the *expected constrained improvement* acquisition function defined in
    :cite:`gardner14`. The acquisition function computes the expected improvement from the best
    feasible point, where feasible points are those that (probably) satisfy some constraint. Where
    there are no feasible points, this builder simply builds the constraint function.
    """

    def __init__(
        self,
        objective_tag: str,
        constraint_builder: AcquisitionFunctionBuilder,
        min_feasibility_probability: float | TensorType = 0.5,
    ):
        """
        :param objective_tag: The tag for the objective data and model.
        :param constraint_builder: The builder for the constraint function.
        :param min_feasibility_probability: The minimum probability of feasibility for a
            "best point" to be considered feasible.
        :raise ValueError (or tf.errors.InvalidArgumentError): If ``min_feasibility_probability``
            is not a scalar in the unit interval :math:`[0, 1]`.
        """
        tf.debugging.assert_scalar(min_feasibility_probability)

        if isinstance(min_feasibility_probability, (int, float)):
            tf.debugging.assert_greater_equal(float(min_feasibility_probability), 0.0)
            tf.debugging.assert_less_equal(float(min_feasibility_probability), 1.0)
        else:
            dtype = min_feasibility_probability.dtype
            tf.debugging.assert_greater_equal(min_feasibility_probability, tf.cast(0, dtype))
            tf.debugging.assert_less_equal(min_feasibility_probability, tf.cast(1, dtype))

        self._objective_tag = objective_tag
        self._constraint_builder = constraint_builder
        self._min_feasibility_probability = min_feasibility_probability
        self._constraint_fn: Optional[AcquisitionFunction] = None
        self._expected_improvement_fn: Optional[AcquisitionFunction] = None
        self._constrained_improvement_fn: Optional[AcquisitionFunction] = None

    def __repr__(self) -> str:
        """"""
        return (
            f"ExpectedConstrainedImprovement({self._objective_tag!r}, {self._constraint_builder!r},"
            f" {self._min_feasibility_probability!r})"
        )

    def prepare_acquisition_function(
        self, datasets: Mapping[str, Dataset], models: Mapping[str, ProbabilisticModel]
    ) -> AcquisitionFunction:
        """
        :param datasets: The data from the observer.
        :param models: The models over each dataset in ``datasets``.
        :return: The expected constrained improvement acquisition function. This function will raise
            :exc:`ValueError` or :exc:`~tf.errors.InvalidArgumentError` if used with a batch size
            greater than one.
        :raise KeyError: If `objective_tag` is not found in ``datasets`` and ``models``.
        :raise tf.errors.InvalidArgumentError: If the objective data is empty.
        """
        objective_model = models[self._objective_tag]
        objective_dataset = datasets[self._objective_tag]

        tf.debugging.assert_positive(
            len(objective_dataset),
            message="Expected improvement is defined with respect to existing points in the"
            " objective data, but the objective data is empty.",
        )

        self._constraint_fn = self._constraint_builder.prepare_acquisition_function(
            datasets, models
        )
        pof = self._constraint_fn(objective_dataset.query_points[:, None, ...])
        is_feasible = tf.squeeze(pof >= self._min_feasibility_probability, axis=-1)

        if not tf.reduce_any(is_feasible):
            return self._constraint_fn

        feasible_query_points = tf.boolean_mask(objective_dataset.query_points, is_feasible)
        feasible_mean, _ = objective_model.predict(feasible_query_points)
        self._update_expected_improvement_fn(objective_model, feasible_mean)

        @tf.function
        def constrained_function(x: TensorType) -> TensorType:
            return cast(AcquisitionFunction, self._expected_improvement_fn)(x) * cast(
                AcquisitionFunction, self._constraint_fn
            )(x)

        self._constrained_improvement_fn = constrained_function
        return constrained_function

    def update_acquisition_function(
        self,
        function: AcquisitionFunction,
        datasets: Mapping[str, Dataset],
        models: Mapping[str, ProbabilisticModel],
    ) -> AcquisitionFunction:
        """
        :param function: The acquisition function to update.
        :param datasets: The data from the observer.
        :param models: The models over each dataset in ``datasets``.
        """
        objective_model = models[self._objective_tag]
        objective_dataset = datasets[self._objective_tag]

        tf.debugging.assert_positive(
            len(objective_dataset),
            message="Expected improvement is defined with respect to existing points in the"
            " objective data, but the objective data is empty.",
        )
        tf.debugging.Assert(None not in [self._constraint_fn], [])

        constraint_fn = cast(AcquisitionFunction, self._constraint_fn)
        self._constraint_builder.update_acquisition_function(constraint_fn, datasets, models)
        pof = constraint_fn(objective_dataset.query_points[:, None, ...])
        is_feasible = tf.squeeze(pof >= self._min_feasibility_probability, axis=-1)

        if not tf.reduce_any(is_feasible):
            return constraint_fn

        feasible_query_points = tf.boolean_mask(objective_dataset.query_points, is_feasible)
        feasible_mean, _ = objective_model.predict(feasible_query_points)
        self._update_expected_improvement_fn(objective_model, feasible_mean)

        if self._constrained_improvement_fn is not None:
            return self._constrained_improvement_fn

        @tf.function
        def constrained_function(x: TensorType) -> TensorType:
            return cast(AcquisitionFunction, self._expected_improvement_fn)(x) * cast(
                AcquisitionFunction, self._constraint_fn
            )(x)

        self._constrained_improvement_fn = constrained_function
        return self._constrained_improvement_fn

    def _update_expected_improvement_fn(
        self, objective_model: ProbabilisticModel, feasible_mean: TensorType
    ) -> None:
        """
        Set or update the unconstrained expected improvement function.

        :param objective_model: The objective model.
        :param feasible_mean: The mean of the feasible query points.
        """
        eta = tf.reduce_min(feasible_mean, axis=0)

        if self._expected_improvement_fn is None:
            self._expected_improvement_fn = expected_improvement(objective_model, eta)
        else:
            tf.debugging.Assert(isinstance(self._expected_improvement_fn, expected_improvement), [])
            self._expected_improvement_fn.update(eta)  # type: ignore


class ExpectedHypervolumeImprovement(SingleModelAcquisitionBuilder):
    """
    Builder for the expected hypervolume improvement acquisition function.
    The implementation of the acquisition function largely
    follows :cite:`yang2019efficient`
    """

    def __repr__(self) -> str:
        """"""
        return "ExpectedHypervolumeImprovement()"

    def prepare_acquisition_function(
        self, dataset: Dataset, model: ProbabilisticModel
    ) -> AcquisitionFunction:
        """
        :param dataset: The data from the observer. Must be populated.
        :param model: The model over the specified ``dataset``.
        :return: The expected hypervolume improvement acquisition function.
        """
        tf.debugging.assert_positive(len(dataset), message="Dataset must be populated.")
        mean, _ = model.predict(dataset.query_points)

        _pf = Pareto(mean)
        _reference_pt = get_reference_point(_pf.front)
        # prepare the partitioned bounds of non-dominated region for calculating of the
        # hypervolume improvement in this area
        _partition_bounds = prepare_default_non_dominated_partition_bounds(_pf.front, _reference_pt)
        return expected_hv_improvement(model, _partition_bounds)


def expected_hv_improvement(
    model: ProbabilisticModel, partition_bounds: tuple[TensorType, TensorType]
) -> AcquisitionFunction:
    r"""
    expected Hyper-volume (HV) calculating using Eq. 44 of :cite:`yang2019efficient` paper.
    The expected hypervolume improvement calculation in the non-dominated region
    can be decomposed into sub-calculations based on each partitioned cell.
    For easier calculation, this sub-calculation can be reformulated as a combination
    of two generalized expected improvements, corresponding to Psi (Eq. 44) and Nu (Eq. 45)
    function calculations, respectively.

    Note:
    1. Since in Trieste we do not assume the use of a certain non-dominated region partition
    algorithm, we do not assume the last dimension of the partitioned cell has only one
    (lower) bound (i.e., minus infinity, which is used in the :cite:`yang2019efficient` paper).
    This is not as efficient as the original paper, but is applicable to different non-dominated
    partition algorithm.
    2. As the Psi and nu function in the original paper are defined for maximization problems,
    we inverse our minimisation problem (to also be a maximisation), allowing use of the
    original notation and equations.

    :param model: The model of the objective function.
    :param partition_bounds: with shape ([N, D], [N, D]), partitioned non-dominated hypercell
        bounds for hypervolume improvement calculation
    :return: The expected_hv_improvement acquisition function modified for objective
        minimisation. This function will raise :exc:`ValueError` or
        :exc:`~tf.errors.InvalidArgumentError` if used with a batch size greater than one.
    """

    def acquisition(x: TensorType) -> TensorType:
        tf.debugging.assert_shapes(
            [(x, [..., 1, None])],
            message="This acquisition function only supports batch sizes of one.",
        )
        normal = tfp.distributions.Normal(
            loc=tf.zeros(shape=1, dtype=x.dtype), scale=tf.ones(shape=1, dtype=x.dtype)
        )

        def Psi(a: TensorType, b: TensorType, mean: TensorType, std: TensorType) -> TensorType:
            return std * normal.prob((b - mean) / std) + (mean - a) * (
                1 - normal.cdf((b - mean) / std)
            )

        def nu(lb: TensorType, ub: TensorType, mean: TensorType, std: TensorType) -> TensorType:
            return (ub - lb) * (1 - normal.cdf((ub - mean) / std))

        def ehvi_based_on_partitioned_cell(
            neg_pred_mean: TensorType, pred_std: TensorType
        ) -> TensorType:
            r"""
            Calculate the ehvi based on cell i.
            """

            lb_points, ub_points = partition_bounds

            neg_lb_points, neg_ub_points = -ub_points, -lb_points

            neg_ub_points = tf.minimum(neg_ub_points, 1e10)  # clip to improve numerical stability

            psi_ub = Psi(
                neg_lb_points, neg_ub_points, neg_pred_mean, pred_std
            )  # [..., num_cells, out_dim]
            psi_lb = Psi(
                neg_lb_points, neg_lb_points, neg_pred_mean, pred_std
            )  # [..., num_cells, out_dim]

            psi_lb2ub = tf.maximum(psi_lb - psi_ub, 0.0)  # [..., num_cells, out_dim]
            nu_contrib = nu(neg_lb_points, neg_ub_points, neg_pred_mean, pred_std)

            cross_index = tf.constant(
                list(product(*[[0, 1]] * lb_points.shape[-1]))
            )  # [2^d, indices_at_dim]

            stacked_factors = tf.concat(
                [tf.expand_dims(psi_lb2ub, -2), tf.expand_dims(nu_contrib, -2)], axis=-2
            )  # Take the cross product of psi_diff and nu across all outcomes
            # [..., num_cells, 2(operation_num, refer Eq. 45), num_obj]

            factor_combinations = tf.linalg.diag_part(
                tf.gather(stacked_factors, cross_index, axis=-2)
            )  # [..., num_cells, 2^d, 2(operation_num), num_obj]

            return tf.reduce_sum(tf.reduce_prod(factor_combinations, axis=-1), axis=-1)

        candidate_mean, candidate_var = model.predict(tf.squeeze(x, -2))
        candidate_std = tf.sqrt(candidate_var)

        neg_candidate_mean = -tf.expand_dims(candidate_mean, 1)  # [..., 1, out_dim]
        candidate_std = tf.expand_dims(candidate_std, 1)  # [..., 1, out_dim]

        ehvi_cells_based = ehvi_based_on_partitioned_cell(neg_candidate_mean, candidate_std)

        return tf.reduce_sum(
            ehvi_cells_based,
            axis=-1,
            keepdims=True,
        )

    return acquisition


class BatchMonteCarloExpectedHypervolumeImprovement(SingleModelAcquisitionBuilder):
    """
    Builder for the batch expected hypervolume improvement acquisition function.
    The implementation of the acquisition function largely
    follows :cite:`daulton2020differentiable`
    """

    def __init__(self, sample_size: int, *, jitter: float = DEFAULTS.JITTER):
        """
        :param sample_size: The number of samples from model predicted distribution for
            each batch of points.
        :param jitter: The size of the jitter to use when stabilising the Cholesky decomposition of
            the covariance matrix.
        :raise ValueError (or InvalidArgumentError): If ``sample_size`` is not positive, or
            ``jitter`` is negative.
        """
        tf.debugging.assert_positive(sample_size)
        tf.debugging.assert_greater_equal(jitter, 0.0)

        super().__init__()

        self._sample_size = sample_size
        self._jitter = jitter

    def __repr__(self) -> str:
        """"""
        return (
            f"BatchMonteCarloExpectedHypervolumeImprovement({self._sample_size!r},"
            f" jitter={self._jitter!r})"
        )

    def prepare_acquisition_function(
        self, dataset: Dataset, model: ProbabilisticModel
    ) -> AcquisitionFunction:
        """
        :param dataset: The data from the observer. Must be populated.
        :param model: The model over the specified ``dataset``. Must have event shape [1].
        :return: The batch expected hypervolume improvement acquisition function.
        """

        tf.debugging.assert_positive(len(dataset), message="Dataset must be populated.")
        mean, _ = model.predict(dataset.query_points)

        _pf = Pareto(mean)
        _reference_pt = get_reference_point(_pf.front)
        # prepare the partitioned bounds of non-dominated region for calculating of the
        # hypervolume improvement in this area
        _partition_bounds = prepare_default_non_dominated_partition_bounds(_pf.front, _reference_pt)

        sampler = BatchReparametrizationSampler(self._sample_size, model)

        return batch_ehvi(sampler, self._jitter, _partition_bounds)


def batch_ehvi(
    sampler: BatchReparametrizationSampler,
    sampler_jitter: float,
    partition_bounds: tuple[TensorType, TensorType],
) -> AcquisitionFunction:

    """
    :param sampler: The posterior sampler, which given query points `at`, is able to sample
        the possible observations at 'at'.
    :param sampler_jitter: The size of the jitter to use in sampler when stabilising the Cholesky
        decomposition of the covariance matrix.
    :param partition_bounds: with shape ([N, D], [N, D]), partitioned non-dominated hypercell
        bounds for hypervolume improvement calculation
    :return: The batch expected hypervolume improvement acquisition
        function for objective minimisation.
    """

    def acquisition(at: TensorType) -> TensorType:
        _batch_size = at.shape[-2]  # B

        def gen_q_subset_indices(q: int) -> tf.RaggedTensor:
            # generate all subsets of [1, ..., q] as indices
            indices = list(range(q))
            return tf.ragged.constant([list(combinations(indices, i)) for i in range(1, q + 1)])

        samples = sampler.sample(at, jitter=sampler_jitter)  # [..., S, B, num_obj]

        q_subset_indices = gen_q_subset_indices(_batch_size)

        hv_contrib = tf.zeros(tf.shape(samples)[:-2], dtype=samples.dtype)
        lb_points, ub_points = partition_bounds

        def hv_contrib_on_samples(
            obj_samples: TensorType,
        ) -> TensorType:  # calculate samples overlapped area's hvi for obj_samples
            # [..., S, Cq_j, j, num_obj] -> [..., S, Cq_j, num_obj]
            overlap_vertices = tf.reduce_max(obj_samples, axis=-2)

            overlap_vertices = tf.maximum(  # compare overlap vertices and lower bound of each cell:
                tf.expand_dims(overlap_vertices, -3),  # expand a cell dimension
                lb_points[tf.newaxis, tf.newaxis, :, tf.newaxis, :],
            )  # [..., S, K, Cq_j, num_obj]

            lengths_j = tf.maximum(  # get hvi length per obj within each cell
                (ub_points[tf.newaxis, tf.newaxis, :, tf.newaxis, :] - overlap_vertices), 0.0
            )  # [..., S, K, Cq_j, num_obj]

            areas_j = tf.reduce_sum(  # sum over all subsets Cq_j -> [..., S, K]
                tf.reduce_prod(lengths_j, axis=-1), axis=-1  # calc hvi within each K
            )

            return tf.reduce_sum(areas_j, axis=-1)  # sum over cells -> [..., S]

        for j in tf.range(1, _batch_size + 1):  # Inclusion-Exclusion loop
            q_choose_j = tf.gather(q_subset_indices, j - 1).to_tensor()
            # gather all combinations having j points from q batch points (Cq_j)
            j_sub_samples = tf.gather(samples, q_choose_j, axis=-2)  # [..., S, Cq_j, j, num_obj]
            hv_contrib += tf.cast((-1) ** (j + 1), dtype=samples.dtype) * hv_contrib_on_samples(
                j_sub_samples
            )

        return tf.reduce_mean(hv_contrib, axis=-1, keepdims=True)  # average through MC

    return acquisition


class ExpectedConstrainedHypervolumeImprovement(ExpectedConstrainedImprovement):
    """
    Builder for the constrained expected hypervolume improvement acquisition function.
    This function essentially combines ExpectedConstrainedImprovement and
    ExpectedHypervolumeImprovement.
    """

    def __repr__(self) -> str:
        """"""
        return (
            f"ExpectedConstrainedHypervolumeImprovement({self._objective_tag!r}, "
            f"{self._constraint_builder!r},"
            f" {self._min_feasibility_probability!r})"
        )

    def _update_expected_improvement_fn(
        self, objective_model: ProbabilisticModel, feasible_mean: TensorType
    ) -> None:
        """
        Set or update the unconstrained expected improvement function.

        :param objective_model: The objective model.
        :param feasible_mean: The mean of the feasible query points.
        """
        # TODO: update Pareto in place?
        _pf = Pareto(feasible_mean)
        _reference_pt = get_reference_point(_pf.front)
<<<<<<< HEAD

        # TODO: once supported, update expected_hv_improvement in place if it exists
        self._expected_improvement_fn = expected_hv_improvement(objective_model, _pf, _reference_pt)
=======
        # prepare the partitioned bounds of non-dominated region for calculating of the
        # hypervolume improvement in this area
        _partition_bounds = prepare_default_non_dominated_partition_bounds(
            _pf.front,
            _reference_pt,
        )
        ehvi = expected_hv_improvement(objective_model, _partition_bounds)
        return lambda at: ehvi(at) * constraint_fn(at)
>>>>>>> cb2b9573


class BatchMonteCarloExpectedImprovement(SingleModelAcquisitionBuilder):
    """
    Expected improvement for batches of points (or :math:`q`-EI), approximated using Monte Carlo
    estimation with the reparametrization trick. See :cite:`Ginsbourger2010` for details.

    Improvement is measured with respect to the minimum predictive mean at observed query points.
    This is calculated in :class:`BatchMonteCarloExpectedImprovement` by assuming observations
    at new points are independent from those at known query points. This is faster, but is an
    approximation for noisy observers.
    """

    def __init__(self, sample_size: int, *, jitter: float = DEFAULTS.JITTER):
        """
        :param sample_size: The number of samples for each batch of points.
        :param jitter: The size of the jitter to use when stabilising the Cholesky decomposition of
            the covariance matrix.
        :raise tf.errors.InvalidArgumentError: If ``sample_size`` is not positive, or ``jitter``
            is negative.
        """
        tf.debugging.assert_positive(sample_size)
        tf.debugging.assert_greater_equal(jitter, 0.0)

        super().__init__()

        self._sample_size = sample_size
        self._jitter = jitter

    def __repr__(self) -> str:
        """"""
        return f"BatchMonteCarloExpectedImprovement({self._sample_size!r}, jitter={self._jitter!r})"

    def prepare_acquisition_function(
        self, dataset: Dataset, model: ProbabilisticModel
    ) -> AcquisitionFunction:
        """
        :param dataset: The data from the observer. Must be populated.
        :param model: The model over the specified ``dataset``. Must have event shape [1].
        :return: The batch *expected improvement* acquisition function.
        :raise ValueError (or InvalidArgumentError): If ``dataset`` is not populated, or ``model``
            does not have an event shape of [1].
        """
        tf.debugging.assert_positive(len(dataset))

        mean, _ = model.predict(dataset.query_points)

        tf.debugging.assert_shapes(
            [(mean, ["_", 1])], message="Expected model with event shape [1]."
        )

        eta = tf.reduce_min(mean, axis=0)
        return batch_monte_carlo_expected_improvement(self._sample_size, model, eta, self._jitter)

    def update_acquisition_function(
        self, function: AcquisitionFunction, dataset: Dataset, model: ProbabilisticModel
    ) -> AcquisitionFunction:
        """
        :param function: The acquisition function to update.
        :param dataset: The data from the observer.
        :param model: The model over the specified ``dataset``.
        """
        tf.debugging.assert_positive(len(dataset))
        tf.debugging.Assert(isinstance(function, batch_monte_carlo_expected_improvement), [])
        mean, _ = model.predict(dataset.query_points)
        eta = tf.reduce_min(mean, axis=0)
        function.update(eta)  # type: ignore
        return function


class batch_monte_carlo_expected_improvement(AcquisitionFunctionClass):
    def __init__(self, sample_size: int, model: ProbabilisticModel, eta: TensorType, jitter: float):
        """

        :param sampler:  BatchReparametrizationSampler.
        :param eta: The "best" observation.
        :param jitter: The size of the jitter to use when stabilising the Cholesky decomposition of
            the covariance matrix.
        :return: The expected improvement function. This function will raise
            :exc:`ValueError` or :exc:`~tf.errors.InvalidArgumentError` if used with a batch size
            greater than one.
        """
        self._sample_size = sample_size
        self._sampler = BatchReparametrizationSampler(sample_size, model)
        self._eta = tf.Variable(eta)
        self._jitter = jitter

    def update(self, eta: TensorType) -> None:
        """Update the acquisition function with a new eta value."""
        self._eta.assign(eta)
        self._sampler._initialized.assign(False)

    @tf.function
    def __call__(self, x: TensorType) -> TensorType:
        samples = tf.squeeze(self._sampler.sample(x, jitter=self._jitter), axis=-1)  # [..., S, B]
        min_sample_per_batch = tf.reduce_min(samples, axis=-1)  # [..., S]
        batch_improvement = tf.maximum(self._eta - min_sample_per_batch, 0.0)  # [..., S]
        return tf.reduce_mean(batch_improvement, axis=-1, keepdims=True)  # [..., 1]


class GreedyAcquisitionFunctionBuilder(ABC):
    """
    A :class:`GreedyAcquisitionFunctionBuilder` builds an acquisition function
    suitable for greedily building batches for batch Bayesian
    Optimization. :class:`GreedyAcquisitionFunctionBuilder` differs
    from :class:`AcquisitionFunctionBuilder` by requiring that a set
    of pending points is passed to the builder. Note that this acquisition function
    is typically called `B` times each Bayesian optimization step, when building batches
    of size `B`.
    """

    @abstractmethod
    def prepare_acquisition_function(
        self,
        datasets: Mapping[str, Dataset],
        models: Mapping[str, ProbabilisticModel],
        pending_points: Optional[TensorType] = None,
    ) -> AcquisitionFunction:
        """
        Generate a new acquisition function. The first time this is called, ``pending_points``
        will be `None`. Subsequent calls will be via ``update_acquisition_funcion`` below,
        unless that has been overridden.

        :param datasets: The data from the observer.
        :param models: The models over each dataset in ``datasets``.
        :param pending_points: Points already chosen to be in the current batch (of shape [M,D]),
            where M is the number of pending points and D is the search space dimension.
        :return: An acquisition function.
        """

    def update_acquisition_function(
        self,
        function: AcquisitionFunction,
        datasets: Mapping[str, Dataset],
        models: Mapping[str, ProbabilisticModel],
        pending_points: Optional[TensorType] = None,
    ) -> AcquisitionFunction:
        """
        Update an acquisition function. By default this generates a new acquisition function each
        time. However, if the function is decorated with`@tf.function`, then you can override
        this method to update its variables instead and avoid retracing the acquisition function on
        every optimization loop.

        :param function: The acquisition function to update.
        :param datasets: The data from the observer.
        :param models: The models over each dataset in ``datasets``.
        :param pending_points: Points already chosen to be in the current batch (of shape [M,D]),
            where M is the number of pending points and D is the search space dimension.
        :return: The updated acquisition function.
        """
        return self.prepare_acquisition_function(datasets, models, pending_points=pending_points)


class SingleModelGreedyAcquisitionBuilder(ABC):
    """
    Convenience acquisition function builder for a greedy acquisition function (or component of a
    composite greedy acquisition function) that requires only one model, dataset pair.
    """

    def using(self, tag: str) -> GreedyAcquisitionFunctionBuilder:
        """
        :param tag: The tag for the model, dataset pair to use to build this acquisition function.
        :return: An acquisition function builder that selects the model and dataset specified by
            ``tag``, as defined in :meth:`prepare_acquisition_function`.
        """
        single_builder = self

        class _Anon(GreedyAcquisitionFunctionBuilder):
            def prepare_acquisition_function(
                self,
                datasets: Mapping[str, Dataset],
                models: Mapping[str, ProbabilisticModel],
                pending_points: Optional[TensorType] = None,
            ) -> AcquisitionFunction:
                return single_builder.prepare_acquisition_function(
                    datasets[tag], models[tag], pending_points=pending_points
                )

            def update_acquisition_function(
                self,
                function: AcquisitionFunction,
                datasets: Mapping[str, Dataset],
                models: Mapping[str, ProbabilisticModel],
                pending_points: Optional[TensorType] = None,
            ) -> AcquisitionFunction:
                return single_builder.update_acquisition_function(
                    function, datasets[tag], models[tag], pending_points=pending_points
                )

            def __repr__(self) -> str:
                return f"{single_builder!r} using tag {tag!r}"

        return _Anon()

    @abstractmethod
    def prepare_acquisition_function(
        self,
        dataset: Dataset,
        model: ProbabilisticModel,
        pending_points: Optional[TensorType] = None,
    ) -> AcquisitionFunction:
        """
        :param dataset: The data to use to build the acquisition function.
        :param model: The model over the specified ``dataset``.
        :param pending_points: Points already chosen to be in the current batch (of shape [M,D]),
            where M is the number of pending points and D is the search space dimension.
        :return: An acquisition function.
        """

    def update_acquisition_function(
        self,
        function: AcquisitionFunction,
        dataset: Dataset,
        model: ProbabilisticModel,
        pending_points: Optional[TensorType] = None,
    ) -> AcquisitionFunction:
        """
        :param function: The acquisition function to update.
        :param dataset: The data from the observer.
        :param model: The model over the specified ``dataset``.
        :param pending_points: Points already chosen to be in the current batch (of shape [M,D]),
            where M is the number of pending points and D is the search space dimension.
        :return: The updated acquisition function.
        """
        return self.prepare_acquisition_function(dataset, model, pending_points=pending_points)


class LocalPenalizationAcquisitionFunction(SingleModelGreedyAcquisitionBuilder):
    r"""
    Builder of the acquisition function maker for greedily collecting batches by local
    penalization.  The resulting :const:`AcquisitionFunctionMaker` takes in a set of pending
    points and returns a base acquisition function penalized around those points.
    An estimate of the objective function's Lipschitz constant is used to control the size
    of penalization.

    Local penalization allows us to perform batch Bayesian optimization with a standard (non-batch)
    acquisition function. All that we require is that the acquisition function takes strictly
    positive values. By iteratively building a batch of points though sequentially maximizing
    this acquisition function but down-weighted around locations close to the already
    chosen (pending) points, local penalization provides diverse batches of candidate points.

    Local penalization is applied to the acquisition function multiplicatively. However, to
    improve numerical stability, we perform additive penalization in a log space.

    The Lipschitz constant and additional penalization parameters are estimated once
    when first preparing the acquisition function with no pending points. These estimates
    are reused for all subsequent function calls.
    """

    def __init__(
        self,
        search_space: SearchSpace,
        num_samples: int = 500,
        penalizer: Callable[
            [ProbabilisticModel, TensorType, TensorType, TensorType],
            Union[PenalizationFunction, UpdatablePenalizationFunction],
        ] = None,
        base_acquisition_function_builder: ExpectedImprovement
        | MinValueEntropySearch
        | None = None,
    ):
        """
        :param search_space: The global search space over which the optimisation is defined.
        :param num_samples: Size of the random sample over which the Lipschitz constant
            is estimated. We recommend scaling this with search space dimension.
        :param penalizer: The chosen penalization method (defaults to soft penalization). This
            should be a function that accepts a model, pending points, lipschitz constant and eta
            and returns a PenalizationFunction.
        :param base_acquisition_function_builder: Base acquisition function to be
            penalized (defaults to expected improvement). Local penalization only supports
            strictly positive acquisition functions.
        :raise tf.errors.InvalidArgumentError: If ``num_samples`` is not positive.
        """
        tf.debugging.assert_positive(num_samples)

        self._search_space = search_space
        self._num_samples = num_samples

        self._lipschitz_penalizer = soft_local_penalizer if penalizer is None else penalizer

        if base_acquisition_function_builder is None:
            self._base_builder: SingleModelAcquisitionBuilder = ExpectedImprovement()
        else:
            self._base_builder = base_acquisition_function_builder

        self._lipschitz_constant = None
        self._eta = None
        self._base_acquisition_function: Optional[AcquisitionFunction] = None
        self._penalization: Optional[PenalizationFunction | UpdatablePenalizationFunction] = None
        self._penalized_acquisition: Optional[AcquisitionFunction] = None

    def prepare_acquisition_function(
        self,
        dataset: Dataset,
        model: ProbabilisticModel,
        pending_points: Optional[TensorType] = None,
    ) -> AcquisitionFunction:
        """
        :param dataset: The data from the observer.
        :param model: The model over the specified ``dataset``.
        :param pending_points: The points we penalize with respect to.
        :return: The (log) expected improvement penalized with respect to the pending points.
        :raise tf.errors.InvalidArgumentError: If the first call does not have pending_points=None,
            or ``dataset`` is empty.
        """
        tf.debugging.assert_positive(len(dataset))
        tf.debugging.Assert(None in [pending_points], [])

        # no penalization required if no pending_points.
        return self._update_base_acquisition_function(dataset, model)

    def update_acquisition_function(
        self,
        function: AcquisitionFunction,
        dataset: Dataset,
        model: ProbabilisticModel,
        pending_points: Optional[TensorType] = None,
    ) -> AcquisitionFunction:
        """
        :param function: The acquisition function to update.
        :param dataset: The data from the observer.
        :param model: The model over the specified ``dataset``.
        :param pending_points: Points already chosen to be in the current batch (of shape [M,D]),
            where M is the number of pending points and D is the search space dimension.
        :return: The updated acquisition function.
        """
        tf.debugging.assert_positive(len(dataset))
        tf.debugging.Assert(None not in [self._base_acquisition_function], [])

        if pending_points is None:
            # update penalization params and base acquisition once per optimization step
            return self._update_base_acquisition_function(dataset, model)

        tf.debugging.assert_rank(pending_points, 2)

        if self._penalized_acquisition is not None and isinstance(
            self._penalization, UpdatablePenalizationFunction
        ):
            # if possible, just update the penalization function variables
            self._penalization.update(pending_points, self._lipschitz_constant, self._eta)
            return self._penalized_acquisition
        else:
            # otherwise construct a new penalized acquisition function
            self._penalization = self._lipschitz_penalizer(
                model, pending_points, self._lipschitz_constant, self._eta
            )

            @tf.function
            def penalized_acquisition(x: TensorType) -> TensorType:
                log_acq = tf.math.log(
                    cast(AcquisitionFunction, self._base_acquisition_function)(x)
                ) + tf.math.log(cast(PenalizationFunction, self._penalization)(x))
                return tf.math.exp(log_acq)

            self._penalized_acquisition = penalized_acquisition
            return penalized_acquisition

    @tf.function(experimental_relax_shapes=True)
    def _get_lipschitz_estimate(
        self, model: ProbabilisticModel, sampled_points: TensorType
    ) -> tuple[TensorType, TensorType]:
        with tf.GradientTape() as g:
            g.watch(sampled_points)
            mean, _ = model.predict(sampled_points)
        grads = g.gradient(mean, sampled_points)
        grads_norm = tf.norm(grads, axis=1)
        max_grads_norm = tf.reduce_max(grads_norm)
        eta = tf.reduce_min(mean, axis=0)
        return max_grads_norm, eta

    def _update_base_acquisition_function(
        self, dataset: Dataset, model: ProbabilisticModel
    ) -> AcquisitionFunction:
        samples = self._search_space.sample(num_samples=self._num_samples)
        samples = tf.concat([dataset.query_points, samples], 0)

        lipschitz_constant, eta = self._get_lipschitz_estimate(model, samples)
        if lipschitz_constant < 1e-5:  # threshold to improve numerical stability for 'flat' models
            lipschitz_constant = 10

        self._lipschitz_constant = lipschitz_constant
        self._eta = eta

        if self._base_acquisition_function is not None:
            self._base_acquisition_function = self._base_builder.update_acquisition_function(
                self._base_acquisition_function, dataset, model
            )
        elif isinstance(self._base_builder, ExpectedImprovement):  # reuse eta estimate
            self._base_acquisition_function = cast(
                AcquisitionFunction, expected_improvement(model, self._eta)
            )
        else:
            self._base_acquisition_function = self._base_builder.prepare_acquisition_function(
                dataset, model
            )
        return self._base_acquisition_function


PenalizationFunction = Callable[[TensorType], TensorType]
"""
An :const:`PenalizationFunction` maps a query point (of dimension `D`) to a single
value that described how heavily it should be penalized (a positive quantity).
As penalization is applied multiplicatively to acquisition functions, small
penalization outputs correspond to a stronger penalization effect. Thus, with
leading dimensions, an :const:`PenalizationFunction` takes input
shape `[..., 1, D]` and returns shape `[..., 1]`.
"""


class UpdatablePenalizationFunction(ABC):
    """An :class:`UpdatablePenalizationFunction` builds and updates a penalization function.
    Defining a penalization function that can be updated avoids having to retrace on every call."""

    @abstractmethod
    def __call__(self, x: TensorType) -> TensorType:
        """Call penalization function.."""

    @abstractmethod
    def update(
        self,
        pending_points: TensorType,
        lipschitz_constant: TensorType,
        eta: TensorType,
    ) -> None:
        """Update penalization function."""


class local_penalizer(UpdatablePenalizationFunction):
    def __init__(
        self,
        model: ProbabilisticModel,
        pending_points: TensorType,
        lipschitz_constant: TensorType,
        eta: TensorType,
    ):
        """Initialize the local penalizer.

        :param model: The model over the specified ``dataset``.
        :param pending_points: The points we penalize with respect to.
        :param lipschitz_constant: The estimated Lipschitz constant of the objective function.
        :param eta: The estimated global minima.
        :return: The local penalization function. This function will raise
            :exc:`ValueError` or :exc:`~tf.errors.InvalidArgumentError` if used with a batch size
            greater than one."""
        self._model = model

        mean_pending, variance_pending = model.predict(pending_points)
        self._pending_points = tf.Variable(pending_points, shape=[None, *pending_points.shape[1:]])
        self._radius = tf.Variable(
            tf.transpose((mean_pending - eta) / lipschitz_constant),
            shape=[1, None],
        )
        self._scale = tf.Variable(
            tf.transpose(tf.sqrt(variance_pending) / lipschitz_constant),
            shape=[1, None],
        )

    def update(
        self,
        pending_points: TensorType,
        lipschitz_constant: TensorType,
        eta: TensorType,
    ) -> None:
        """Update the local penalizer with new variable values."""
        mean_pending, variance_pending = self._model.predict(pending_points)
        self._pending_points.assign(pending_points)
        self._radius.assign(tf.transpose((mean_pending - eta) / lipschitz_constant))
        self._scale.assign(tf.transpose(tf.sqrt(variance_pending) / lipschitz_constant))


class soft_local_penalizer(local_penalizer):

    r"""
    Return the soft local penalization function used for single-objective greedy batch Bayesian
    optimization in :cite:`Gonzalez:2016`.

    Soft penalization returns the probability that a candidate point does not belong
    in the exclusion zones of the pending points. For model posterior mean :math:`\mu`, model
    posterior variance :math:`\sigma^2`, current "best" function value :math:`\eta`, and an
    estimated Lipschitz constant :math:`L`,the penalization from a set of pending point
    :math:`x'` on a candidate point :math:`x` is given by
    .. math:: \phi(x, x') = \frac{1}{2}\textrm{erfc}(-z)
    where :math:`z = \frac{1}{\sqrt{2\sigma^2(x')}}(L||x'-x|| + \eta - \mu(x'))`.

    The penalization from a set of pending points is just product of the individual
    penalizations. See :cite:`Gonzalez:2016` for a full derivation.

    :param model: The model over the specified ``dataset``.
    :param pending_points: The points we penalize with respect to.
    :param lipschitz_constant: The estimated Lipschitz constant of the objective function.
    :param eta: The estimated global minima.
    :return: The local penalization function. This function will raise
        :exc:`ValueError` or :exc:`~tf.errors.InvalidArgumentError` if used with a batch size
        greater than one.
    """

    @tf.function
    def __call__(self, x: TensorType) -> TensorType:
        tf.debugging.assert_shapes(
            [(x, [..., 1, None])],
            message="This penalization function cannot be calculated for batches of points.",
        )

        pairwise_distances = tf.norm(
            tf.expand_dims(x, 1) - tf.expand_dims(self._pending_points, 0), axis=-1
        )
        standardised_distances = (pairwise_distances - self._radius) / self._scale

        normal = tfp.distributions.Normal(tf.cast(0, x.dtype), tf.cast(1, x.dtype))
        penalization = normal.cdf(standardised_distances)
        return tf.reduce_prod(penalization, axis=-1)


class hard_local_penalizer(local_penalizer):
    r"""
    Return the hard local penalization function used for single-objective greedy batch Bayesian
    optimization in :cite:`Alvi:2019`.

    Hard penalization is a stronger penalizer than soft penalization and is sometimes more effective
    See :cite:`Alvi:2019` for details. Our implementation follows theirs, with the penalization from
    a set of pending points being the product of the individual penalizations.

    :param model: The model over the specified ``dataset``.
    :param pending_points: The points we penalize with respect to.
    :param lipschitz_constant: The estimated Lipschitz constant of the objective function.
    :param eta: The estimated global minima.
    :return: The local penalization function. This function will raise
        :exc:`ValueError` or :exc:`~tf.errors.InvalidArgumentError` if used with a batch size
        greater than one.
    """

    @tf.function
    def __call__(self, x: TensorType) -> TensorType:
        tf.debugging.assert_shapes(
            [(x, [..., 1, None])],
            message="This penalization function cannot be calculated for batches of points.",
        )

        pairwise_distances = tf.norm(
            tf.expand_dims(x, 1) - tf.expand_dims(self._pending_points, 0), axis=-1
        )

        p = -5  # following experiments of :cite:`Alvi:2019`.
        penalization = ((pairwise_distances / (self._radius + self._scale)) ** p + 1) ** (1 / p)
        return tf.reduce_prod(penalization, axis=-1)


class GIBBON(SingleModelGreedyAcquisitionBuilder):
    r"""
    The General-purpose Information-Based Bayesian Optimisation (GIBBON) acquisition function
    of :cite:`Moss:2021`. :class:`GIBBON` provides a computationally cheap approximation of the
    information gained about (i.e the change in entropy of) the objective function's minimum by
    evaluating a batch of candidate points. Batches are built in a greedy manner.

    This implementation follows :cite:`Moss:2021` but is modified for function
    minimisation (rather than maximisation). We sample the objective's minimum
    :math:`y^*` across a large set of sampled locations via either a Gumbel sampler, an exact
    Thompson sampler or an approximate random Fourier feature-based Thompson sampler, with the
    Gumbel sampler being the cheapest but least accurate. Default behavior is to use the
    exact Thompson sampler.
    """

    def __init__(
        self,
        search_space: SearchSpace,
        num_samples: int = 5,
        grid_size: int = 1000,
        use_thompson: bool = True,
        num_fourier_features: Optional[int] = None,
        rescaled_repulsion: bool = True,
    ):
        """
        :param search_space: The global search space over which the optimisation is defined.
        :param num_samples: Number of samples to draw from the distribution over the minimum of
            the objective function.
        :param grid_size: Size of the grid from which to sample the min-values. We recommend
            scaling this with search space dimension.
        :param use_thompson: If True then use Thompson sampling to sample the objective's
            minimum, else use Gumbel sampling.
        :param num_fourier_features: Number of Fourier features used for approximate Thompson
            sampling. If None, then do exact Thompson sampling.
        :param rescaled_repulsion: If True, then downweight GIBBON's repulsion term to improve
            batch optimization performance.
        :raise tf.errors.InvalidArgumentError: If

            - ``num_samples`` is not positive, or
            - ``grid_size`` is not positive, or
            - ``num_fourier_features`` is negative or zero, or
            - ``num_fourier_features`` is specified and ``use_thompson`` is `False`
        """
        tf.debugging.assert_positive(num_samples)
        tf.debugging.assert_positive(grid_size)

        if num_fourier_features is not None:
            tf.debugging.Assert(use_thompson, [])
            tf.debugging.assert_positive(num_fourier_features)

        self._search_space = search_space
        self._num_samples = num_samples
        self._grid_size = grid_size

        self._use_thompson = use_thompson
        self._num_fourier_features = num_fourier_features
        self._rescaled_repulsion = rescaled_repulsion

        self._min_value_samples: Optional[TensorType] = None
        self._quality_term: Optional[gibbon_quality_term] = None
        self._diversity_term: Optional[gibbon_repulsion_term] = None
        self._gibbon_acquisition: Optional[AcquisitionFunction] = None

    def prepare_acquisition_function(
        self,
        dataset: Dataset,
        model: ProbabilisticModel,
        pending_points: Optional[TensorType] = None,
    ) -> AcquisitionFunction:
        """
        :param dataset: The data from the observer.
        :param model: The model over the specified ``dataset``.
        :param pending_points: The points we penalize with respect to.
        :return: The GIBBON acquisition function modified for objective minimisation.
        :raise ValueError: if the first call does not have pending_points=None.
        :raise tf.errors.InvalidArgumentError: If ``dataset`` is empty.
        """
        tf.debugging.assert_positive(len(dataset))
        tf.debugging.Assert(None in [pending_points], [])

        # no diversity term required if no pending_points.
        return self._update_quality_term(dataset, model)

    def update_acquisition_function(
        self,
        function: AcquisitionFunction,
        dataset: Dataset,
        model: ProbabilisticModel,
        pending_points: Optional[TensorType] = None,
    ) -> AcquisitionFunction:
        """
        :param function: The acquisition function to update.
        :param dataset: The data from the observer.
        :param model: The model over the specified ``dataset``.
        :param pending_points: Points already chosen to be in the current batch (of shape [M,D]),
            where M is the number of pending points and D is the search space dimension.
        :return: The updated acquisition function.
        """
        tf.debugging.assert_positive(len(dataset))
        tf.debugging.Assert(None not in [self._quality_term], [])

        if pending_points is None:
            # update min value samples once per optimization step
            return self._update_quality_term(dataset, model)

        tf.debugging.assert_rank(pending_points, 2)

        if self._gibbon_acquisition is not None and isinstance(
            self._diversity_term, gibbon_repulsion_term
        ):
            # if possible, just update the repulsion term
            self._diversity_term.update(pending_points)
            return self._gibbon_acquisition
        else:
            # otherwise construct a new repulsion term and acquisition function
            self._diversity_term = gibbon_repulsion_term(
                model, pending_points, rescaled_repulsion=self._rescaled_repulsion
            )

            @tf.function
            def gibbon_acquisition(x: TensorType) -> TensorType:
                return cast(PenalizationFunction, self._diversity_term)(x) + cast(
                    AcquisitionFunction, self._quality_term
                )(x)

            self._gibbon_acquisition = gibbon_acquisition
            return gibbon_acquisition

    def _update_quality_term(
        self, dataset: Dataset, model: ProbabilisticModel
    ) -> AcquisitionFunction:
        tf.debugging.assert_positive(len(dataset))

        query_points = self._search_space.sample(num_samples=self._grid_size)
        tf.debugging.assert_same_float_dtype([dataset.query_points, query_points])
        query_points = tf.concat([dataset.query_points, query_points], 0)
        self._min_value_samples = _get_min_value_samples(
            model,
            dataset,
            sampled_points=query_points,
            num_samples=self._num_samples,
            use_thompson=self._use_thompson,
            num_fourier_features=self._num_fourier_features,
        )

        if self._quality_term is not None:  # if possible, just update the quality term
            self._quality_term.update(self._min_value_samples)
        else:  # otherwise build quality term
            self._quality_term = gibbon_quality_term(model, self._min_value_samples)
        return cast(AcquisitionFunction, self._quality_term)


class gibbon_quality_term(AcquisitionFunctionClass):
    def __init__(self, model: ProbabilisticModel, samples: TensorType):
        """
        GIBBON's quality term measures the amount of information that each individual
        batch element provides about the objective function's minimal value :math:`y^*` (ensuring
        that evaluations are targeted in promising areas of the space).

        :param model: The model of the objective function. GIBBON requires a model with
            a :method:covariance_between_points method and so GIBBON only
            supports :class:`GaussianProcessRegression` models.
        :param samples: Samples from the distribution over :math:`y^*`.
        :return: GIBBON's quality term. This function will raise :exc:`ValueError` or
            :exc:`~tf.errors.InvalidArgumentError` if used with a batch size greater than one.
        :raise ValueError or tf.errors.InvalidArgumentError: If ``samples`` does not have rank two,
            or is empty, or if ``model`` has no homoscedastic observation noise.
        :raise AttributeError: If ``model`` doesn't implement covariance_between_points method.
        """
        tf.debugging.assert_rank(samples, 2)
        tf.debugging.assert_positive(len(samples))

        try:
            model.get_observation_noise()
        except NotImplementedError:
            raise ValueError(
                """
                GIBBON only currently supports homoscedastic gpflow models
                with a likelihood.variance attribute.
                """
            )

        if not hasattr(model, "covariance_between_points"):
            raise AttributeError(
                """
                GIBBON only supports models with a covariance_between_points method.
                """
            )

        self._model = model
        self._samples = tf.Variable(samples)

    def update(self, samples: TensorType) -> None:
        """Update the acquisition function with new samples."""
        tf.debugging.assert_rank(samples, 2)
        tf.debugging.assert_positive(len(samples))
        self._samples.assign(samples)

    @tf.function
    def __call__(self, x: TensorType) -> TensorType:  # [N, D] -> [N, 1]
        tf.debugging.assert_shapes(
            [(x, [..., 1, None])],
            message="This acquisition function only supports batch sizes of one.",
        )

        fmean, fvar = self._model.predict(tf.squeeze(x, -2))
        noise_variance = self._model.get_observation_noise()
        yvar = fvar + tf.cast(noise_variance, fmean.dtype)  # predictive variance of observations

        rho_squared = fvar / yvar  # squared correlation between observations and latent function
        fsd = tf.clip_by_value(
            tf.math.sqrt(fvar), CLAMP_LB, fmean.dtype.max
        )  # clip below to improve numerical stability
        gamma = (tf.squeeze(self._samples) - fmean) / fsd

        normal = tfp.distributions.Normal(tf.cast(0, fmean.dtype), tf.cast(1, fmean.dtype))
        log_minus_cdf = normal.log_cdf(-gamma)
        ratio = tf.math.exp(normal.log_prob(gamma) - log_minus_cdf)
        inner_log = 1 + rho_squared * ratio * (gamma - ratio)

        return -0.5 * tf.math.reduce_mean(tf.math.log(inner_log), axis=1, keepdims=True)  # [N, 1]


class gibbon_repulsion_term(UpdatablePenalizationFunction):
    def __init__(
        self,
        model: ProbabilisticModel,
        pending_points: TensorType,
        rescaled_repulsion: bool = True,
    ):
        r"""
        GIBBON's repulsion term encourages diversity within the batch
        (achieving high values for points with low predictive correlation).

        The repulsion term :math:`r=\log |C|` is given by the log determinant of the predictive
        correlation matrix :math:`C` between the `m` pending points and the current candidate.
        The predictive covariance :math:`V` can be expressed as :math:V = [[v, A], [A, B]]` for a
        tensor :math:`B` with shape [`m`,`m`] and so we can efficiently calculate :math:`|V|` using
        the formula for the determinant of block matrices, i.e
        :math:`|V| = (v - A^T * B^{-1} * A) * |B|`.
        Note that when using GIBBON for purely sequential optimization, the repulsion term is
        not required.

        As GIBBON's batches are built in a greedy manner, i.e sequentially adding points to build a
        set of `m` pending points, we need only ever calculate the entropy reduction provided by
        adding the current candidate point to the current pending points, not the full information
        gain provided by evaluating all the pending points. This allows for a modest computational
        saving.

        When performing batch BO, GIBBON's approximation can sometimes become
        less accurate as its repulsion term dominates. Therefore, we follow the
        arguments of :cite:`Moss:2021` and divide GIBBON's repulsion term by :math:`B^{2}`. This
        behavior can be deactivated by setting `rescaled_repulsion` to False.

        :param model: The model of the objective function. GIBBON requires a model with
            a :method:covariance_between_points method and so GIBBON only
            supports :class:`GaussianProcessRegression` models.
        :param pending_points: The points already chosen in the current batch.
        :param rescaled_repulsion: If True, then downweight GIBBON's repulsion term to improve
            batch optimization performance.
        :return: GIBBON's repulsion term. This function will raise :exc:`ValueError` or
            :exc:`~tf.errors.InvalidArgumentError` if used with a batch size greater than one.
        :raise ValueError or tf.errors.InvalidArgumentError: If ``pending_points`` does not have
            rank two, or is empty, or if ``model`` has no homoscedastic observation noise.
        :raise AttributeError: If ``model`` doesn't implement covariance_between_points method.
        """
        tf.debugging.assert_rank(pending_points, 2)
        tf.debugging.assert_positive(len(pending_points))

        try:
            model.get_observation_noise()
        except NotImplementedError:
            raise ValueError(
                """
                GIBBON only currently supports homoscedastic gpflow models
                with a likelihood.variance attribute.
                """
            )

        if not hasattr(model, "covariance_between_points"):
            raise AttributeError(
                """
                GIBBON only supports models with a covariance_between_points method.
                """
            )

        self._model = model
        self._pending_points = tf.Variable(pending_points, shape=[None, *pending_points.shape[1:]])
        self._rescaled_repulsion = rescaled_repulsion

    def update(
        self,
        pending_points: TensorType,
        lipschitz_constant: TensorType = None,
        eta: TensorType = None,
    ) -> None:
        """Update the repulsion term with new variable values."""
        self._pending_points.assign(pending_points)

    @tf.function
    def __call__(self, x: TensorType) -> TensorType:
        tf.debugging.assert_shapes(
            [(x, [..., 1, None])],
            message="This penalization function cannot be calculated for batches of points.",
        )

        fmean, fvar = self._model.predict(tf.squeeze(x, -2))
        noise_variance = self._model.get_observation_noise()
        yvar = fvar + noise_variance  # need predictive variance of observations

        _, B = self._model.predict_joint(self._pending_points)  # [1, m, m]
        L = tf.linalg.cholesky(
            B + noise_variance * tf.eye(len(self._pending_points), dtype=B.dtype)
        )  # need predictive variance of observations
        A = tf.expand_dims(
            self._model.covariance_between_points(  # type: ignore
                tf.squeeze(x, -2), self._pending_points
            ),
            -1,
        )  # [N, m, 1]
        L_inv_A = tf.linalg.triangular_solve(L, A)
        V_det = yvar - tf.squeeze(
            tf.matmul(L_inv_A, L_inv_A, transpose_a=True), -1
        )  # equation for determinant of block matrices
        repulsion = 0.5 * (tf.math.log(V_det) - tf.math.log(yvar))

        if self._rescaled_repulsion:
            batch_size = tf.cast(tf.shape(self._pending_points)[0], dtype=fmean.dtype)
            repulsion_weight = (1 / batch_size) ** (2)
        else:
            repulsion_weight = 1.0

        return repulsion_weight * repulsion


def _get_min_value_samples(
    model: ProbabilisticModel,
    dataset: Dataset,
    sampled_points: TensorType,
    num_samples: int,
    use_thompson: bool,
    num_fourier_features: Optional[int] = None,
) -> TensorType:

    if not use_thompson:  # use Gumbel sampler
        sampler: ThompsonSampler = GumbelSampler(num_samples, model)
    elif num_fourier_features is not None:  # use approximate Thompson sampler
        sampler = RandomFourierFeatureThompsonSampler(
            num_samples,
            model,
            dataset,
            sample_min_value=True,
            num_features=num_fourier_features,
        )
    else:  # use exact Thompson sampler
        sampler = ExactThompsonSampler(num_samples, model, sample_min_value=True)

    return sampler.sample(sampled_points)<|MERGE_RESOLUTION|>--- conflicted
+++ resolved
@@ -1101,20 +1101,15 @@
         # TODO: update Pareto in place?
         _pf = Pareto(feasible_mean)
         _reference_pt = get_reference_point(_pf.front)
-<<<<<<< HEAD
-
-        # TODO: once supported, update expected_hv_improvement in place if it exists
-        self._expected_improvement_fn = expected_hv_improvement(objective_model, _pf, _reference_pt)
-=======
         # prepare the partitioned bounds of non-dominated region for calculating of the
         # hypervolume improvement in this area
         _partition_bounds = prepare_default_non_dominated_partition_bounds(
             _pf.front,
             _reference_pt,
         )
-        ehvi = expected_hv_improvement(objective_model, _partition_bounds)
-        return lambda at: ehvi(at) * constraint_fn(at)
->>>>>>> cb2b9573
+
+        # TODO: once supported, update expected_hv_improvement in place if it exists
+        self._expected_improvement_fn = expected_hv_improvement(objective_model, _partition_bounds)
 
 
 class BatchMonteCarloExpectedImprovement(SingleModelAcquisitionBuilder):
