--- conflicted
+++ resolved
@@ -414,109 +414,6 @@
     return distr.cdf(tf.cast(threshold, at.dtype))
 
 
-<<<<<<< HEAD
-class MonteCarloAcquisition(SingleModelAcquisitionBuilder):
-    """
-    Builder for the expected improvement function where the "best" value is taken to be the minimum
-    of the posterior mean at observed points.
-    """
-
-    def __init__(self, eps_shape: [int]):
-
-        super().__init__()
-        assert len(eps_shape) == 3
-        self.eps = tf.random.normal(eps_shape, dtype=default_float())  # [S, B, L]
-
-    def predict_f_samples_with_reparametrisation_trick(self, model: ModelInterface, at: QueryPoints) -> tf.Tensor:
-        """
-        Returns samples according to the reparametrization trick. The sample size S is determined by eps,
-        the batch size B must be compatible between eps and at, N is the number of batches of query points
-        and L is the number of latent processes.
-        :param model:
-        :param at: batch of query points [N, D] or [N, B, D]
-        :return: a [S, N, B, L] tensor
-        """
-        # mean, cov = model.predict_f(at, full_cov=True, full_output_cov=True)
-
-        if len(at.shape) == 2:
-            mean, cov = model.predict(at)
-            # mean: [N, L]
-            # cov: [N, L]
-            samples = mean[None, :, None, :] + \
-                      tf.math.sqrt(cov)[None, :, None, :] * self.eps[:, None, ...]  # [S, N, B, L]
-        else:
-            assert at.shape[1] == self.eps.shape[1]
-
-            mean, cov = model.predict(at, full_cov=True)
-            # mean: [N, B, L]
-            # cov: [N, L, B, B]
-            mean_for_sample = tf.linalg.adjoint(mean)  # [N, L, B]
-            mean_shape = tf.shape(mean_for_sample)
-            B = mean_shape[-1]
-
-            jittermat = (
-                    tf.eye(B, batch_shape=mean_shape[:-1], dtype=cov.dtype) * default_jitter()
-            )  # [N, L, B, B]
-
-            eps = tf.transpose(self.eps, [2, 1, 0])  # [S, B, L] -> [L, B, S]
-
-            chol = tf.linalg.cholesky(cov + jittermat)  # [N, L, B, B]
-            samples = mean_for_sample[..., None] + tf.linalg.matmul(chol, eps)  # [N, L, B, S]
-            samples = tf.transpose(samples, [3, 0, 2, 1])
-
-            # samples = leading_transpose(samples, [..., -1, -3, -2])  # [N, S, L, B]
-
-            # jittermat = (
-            #         tf.eye(num_latent, batch_shape=mean_shape[:-1], dtype=default_float()) * default_jitter()
-            # )  # [N, B, L, L]
-            #
-            # chol = tf.linalg.cholesky(cov)  #  + jittermat)  # [N, L, B, B]
-            # samples = mean[:, None, :, :] + tf.linalg.matmul(chol, self.eps)  # [N, S, B, L]
-            # # samples = leading_transpose(samples, [..., -1, -3, -2])  # [..., S, N, L]
-            # # samples = tf.linalg.adjoint(samples)  # [..., (S), N, L]
-            # samples = tf.transpose(samples, perm=[1, 0, 2, 3])
-
-        return samples
-
-    @abstractmethod
-    def prepare_acquisition_function(
-            self, dataset: Dataset, model: ModelInterface
-    ) -> AcquisitionFunction:
-        """
-        :param dataset: The data to use to build the acquisition function.
-        :param model: The model over the specified ``dataset``.
-        :return: An acquisition function.
-        """
-
-
-class MonteCarloExpectedImprovement(MonteCarloAcquisition):
-    """
-    Builder for the Monte_carlo based expected improvement.
-    """
-
-    def prepare_acquisition_function(
-            self, dataset: Dataset, model: ModelInterface
-    ) -> AcquisitionFunction:
-        """
-        :param dataset: The data from the observer.
-        :param model: The model over the specified ``dataset``.
-        :return: The expected improvement function.
-        """
-        mean, _ = model.predict(dataset.query_points)
-        eta = tf.reduce_min(mean, axis=0)
-        return lambda at: self._acquisition_function(self, model, eta, at)
-
-    @staticmethod
-    def _acquisition_function(
-            self, model: ModelInterface, eta: tf.Tensor, at: QueryPoints
-    ) -> tf.Tensor:
-        samples = self.predict_f_samples_with_reparametrisation_trick(model, at)  # [S, N, B, L]
-        samples = samples[..., 0]
-        improvement = tf.math.maximum(eta - samples, 0.)  # [S, N, B]
-        batch_improvement = tf.math.reduce_mean(improvement, axis=-1)  # [S, N]
-        ei = tf.math.reduce_mean(batch_improvement, axis=0)[:, None]
-        return ei
-=======
 class ExpectedConstrainedImprovement(AcquisitionFunctionBuilder):
     """
     Builder for the _expected constrained improvement_ acquisition function defined in
@@ -599,4 +496,106 @@
         eta = tf.reduce_min(tf.boolean_mask(mean, is_feasible), axis=0)
 
         return lambda at: expected_improvement(objective_model, eta, at) * constraint_fn(at)
->>>>>>> 42a17be1
+
+
+class MonteCarloAcquisition(SingleModelAcquisitionBuilder):
+    """
+    Builder for the expected improvement function where the "best" value is taken to be the minimum
+    of the posterior mean at observed points.
+    """
+
+    def __init__(self, eps_shape: [int]):
+
+        super().__init__()
+        assert len(eps_shape) == 3
+        self.eps = tf.random.normal(eps_shape, dtype=default_float())  # [S, B, L]
+
+    def predict_f_samples_with_reparametrisation_trick(self, model: ProbabilisticModel, at: QueryPoints) -> tf.Tensor:
+        """
+        Returns samples according to the reparametrization trick. The sample size S is determined by eps,
+        the batch size B must be compatible between eps and at, N is the number of batches of query points
+        and L is the number of latent processes.
+        :param model:
+        :param at: batch of query points [N, D] or [N, B, D]
+        :return: a [S, N, B, L] tensor
+        """
+        # mean, cov = model.predict_f(at, full_cov=True, full_output_cov=True)
+
+        if len(at.shape) == 2:
+            mean, cov = model.predict(at)
+            # mean: [N, L]
+            # cov: [N, L]
+            samples = mean[None, :, None, :] + \
+                      tf.math.sqrt(cov)[None, :, None, :] * self.eps[:, None, ...]  # [S, N, B, L]
+        else:
+            assert at.shape[1] == self.eps.shape[1]
+
+            mean, cov = model.predict(at, full_cov=True)
+            # mean: [N, B, L]
+            # cov: [N, L, B, B]
+            mean_for_sample = tf.linalg.adjoint(mean)  # [N, L, B]
+            mean_shape = tf.shape(mean_for_sample)
+            B = mean_shape[-1]
+
+            jittermat = (
+                    tf.eye(B, batch_shape=mean_shape[:-1], dtype=cov.dtype) * default_jitter()
+            )  # [N, L, B, B]
+
+            eps = tf.transpose(self.eps, [2, 1, 0])  # [S, B, L] -> [L, B, S]
+
+            chol = tf.linalg.cholesky(cov + jittermat)  # [N, L, B, B]
+            samples = mean_for_sample[..., None] + tf.linalg.matmul(chol, eps)  # [N, L, B, S]
+            samples = tf.transpose(samples, [3, 0, 2, 1])
+
+            # samples = leading_transpose(samples, [..., -1, -3, -2])  # [N, S, L, B]
+
+            # jittermat = (
+            #         tf.eye(num_latent, batch_shape=mean_shape[:-1], dtype=default_float()) * default_jitter()
+            # )  # [N, B, L, L]
+            #
+            # chol = tf.linalg.cholesky(cov)  #  + jittermat)  # [N, L, B, B]
+            # samples = mean[:, None, :, :] + tf.linalg.matmul(chol, self.eps)  # [N, S, B, L]
+            # # samples = leading_transpose(samples, [..., -1, -3, -2])  # [..., S, N, L]
+            # # samples = tf.linalg.adjoint(samples)  # [..., (S), N, L]
+            # samples = tf.transpose(samples, perm=[1, 0, 2, 3])
+
+        return samples
+
+    @abstractmethod
+    def prepare_acquisition_function(
+            self, dataset: Dataset, model: ProbabilisticModel
+    ) -> AcquisitionFunction:
+        """
+        :param dataset: The data to use to build the acquisition function.
+        :param model: The model over the specified ``dataset``.
+        :return: An acquisition function.
+        """
+
+
+class MonteCarloExpectedImprovement(MonteCarloAcquisition):
+    """
+    Builder for the Monte_carlo based expected improvement.
+    """
+
+    def prepare_acquisition_function(
+            self, dataset: Dataset, model: ProbabilisticModel
+    ) -> AcquisitionFunction:
+        """
+        :param dataset: The data from the observer.
+        :param model: The model over the specified ``dataset``.
+        :return: The expected improvement function.
+        """
+        mean, _ = model.predict(dataset.query_points)
+        eta = tf.reduce_min(mean, axis=0)
+        return lambda at: self._acquisition_function(self, model, eta, at)
+
+    @staticmethod
+    def _acquisition_function(
+            self, model: ProbabilisticModel, eta: tf.Tensor, at: QueryPoints
+    ) -> tf.Tensor:
+        samples = self.predict_f_samples_with_reparametrisation_trick(model, at)  # [S, N, B, L]
+        samples = samples[..., 0]
+        improvement = tf.math.maximum(eta - samples, 0.)  # [S, N, B]
+        batch_improvement = tf.math.reduce_mean(improvement, axis=-1)  # [S, N]
+        ei = tf.math.reduce_mean(batch_improvement, axis=0)[:, None]
+        return ei