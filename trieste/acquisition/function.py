# Copyright 2020 The Trieste Contributors
#
# Licensed under the Apache License, Version 2.0 (the "License");
# you may not use this file except in compliance with the License.
# You may obtain a copy of the License at
#
#     http://www.apache.org/licenses/LICENSE-2.0
#
# Unless required by applicable law or agreed to in writing, software
# distributed under the License is distributed on an "AS IS" BASIS,
# WITHOUT WARRANTIES OR CONDITIONS OF ANY KIND, either express or implied.
# See the License for the specific language governing permissions and
# limitations under the License.
"""
This module contains acquisition function builders, which build and define our acquisition
functions --- functions that estimate the utility of evaluating sets of candidate points.
"""
from __future__ import annotations

from abc import ABC, abstractmethod
from collections.abc import Mapping
from itertools import combinations, product
from typing import Callable, Optional, Union, cast

import tensorflow as tf
import tensorflow_probability as tfp

from ..data import Dataset
from ..models import ProbabilisticModel
from ..space import SearchSpace
from ..types import TensorType
from ..utils import DEFAULTS
from .multi_objective.pareto import Pareto, get_reference_point
from .multi_objective.partition import prepare_default_non_dominated_partition_bounds
from .sampler import (
    BatchReparametrizationSampler,
    ExactThompsonSampler,
    GumbelSampler,
    RandomFourierFeatureThompsonSampler,
    ThompsonSampler,
)
from types import FunctionType

CLAMP_LB = 1e-8

AcquisitionFunction = Callable[[TensorType], TensorType]
"""
Type alias for acquisition functions.

An :const:`AcquisitionFunction` maps a set of `B` query points (each of dimension `D`) to a single
value that describes how useful it would be evaluate all these points together (to our goal of
optimizing the objective function). Thus, with leading dimensions, an :const:`AcquisitionFunction`
takes input shape `[..., B, D]` and returns shape `[..., 1]`.

Note that :const:`AcquisitionFunction`s which do not support batch optimization still expect inputs
with a batch dimension, i.e. an input of shape `[..., 1, D]`.
"""


class AcquisitionFunctionClass(ABC):
    """An :class:`AcquisitionFunctionClass` is an acquisition function represented using a class
    rather than as a standalone function. Using a class to represent an acquisition function
    makes it easier to update it, to avoid having to retrace the function on every call.
    """

    @abstractmethod
    def __call__(self, x: TensorType) -> TensorType:
        """Call acquisition function."""


class AcquisitionFunctionBuilder(ABC):
    """An :class:`AcquisitionFunctionBuilder` builds and updates an acquisition function."""

    @abstractmethod
    def prepare_acquisition_function(
        self, datasets: Mapping[str, Dataset], models: Mapping[str, ProbabilisticModel]
    ) -> AcquisitionFunction:
        """
        Prepare an acquisition function.

        :param datasets: The data from the observer.
        :param models: The models over each dataset in ``datasets``.
        :return: An acquisition function.
        """

    def update_acquisition_function(
        self,
        function: AcquisitionFunction,
        datasets: Mapping[str, Dataset],
        models: Mapping[str, ProbabilisticModel],
    ) -> AcquisitionFunction:
        """
        Update an acquisition function. By default this generates a new acquisition function each
        time. However, if the function is decorated with `@tf.function`, then you can override
        this method to update its variables instead and avoid retracing the acquisition function on
        every optimization loop.

        :param function: The acquisition function to update.
        :param datasets: The data from the observer.
        :param models: The models over each dataset in ``datasets``.
        :return: The updated acquisition function.
        """
        return self.prepare_acquisition_function(datasets, models)


class SingleModelAcquisitionBuilder(ABC):
    """
    Convenience acquisition function builder for an acquisition function (or component of a
    composite acquisition function) that requires only one model, dataset pair.
    """

    def using(self, tag: str) -> AcquisitionFunctionBuilder:
        """
        :param tag: The tag for the model, dataset pair to use to build this acquisition function.
        :return: An acquisition function builder that selects the model and dataset specified by
            ``tag``, as defined in :meth:`prepare_acquisition_function`.
        """
        single_builder = self

        class _Anon(AcquisitionFunctionBuilder):
            def prepare_acquisition_function(
                self, datasets: Mapping[str, Dataset], models: Mapping[str, ProbabilisticModel]
            ) -> AcquisitionFunction:
                return single_builder.prepare_acquisition_function(datasets[tag], models[tag])

            def update_acquisition_function(
                self,
                function: AcquisitionFunction,
                datasets: Mapping[str, Dataset],
                models: Mapping[str, ProbabilisticModel],
            ) -> AcquisitionFunction:
                return single_builder.update_acquisition_function(
                    function, datasets[tag], models[tag]
                )

            def __repr__(self) -> str:
                return f"{single_builder!r} using tag {tag!r}"

        return _Anon()

    @abstractmethod
    def prepare_acquisition_function(
        self, dataset: Dataset, model: ProbabilisticModel
    ) -> AcquisitionFunction:
        """
        :param dataset: The data to use to build the acquisition function.
        :param model: The model over the specified ``dataset``.
        :return: An acquisition function.
        """

    def update_acquisition_function(
        self, function: AcquisitionFunction, dataset: Dataset, model: ProbabilisticModel
    ) -> AcquisitionFunction:
        """
        :param function: The acquisition function to update.
        :param dataset: The data from the observer.
        :param model: The model over the specified ``dataset``.
        :return: The updated acquisition function.
        """
        return self.prepare_acquisition_function(dataset, model)


class ExpectedImprovement(SingleModelAcquisitionBuilder):
    """
    Builder for the expected improvement function where the "best" value is taken to be the minimum
    of the posterior mean at observed points.
    """

    def __repr__(self) -> str:
        """"""
        return "ExpectedImprovement()"

    def prepare_acquisition_function(
        self, dataset: Dataset, model: ProbabilisticModel
    ) -> AcquisitionFunction:
        """
        :param dataset: The data from the observer. Must be populated.
        :param model: The model over the specified ``dataset``.
        :return: The expected improvement function. This function will raise
            :exc:`ValueError` or :exc:`~tf.errors.InvalidArgumentError` if used with a batch size
            greater than one.
        :raise tf.errors.InvalidArgumentError: If ``dataset`` is empty.
        """
        tf.debugging.assert_positive(len(dataset))
        mean, _ = model.predict(dataset.query_points)
        eta = tf.reduce_min(mean, axis=0)
        return expected_improvement(model, eta)

    def update_acquisition_function(
        self, function: AcquisitionFunction, dataset: Dataset, model: ProbabilisticModel
    ) -> AcquisitionFunction:
        """
        :param function: The acquisition function to update.
        :param dataset: The data from the observer.
        :param model: The model over the specified ``dataset``.
        """
        tf.debugging.assert_positive(len(dataset))
        tf.debugging.Assert(isinstance(function, expected_improvement), [])
        mean, _ = model.predict(dataset.query_points)
        eta = tf.reduce_min(mean, axis=0)
        function.update(eta)  # type: ignore
        return function


class expected_improvement(AcquisitionFunctionClass):
    def __init__(self, model: ProbabilisticModel, eta: TensorType):
        r"""
        Return the Expected Improvement (EI) acquisition function for single-objective global
        optimization. Improvement is with respect to the current "best" observation ``eta``, where
        an improvement moves towards the objective function's minimum and the expectation is
        calculated with respect to the ``model`` posterior. For model posterior :math:`f`, this is

        .. math:: x \mapsto \mathbb E \left[ \max (\eta - f(x), 0) \right]

        This function was introduced by Mockus et al, 1975. See :cite:`Jones:1998` for details.

        :param model: The model of the objective function.
        :param eta: The "best" observation.
        :return: The expected improvement function. This function will raise
            :exc:`ValueError` or :exc:`~tf.errors.InvalidArgumentError` if used with a batch size
            greater than one.
        """
        self._model = model
        self._eta = tf.Variable(eta)

    def update(self, eta: TensorType) -> None:
        """Update the acquisition function with a new eta value."""
        self._eta.assign(eta)

    @tf.function
    def __call__(self, x: TensorType) -> TensorType:
        tf.debugging.assert_shapes(
            [(x, [..., 1, None])],
            message="This acquisition function only supports batch sizes of one.",
        )
        mean, variance = self._model.predict(tf.squeeze(x, -2))
        normal = tfp.distributions.Normal(mean, tf.sqrt(variance))
        return (self._eta - mean) * normal.cdf(self._eta) + variance * normal.prob(self._eta)


class AugmentedExpectedImprovement(SingleModelAcquisitionBuilder):
    """
    Builder for the augmented expected improvement function for optimization single-objective
    optimization problems with high levels of observation noise.
    """

    def __repr__(self) -> str:
        """"""
        return "AugmentedExpectedImprovement()"

    def prepare_acquisition_function(
        self, dataset: Dataset, model: ProbabilisticModel
    ) -> AcquisitionFunction:
        """
        :param dataset: The data from the observer. Must be populated.
        :param model: The model over the specified ``dataset``.
        :return: The expected improvement function. This function will raise
            :exc:`ValueError` or :exc:`~tf.errors.InvalidArgumentError` if used with a batch size
            greater than one.
        :raise tf.errors.InvalidArgumentError: If ``dataset`` is empty.
        """
        tf.debugging.assert_positive(len(dataset))
        mean, _ = model.predict(dataset.query_points)
        eta = tf.reduce_min(mean, axis=0)
        return augmented_expected_improvement(model, eta)

    def update_acquisition_function(
        self, function: AcquisitionFunction, dataset: Dataset, model: ProbabilisticModel
    ) -> AcquisitionFunction:
        """
        :param function: The acquisition function to update.
        :param dataset: The data from the observer.
        :param model: The model over the specified ``dataset``.
        """
        tf.debugging.assert_positive(len(dataset))
        tf.debugging.Assert(isinstance(function, augmented_expected_improvement), [])
        mean, _ = model.predict(dataset.query_points)
        eta = tf.reduce_min(mean, axis=0)
        function.update(eta)  # type: ignore
        return function


class augmented_expected_improvement(AcquisitionFunctionClass):
    def __init__(self, model: ProbabilisticModel, eta: TensorType):
        r"""
        Return the Augmented Expected Improvement (AEI) acquisition function for single-objective
        global optimization under homoscedastic observation noise.
        Improvement is with respect to the current "best" observation ``eta``, where an
        improvement moves towards the objective function's minimum and the expectation is calculated
        with respect to the ``model`` posterior. In contrast to standard EI, AEI has an additional
        multiplicative factor that penalizes evaluations made in areas of the space with very small
        posterior predictive variance. Thus, when applying standard EI to noisy optimisation
        problems, AEI avoids getting trapped and repeatedly querying the same point.
        For model posterior :math:`f`, this is
        .. math:: x \mapsto EI(x) * \left(1 - frac{\tau^2}{\sqrt{s^2(x)+\tau^2}}\right),
        where :math:`s^2(x)` is the predictive variance and :math:`\tau` is observation noise.
        This function was introduced by Huang et al, 2006. See :cite:`Huang:2006` for details.

        :param model: The model of the objective function.
        :param eta: The "best" observation.
        :return: The expected improvement function. This function will raise
            :exc:`ValueError` or :exc:`~tf.errors.InvalidArgumentError` if used with a batch size
            greater than one or a model without homoscedastic observation noise.
        """
        self._model = model
        self._eta = tf.Variable(eta)

        try:
            self._noise_variance = tf.Variable(model.get_observation_noise())
        except NotImplementedError:
            raise ValueError(
                """
                Augmented expected improvement only currently supports homoscedastic gpflow models
                with a likelihood.variance attribute.
                """
            )

    def update(self, eta: TensorType) -> None:
        """Update the acquisition function with a new eta value and noise variance."""
        self._eta.assign(eta)
        self._noise_variance.assign(self._model.get_observation_noise())

    @tf.function
    def __call__(self, x: TensorType) -> TensorType:
        tf.debugging.assert_shapes(
            [(x, [..., 1, None])],
            message="This acquisition function only supports batch sizes of one.",
        )
        mean, variance = self._model.predict(tf.squeeze(x, -2))
        normal = tfp.distributions.Normal(mean, tf.sqrt(variance))
        expected_improvement = (self._eta - mean) * normal.cdf(self._eta) + variance * normal.prob(
            self._eta
        )

        augmentation = 1 - (tf.math.sqrt(self._noise_variance)) / (
            tf.math.sqrt(self._noise_variance + variance)
        )
        return expected_improvement * augmentation


class MinValueEntropySearch(SingleModelAcquisitionBuilder):
    r"""
    Builder for the max-value entropy search acquisition function modified for objective
    minimisation. :class:`MinValueEntropySearch` estimates the information in the distribution
    of the objective minimum that would be gained by evaluating the objective at a given point.

    This implementation largely follows :cite:`wang2017max` and samples the objective's minimum
    :math:`y^*` across a large set of sampled locations via either a Gumbel sampler, an exact
    Thompson sampler or an approximate random Fourier feature-based Thompson sampler, with the
    Gumbel sampler being the cheapest but least accurate. Default behavior is to use the
    exact Thompson sampler.
    """

    def __init__(
        self,
        search_space: SearchSpace,
        num_samples: int = 5,
        grid_size: int = 1000,
        use_thompson: bool = True,
        num_fourier_features: Optional[int] = None,
    ):
        """
        :param search_space: The global search space over which the optimisation is defined.
        :param num_samples: Number of samples to draw from the distribution over the minimum of the
            objective function.
        :param grid_size: Size of the grid from which to sample the min-values. We recommend
            scaling this with search space dimension.
        :param use_thompson: If True then use Thompson sampling to sample the objective's
            minimum, else use Gumbel sampling.
        :param num_fourier_features: Number of Fourier features used for approximate Thompson
            sampling. If None, then do exact Thompson sampling.
        :raise tf.errors.InvalidArgumentError: If

            - ``num_samples`` or ``grid_size`` are negative, or if
            - ``num_fourier_features`` is negative or zero
            - ``num_fourier_features`` is specified an ``use_thompson`` is `False`
        """
        tf.debugging.assert_positive(num_samples)
        tf.debugging.assert_positive(grid_size)

        if num_fourier_features is not None:
            tf.debugging.Assert(use_thompson, [])
            tf.debugging.assert_positive(num_fourier_features)

        self._search_space = search_space
        self._num_samples = num_samples
        self._grid_size = grid_size

        self._use_thompson = use_thompson
        self._num_fourier_features = num_fourier_features

    def prepare_acquisition_function(
        self, dataset: Dataset, model: ProbabilisticModel
    ) -> AcquisitionFunction:
        """
        :param dataset: The data from the observer.
        :param model: The model over the specified ``dataset``.
        :return: The max-value entropy search acquisition function modified for objective
            minimisation. This function will raise :exc:`ValueError` or
            :exc:`~tf.errors.InvalidArgumentError` if used with a batch size greater than one.
        :raise tf.errors.InvalidArgumentError: If ``dataset`` is empty.
        """
        tf.debugging.assert_positive(len(dataset))

        query_points = self._search_space.sample(num_samples=self._grid_size)
        tf.debugging.assert_same_float_dtype([dataset.query_points, query_points])
        query_points = tf.concat([dataset.query_points, query_points], 0)
        min_value_samples = _get_min_value_samples(
            model,
            dataset,
            sampled_points=query_points,
            num_samples=self._num_samples,
            use_thompson=self._use_thompson,
            num_fourier_features=self._num_fourier_features,
        )
        return min_value_entropy_search(model, min_value_samples)

    def update_acquisition_function(
        self, function: AcquisitionFunction, dataset: Dataset, model: ProbabilisticModel
    ) -> AcquisitionFunction:
        """
        :param function: The acquisition function to update.
        :param dataset: The data from the observer.
        :param model: The model over the specified ``dataset``.
        """
        tf.debugging.assert_positive(len(dataset))
        tf.debugging.Assert(isinstance(function, min_value_entropy_search), [])

        query_points = self._search_space.sample(num_samples=self._grid_size)
        tf.debugging.assert_same_float_dtype([dataset.query_points, query_points])
        query_points = tf.concat([dataset.query_points, query_points], 0)
        min_value_samples = _get_min_value_samples(
            model,
            dataset,
            sampled_points=query_points,
            num_samples=self._num_samples,
            use_thompson=self._use_thompson,
            num_fourier_features=self._num_fourier_features,
        )
        function.update(min_value_samples)  # type: ignore
        return function


class min_value_entropy_search(AcquisitionFunctionClass):
    def __init__(self, model: ProbabilisticModel, samples: TensorType):
        r"""
        Return the max-value entropy search acquisition function (adapted from :cite:`wang2017max`),
        modified for objective minimisation. This function calculates the information gain (or
        change in entropy) in the distribution over the objective minimum :math:`y^*`, if we were
        to evaluate the objective at a given point.

        :param model: The model of the objective function.
        :param samples: Samples from the distribution over :math:`y^*`.
        :return: The max-value entropy search acquisition function modified for objective
            minimisation. This function will raise :exc:`ValueError` or
            :exc:`~tf.errors.InvalidArgumentError` if used with a batch size greater than one.
        :raise ValueError or tf.errors.InvalidArgumentError: If ``samples`` has rank less than two,
            or is empty.
        """
        tf.debugging.assert_rank(samples, 2)
        tf.debugging.assert_positive(len(samples))

        self._model = model
        self._samples = tf.Variable(samples)

    def update(self, samples: TensorType) -> None:
        """Update the acquisition function with new samples."""
        tf.debugging.assert_rank(samples, 2)
        tf.debugging.assert_positive(len(samples))
        self._samples.assign(samples)

    @tf.function
    def __call__(self, x: TensorType) -> TensorType:
        tf.debugging.assert_shapes(
            [(x, [..., 1, None])],
            message="This acquisition function only supports batch sizes of one.",
        )
        fmean, fvar = self._model.predict(tf.squeeze(x, -2))
        fsd = tf.math.sqrt(fvar)
        fsd = tf.clip_by_value(
            fsd, CLAMP_LB, fmean.dtype.max
        )  # clip below to improve numerical stability

        normal = tfp.distributions.Normal(tf.cast(0, fmean.dtype), tf.cast(1, fmean.dtype))
        gamma = (tf.squeeze(self._samples) - fmean) / fsd

        log_minus_cdf = normal.log_cdf(-gamma)
        ratio = tf.math.exp(normal.log_prob(gamma) - log_minus_cdf)
        f_acqu_x = -gamma * ratio / 2 - log_minus_cdf

        return tf.math.reduce_mean(f_acqu_x, axis=1, keepdims=True)


class NegativeLowerConfidenceBound(SingleModelAcquisitionBuilder):
    """
    Builder for the negative of the lower confidence bound. The lower confidence bound is typically
    minimised, so the negative is suitable for maximisation.
    """

    def __init__(self, beta: float = 1.96):
        """
        :param beta: Weighting given to the variance contribution to the lower confidence bound.
            Must not be negative.
        """
        self._beta = beta

    def __repr__(self) -> str:
        """"""
        return f"NegativeLowerConfidenceBound({self._beta!r})"

    def prepare_acquisition_function(
        self, dataset: Dataset, model: ProbabilisticModel
    ) -> AcquisitionFunction:
        """
        :param dataset: Unused.
        :param model: The model over the specified ``dataset``.
        :return: The negative lower confidence bound function. This function will raise
            :exc:`ValueError` or :exc:`~tf.errors.InvalidArgumentError` if used with a batch size
            greater than one.
        :raise ValueError: If ``beta`` is negative.
        """
        lcb = lower_confidence_bound(model, self._beta)
        return tf.function(lambda at: -lcb(at))

    def update_acquisition_function(
        self, function: AcquisitionFunction, dataset: Dataset, model: ProbabilisticModel
    ) -> AcquisitionFunction:
        """
        :param function: The acquisition function to update.
        :param dataset: Unused.
        :param model: The model over the specified ``dataset``.
        """
        return function  # no need to update anything


class NegativePredictiveMean(NegativeLowerConfidenceBound):
    """
    Builder for the negative of the predictive mean. The predictive mean is minimised on minimising
    the objective function. The negative predictive mean is therefore maximised.
    """

    def __init__(self) -> None:
        super().__init__(beta=0.0)

    def __repr__(self) -> str:
        """"""
        return "NegativePredictiveMean()"


def lower_confidence_bound(model: ProbabilisticModel, beta: float) -> AcquisitionFunction:
    r"""
    The lower confidence bound (LCB) acquisition function for single-objective global optimization.

    .. math:: x^* \mapsto \mathbb{E} [f(x^*)|x, y] - \beta \sqrt{ \mathrm{Var}[f(x^*)|x, y] }

    See :cite:`Srinivas:2010` for details.

    :param model: The model of the objective function.
    :param beta: The weight to give to the standard deviation contribution of the LCB. Must not be
        negative.
    :return: The lower confidence bound function. This function will raise
        :exc:`ValueError` or :exc:`~tf.errors.InvalidArgumentError` if used with a batch size
        greater than one.
    :raise tf.errors.InvalidArgumentError: If ``beta`` is negative.
    """
    tf.debugging.assert_non_negative(
        beta, message="Standard deviation scaling parameter beta must not be negative"
    )

    @tf.function
    def acquisition(x: TensorType) -> TensorType:
        tf.debugging.assert_shapes(
            [(x, [..., 1, None])],
            message="This acquisition function only supports batch sizes of one.",
        )
        mean, variance = model.predict(tf.squeeze(x, -2))
        return mean - beta * tf.sqrt(variance)

    return acquisition


class ProbabilityOfFeasibility(SingleModelAcquisitionBuilder):
    r"""
    Builder for the :func:`probability_of_feasibility` acquisition function, defined in
    :cite:`gardner14` as

    .. math::

        \int_{-\infty}^{\tau} p(c(\mathbf{x}) | \mathbf{x}, \mathcal{D}) \mathrm{d} c(\mathbf{x})
        \qquad ,

    where :math:`\tau` is a threshold. Values below the threshold are considered feasible by the
    constraint function. See also :cite:`schonlau1998global` for details.
    """

    def __init__(self, threshold: float | TensorType):
        """
        :param threshold: The (scalar) probability of feasibility threshold.
        :raise ValueError (or InvalidArgumentError): If ``threshold`` is not a scalar.
        """
        tf.debugging.assert_scalar(threshold)

        super().__init__()

        self._threshold = threshold

    def __repr__(self) -> str:
        """"""
        return f"ProbabilityOfFeasibility({self._threshold!r})"

    @property
    def threshold(self) -> float | TensorType:
        """The probability of feasibility threshold."""
        return self._threshold

    def prepare_acquisition_function(
        self, dataset: Dataset, model: ProbabilisticModel
    ) -> AcquisitionFunction:
        """
        :param dataset: Unused.
        :param model: The model over the specified ``dataset``.
        :return: The probability of feasibility function. This function will raise
            :exc:`ValueError` or :exc:`~tf.errors.InvalidArgumentError` if used with a batch size
            greater than one.
        """
        return probability_of_feasibility(model, self.threshold)

    def update_acquisition_function(
        self, function: AcquisitionFunction, dataset: Dataset, model: ProbabilisticModel
    ) -> AcquisitionFunction:
        """
        :param function: The acquisition function to update.
        :param dataset: Unused.
        :param model: The model over the specified ``dataset``.
        """
        return function  # no need to update anything


def probability_of_feasibility(
    model: ProbabilisticModel, threshold: float | TensorType
) -> AcquisitionFunction:
    r"""
    The probability of feasibility acquisition function defined in :cite:`gardner14` as

    .. math::

        \int_{-\infty}^{\tau} p(c(\mathbf{x}) | \mathbf{x}, \mathcal{D}) \mathrm{d} c(\mathbf{x})
        \qquad ,

    where :math:`\tau` is a threshold. Values below the threshold are considered feasible by the
    constraint function.

    :param model: The model of the objective function.
    :param threshold: The (scalar) probability of feasibility threshold.
    :return: The probability of feasibility function. This function will raise
        :exc:`ValueError` or :exc:`~tf.errors.InvalidArgumentError` if used with a batch size
        greater than one.
    :raise ValueError or tf.errors.InvalidArgumentError: If ``threshold`` is not a scalar.
    """
    tf.debugging.assert_scalar(threshold)

    @tf.function
    def acquisition(x: TensorType) -> TensorType:
        tf.debugging.assert_shapes(
            [(x, [..., 1, None])],
            message="This acquisition function only supports batch sizes of one.",
        )
        mean, var = model.predict(tf.squeeze(x, -2))
        distr = tfp.distributions.Normal(mean, tf.sqrt(var))
        return distr.cdf(tf.cast(threshold, x.dtype))

    return acquisition


class ExpectedConstrainedImprovement(AcquisitionFunctionBuilder):
    """
    Builder for the *expected constrained improvement* acquisition function defined in
    :cite:`gardner14`. The acquisition function computes the expected improvement from the best
    feasible point, where feasible points are those that (probably) satisfy some constraint. Where
    there are no feasible points, this builder simply builds the constraint function.
    """

    def __init__(
        self,
        objective_tag: str,
        constraint_builder: AcquisitionFunctionBuilder,
        min_feasibility_probability: float | TensorType = 0.5,
    ):
        """
        :param objective_tag: The tag for the objective data and model.
        :param constraint_builder: The builder for the constraint function.
        :param min_feasibility_probability: The minimum probability of feasibility for a
            "best point" to be considered feasible.
        :raise ValueError (or tf.errors.InvalidArgumentError): If ``min_feasibility_probability``
            is not a scalar in the unit interval :math:`[0, 1]`.
        """
        tf.debugging.assert_scalar(min_feasibility_probability)

        if isinstance(min_feasibility_probability, (int, float)):
            tf.debugging.assert_greater_equal(float(min_feasibility_probability), 0.0)
            tf.debugging.assert_less_equal(float(min_feasibility_probability), 1.0)
        else:
            dtype = min_feasibility_probability.dtype
            tf.debugging.assert_greater_equal(min_feasibility_probability, tf.cast(0, dtype))
            tf.debugging.assert_less_equal(min_feasibility_probability, tf.cast(1, dtype))

        self._objective_tag = objective_tag
        self._constraint_builder = constraint_builder
        self._min_feasibility_probability = min_feasibility_probability
        self._constraint_fn: Optional[AcquisitionFunction] = None
        self._expected_improvement_fn: Optional[AcquisitionFunction] = None
        self._constrained_improvement_fn: Optional[AcquisitionFunction] = None

    def __repr__(self) -> str:
        """"""
        return (
            f"ExpectedConstrainedImprovement({self._objective_tag!r}, {self._constraint_builder!r},"
            f" {self._min_feasibility_probability!r})"
        )

    def prepare_acquisition_function(
        self, datasets: Mapping[str, Dataset], models: Mapping[str, ProbabilisticModel]
    ) -> AcquisitionFunction:
        """
        :param datasets: The data from the observer.
        :param models: The models over each dataset in ``datasets``.
        :return: The expected constrained improvement acquisition function. This function will raise
            :exc:`ValueError` or :exc:`~tf.errors.InvalidArgumentError` if used with a batch size
            greater than one.
        :raise KeyError: If `objective_tag` is not found in ``datasets`` and ``models``.
        :raise tf.errors.InvalidArgumentError: If the objective data is empty.
        """
        objective_model = models[self._objective_tag]
        objective_dataset = datasets[self._objective_tag]

        tf.debugging.assert_positive(
            len(objective_dataset),
            message="Expected improvement is defined with respect to existing points in the"
            " objective data, but the objective data is empty.",
        )

        self._constraint_fn = self._constraint_builder.prepare_acquisition_function(
            datasets, models
        )
        pof = self._constraint_fn(objective_dataset.query_points[:, None, ...])
        is_feasible = tf.squeeze(pof >= self._min_feasibility_probability, axis=-1)

        if not tf.reduce_any(is_feasible):
            return self._constraint_fn

        feasible_query_points = tf.boolean_mask(objective_dataset.query_points, is_feasible)
        feasible_mean, _ = objective_model.predict(feasible_query_points)
        self._update_expected_improvement_fn(objective_model, feasible_mean)

        @tf.function
        def constrained_function(x: TensorType) -> TensorType:
            return cast(AcquisitionFunction, self._expected_improvement_fn)(x) * cast(
                AcquisitionFunction, self._constraint_fn
            )(x)

        self._constrained_improvement_fn = constrained_function
        return constrained_function

    def update_acquisition_function(
        self,
        function: AcquisitionFunction,
        datasets: Mapping[str, Dataset],
        models: Mapping[str, ProbabilisticModel],
    ) -> AcquisitionFunction:
        """
        :param function: The acquisition function to update.
        :param datasets: The data from the observer.
        :param models: The models over each dataset in ``datasets``.
        """
        objective_model = models[self._objective_tag]
        objective_dataset = datasets[self._objective_tag]

        tf.debugging.assert_positive(
            len(objective_dataset),
            message="Expected improvement is defined with respect to existing points in the"
            " objective data, but the objective data is empty.",
        )
        tf.debugging.Assert(self._constraint_fn is not None, [])

        constraint_fn = cast(AcquisitionFunction, self._constraint_fn)
        self._constraint_builder.update_acquisition_function(constraint_fn, datasets, models)
        pof = constraint_fn(objective_dataset.query_points[:, None, ...])
        is_feasible = tf.squeeze(pof >= self._min_feasibility_probability, axis=-1)

        if not tf.reduce_any(is_feasible):
            return constraint_fn

        feasible_query_points = tf.boolean_mask(objective_dataset.query_points, is_feasible)
        feasible_mean, _ = objective_model.predict(feasible_query_points)
        self._update_expected_improvement_fn(objective_model, feasible_mean)

        if self._constrained_improvement_fn is not None:
            return self._constrained_improvement_fn

        @tf.function
        def constrained_function(x: TensorType) -> TensorType:
            return cast(AcquisitionFunction, self._expected_improvement_fn)(x) * cast(
                AcquisitionFunction, self._constraint_fn
            )(x)

        self._constrained_improvement_fn = constrained_function
        return self._constrained_improvement_fn

    def _update_expected_improvement_fn(
        self, objective_model: ProbabilisticModel, feasible_mean: TensorType
    ) -> None:
        """
        Set or update the unconstrained expected improvement function.

        :param objective_model: The objective model.
        :param feasible_mean: The mean of the feasible query points.
        """
        eta = tf.reduce_min(feasible_mean, axis=0)

        if self._expected_improvement_fn is None:
            self._expected_improvement_fn = expected_improvement(objective_model, eta)
        else:
            tf.debugging.Assert(isinstance(self._expected_improvement_fn, expected_improvement), [])
            self._expected_improvement_fn.update(eta)  # type: ignore


class ExpectedHypervolumeImprovement(SingleModelAcquisitionBuilder):
    """
    Builder for the expected hypervolume improvement acquisition function.
    The implementation of the acquisition function largely
    follows :cite:`yang2019efficient`
    """

    def __init__(
        self, ref_point_specification: Union[tf.Tensor, Callable[[TensorType], TensorType]] = get_reference_point
    ):
        """
        :param ref_point_specification: this method is used to determine how the reference point is
            calculated. If a Callable function specified, it is expected to take existing pareto
            front and return a reference point with shape [D] (D represents number of objectives).
            If the Pareto front location is known, this arg can be used to specify a fixed
            reference point in each bo iteration. A dynamic reference point updating strategy is
            used by default to set a reference point according to the datasets.
        """
        self._ref_point_specification = ref_point_specification
        self._ref_point = None

    def __repr__(self) -> str:
        """"""
        if isinstance(self._ref_point_specification, FunctionType):
            return f"ExpectedHypervolumeImprovement({self._ref_point_specification.__name__!r})"
        else:
            return f"ExpectedHypervolumeImprovement({self._ref_point_specification!r})"

    def prepare_acquisition_function(
        self, dataset: Dataset, model: ProbabilisticModel
    ) -> AcquisitionFunction:
        """
        :param dataset: The data from the observer. Must be populated.
        :param model: The model over the specified ``dataset``.
        :return: The expected hypervolume improvement acquisition function.
        """
        tf.debugging.assert_positive(len(dataset), message="Dataset must be populated.")
        mean, _ = model.predict(dataset.query_points)

        _pf = Pareto(mean)
        if isinstance(self._ref_point_specification, FunctionType):
            self._ref_point = self._ref_point_specification(_pf.front)
            assert tf.reduce_all(tf.less_equal(_pf.front, self._ref_point)), ValueError(
                "There exists pareto frontier point that not dominated by reference point."
            )
        else:
            assert isinstance(
                self._ref_point_specification, tf.Tensor
            )  # specified a fixed ref point
            self._ref_point = self._ref_point_specification
        # prepare the partitioned bounds of non-dominated region for calculating of the
        # hypervolume improvement in this area
<<<<<<< HEAD
        _partition_bounds = prepare_default_non_dominated_partition_bounds(self._ref_point, _pf.front)
=======
        _partition_bounds = prepare_default_non_dominated_partition_bounds(_reference_pt, _pf.front)
>>>>>>> b7bde067
        return expected_hv_improvement(model, _partition_bounds)

    def update_acquisition_function(
        self, function: AcquisitionFunction, dataset: Dataset, model: ProbabilisticModel
    ) -> AcquisitionFunction:
        """
        :param function: The acquisition function to update.
        :param dataset: The data from the observer.
        :param model: The model over the specified ``dataset``.
        """
        tf.debugging.assert_positive(len(dataset), message="Dataset must be populated.")
        tf.debugging.Assert(isinstance(function, expected_hv_improvement), [])
        mean, _ = model.predict(dataset.query_points)

        _pf = Pareto(mean)
        _reference_pt = get_reference_point(_pf.front)
        _partition_bounds = prepare_default_non_dominated_partition_bounds(_reference_pt, _pf.front)
        function.update(_partition_bounds)  # type: ignore
        return function


class expected_hv_improvement(AcquisitionFunctionClass):
    def __init__(self, model: ProbabilisticModel, partition_bounds: tuple[TensorType, TensorType]):
        r"""
        expected Hyper-volume (HV) calculating using Eq. 44 of :cite:`yang2019efficient` paper.
        The expected hypervolume improvement calculation in the non-dominated region
        can be decomposed into sub-calculations based on each partitioned cell.
        For easier calculation, this sub-calculation can be reformulated as a combination
        of two generalized expected improvements, corresponding to Psi (Eq. 44) and Nu (Eq. 45)
        function calculations, respectively.

        Note:
        1. Since in Trieste we do not assume the use of a certain non-dominated region partition
        algorithm, we do not assume the last dimension of the partitioned cell has only one
        (lower) bound (i.e., minus infinity, which is used in the :cite:`yang2019efficient` paper).
        This is not as efficient as the original paper, but is applicable to different non-dominated
        partition algorithm.
        2. As the Psi and nu function in the original paper are defined for maximization problems,
        we inverse our minimisation problem (to also be a maximisation), allowing use of the
        original notation and equations.

        :param model: The model of the objective function.
        :param partition_bounds: with shape ([N, D], [N, D]), partitioned non-dominated hypercell
            bounds for hypervolume improvement calculation
        :return: The expected_hv_improvement acquisition function modified for objective
            minimisation. This function will raise :exc:`ValueError` or
            :exc:`~tf.errors.InvalidArgumentError` if used with a batch size greater than one.
        """
        self._model = model
        self._lb_points = tf.Variable(
            partition_bounds[0], trainable=False, shape=[None, partition_bounds[0].shape[-1]]
        )
        self._ub_points = tf.Variable(
            partition_bounds[1], trainable=False, shape=[None, partition_bounds[1].shape[-1]]
        )
        self._cross_index = tf.constant(
            list(product(*[[0, 1]] * self._lb_points.shape[-1]))
        )  # [2^d, indices_at_dim]

    def update(self, partition_bounds: tuple[TensorType, TensorType]) -> None:
        """Update the acquisition function with new partition bounds."""
        self._lb_points.assign(partition_bounds[0])
        self._ub_points.assign(partition_bounds[1])

    @tf.function
    def __call__(self, x: TensorType) -> TensorType:
        tf.debugging.assert_shapes(
            [(x, [..., 1, None])],
            message="This acquisition function only supports batch sizes of one.",
        )
        normal = tfp.distributions.Normal(
            loc=tf.zeros(shape=1, dtype=x.dtype), scale=tf.ones(shape=1, dtype=x.dtype)
        )

        def Psi(a: TensorType, b: TensorType, mean: TensorType, std: TensorType) -> TensorType:
            return std * normal.prob((b - mean) / std) + (mean - a) * (
                1 - normal.cdf((b - mean) / std)
            )

        def nu(lb: TensorType, ub: TensorType, mean: TensorType, std: TensorType) -> TensorType:
            return (ub - lb) * (1 - normal.cdf((ub - mean) / std))

        def ehvi_based_on_partitioned_cell(
            neg_pred_mean: TensorType, pred_std: TensorType
        ) -> TensorType:
            r"""
            Calculate the ehvi based on cell i.
            """

            neg_lb_points, neg_ub_points = -self._ub_points, -self._lb_points

            neg_ub_points = tf.minimum(neg_ub_points, 1e10)  # clip to improve numerical stability

            psi_ub = Psi(
                neg_lb_points, neg_ub_points, neg_pred_mean, pred_std
            )  # [..., num_cells, out_dim]
            psi_lb = Psi(
                neg_lb_points, neg_lb_points, neg_pred_mean, pred_std
            )  # [..., num_cells, out_dim]

            psi_lb2ub = tf.maximum(psi_lb - psi_ub, 0.0)  # [..., num_cells, out_dim]
            nu_contrib = nu(neg_lb_points, neg_ub_points, neg_pred_mean, pred_std)

            stacked_factors = tf.concat(
                [tf.expand_dims(psi_lb2ub, -2), tf.expand_dims(nu_contrib, -2)], axis=-2
            )  # Take the cross product of psi_diff and nu across all outcomes
            # [..., num_cells, 2(operation_num, refer Eq. 45), num_obj]

            factor_combinations = tf.linalg.diag_part(
                tf.gather(stacked_factors, self._cross_index, axis=-2)
            )  # [..., num_cells, 2^d, 2(operation_num), num_obj]

            return tf.reduce_sum(tf.reduce_prod(factor_combinations, axis=-1), axis=-1)

        candidate_mean, candidate_var = self._model.predict(tf.squeeze(x, -2))
        candidate_std = tf.sqrt(candidate_var)

        neg_candidate_mean = -tf.expand_dims(candidate_mean, 1)  # [..., 1, out_dim]
        candidate_std = tf.expand_dims(candidate_std, 1)  # [..., 1, out_dim]

        ehvi_cells_based = ehvi_based_on_partitioned_cell(neg_candidate_mean, candidate_std)

        return tf.reduce_sum(
            ehvi_cells_based,
            axis=-1,
            keepdims=True,
        )


class BatchMonteCarloExpectedHypervolumeImprovement(SingleModelAcquisitionBuilder):
    """
    Builder for the batch expected hypervolume improvement acquisition function.
    The implementation of the acquisition function largely
    follows :cite:`daulton2020differentiable`
    """

    def __init__(
        self,
        sample_size: int,
        *,
        jitter: float = DEFAULTS.JITTER,
        ref_point_specification: Union[tf.Tensor, Callable[[TensorType], TensorType]] = get_reference_point,
    ):
        """
        :param sample_size: The number of samples from model predicted distribution for
            each batch of points.
        :param jitter: The size of the jitter to use when stabilising the Cholesky decomposition of
            the covariance matrix.
        :param ref_point_specification: this method is used to determine how the reference point is
            calculated. If a Callable function specified, it is expected to take existing pareto
            front and return a reference point with shape [D] (D represents number of objectives).
            If the Pareto front location is known, this arg can be used to specify a fixed
            reference point in each bo iteration. A dynamic reference point updating strategy is
            used by default to set a reference point according to the datasets.
        :raise ValueError (or InvalidArgumentError): If ``sample_size`` is not positive, or
            ``jitter`` is negative.
        """
        tf.debugging.assert_positive(sample_size)
        tf.debugging.assert_greater_equal(jitter, 0.0)

        super().__init__()

        self._sample_size = sample_size
        self._jitter = jitter
        self._ref_point_specification = ref_point_specification
        self._ref_point = None

    def __repr__(self) -> str:
        """"""
        return (
            f"BatchMonteCarloExpectedHypervolumeImprovement({self._sample_size!r},"
            f" jitter={self._jitter!r}, ref_point_specification = "
            f"{self._ref_point_specification!r})"
        )

    def prepare_acquisition_function(
        self, dataset: Dataset, model: ProbabilisticModel
    ) -> AcquisitionFunction:
        """
        :param dataset: The data from the observer. Must be populated.
        :param model: The model over the specified ``dataset``. Must have event shape [1].
        :return: The batch expected hypervolume improvement acquisition function.
        """

        tf.debugging.assert_positive(len(dataset), message="Dataset must be populated.")
        mean, _ = model.predict(dataset.query_points)

        _pf = Pareto(mean)
        if isinstance(self._ref_point_specification, FunctionType):
            self._ref_point = self._ref_point_specification(_pf.front)
            assert tf.reduce_all(tf.less_equal(_pf.front, self._ref_point)), ValueError(
                "There exists pareto frontier point that not dominated by reference point."
            )
        else:
            assert isinstance(
                self._ref_point_specification, tf.Tensor
            )  # specified a fixed ref point
            self._ref_point = self._ref_point_specification
        # prepare the partitioned bounds of non-dominated region for calculating of the
        # hypervolume improvement in this area
<<<<<<< HEAD
        _partition_bounds = prepare_default_non_dominated_partition_bounds(self._ref_point, _pf.front)
=======
        _partition_bounds = prepare_default_non_dominated_partition_bounds(_reference_pt, _pf.front)
>>>>>>> b7bde067

        sampler = BatchReparametrizationSampler(self._sample_size, model)

        return batch_ehvi(sampler, self._jitter, _partition_bounds)


def batch_ehvi(
    sampler: BatchReparametrizationSampler,
    sampler_jitter: float,
    partition_bounds: tuple[TensorType, TensorType],
) -> AcquisitionFunction:

    """
    :param sampler: The posterior sampler, which given query points `at`, is able to sample
        the possible observations at 'at'.
    :param sampler_jitter: The size of the jitter to use in sampler when stabilising the Cholesky
        decomposition of the covariance matrix.
    :param partition_bounds: with shape ([N, D], [N, D]), partitioned non-dominated hypercell
        bounds for hypervolume improvement calculation
    :return: The batch expected hypervolume improvement acquisition
        function for objective minimisation.
    """

    def acquisition(at: TensorType) -> TensorType:
        _batch_size = at.shape[-2]  # B

        def gen_q_subset_indices(q: int) -> tf.RaggedTensor:
            # generate all subsets of [1, ..., q] as indices
            indices = list(range(q))
            return tf.ragged.constant([list(combinations(indices, i)) for i in range(1, q + 1)])

        samples = sampler.sample(at, jitter=sampler_jitter)  # [..., S, B, num_obj]

        q_subset_indices = gen_q_subset_indices(_batch_size)

        hv_contrib = tf.zeros(tf.shape(samples)[:-2], dtype=samples.dtype)
        lb_points, ub_points = partition_bounds

        def hv_contrib_on_samples(
            obj_samples: TensorType,
        ) -> TensorType:  # calculate samples overlapped area's hvi for obj_samples
            # [..., S, Cq_j, j, num_obj] -> [..., S, Cq_j, num_obj]
            overlap_vertices = tf.reduce_max(obj_samples, axis=-2)

            overlap_vertices = tf.maximum(  # compare overlap vertices and lower bound of each cell:
                tf.expand_dims(overlap_vertices, -3),  # expand a cell dimension
                lb_points[tf.newaxis, tf.newaxis, :, tf.newaxis, :],
            )  # [..., S, K, Cq_j, num_obj]

            lengths_j = tf.maximum(  # get hvi length per obj within each cell
                (ub_points[tf.newaxis, tf.newaxis, :, tf.newaxis, :] - overlap_vertices), 0.0
            )  # [..., S, K, Cq_j, num_obj]

            areas_j = tf.reduce_sum(  # sum over all subsets Cq_j -> [..., S, K]
                tf.reduce_prod(lengths_j, axis=-1), axis=-1  # calc hvi within each K
            )

            return tf.reduce_sum(areas_j, axis=-1)  # sum over cells -> [..., S]

        for j in tf.range(1, _batch_size + 1):  # Inclusion-Exclusion loop
            q_choose_j = tf.gather(q_subset_indices, j - 1).to_tensor()
            # gather all combinations having j points from q batch points (Cq_j)
            j_sub_samples = tf.gather(samples, q_choose_j, axis=-2)  # [..., S, Cq_j, j, num_obj]
            hv_contrib += tf.cast((-1) ** (j + 1), dtype=samples.dtype) * hv_contrib_on_samples(
                j_sub_samples
            )

        return tf.reduce_mean(hv_contrib, axis=-1, keepdims=True)  # average through MC

    return acquisition


class ExpectedConstrainedHypervolumeImprovement(ExpectedConstrainedImprovement):
    """
    Builder for the constrained expected hypervolume improvement acquisition function.
    This function essentially combines ExpectedConstrainedImprovement and
    ExpectedHypervolumeImprovement.
    """

    def __init__(
        self,
        objective_tag: str,
        constraint_builder: AcquisitionFunctionBuilder,
        min_feasibility_probability: float | TensorType = 0.5,
        ref_point_specification: Union[tf.Tensor, Callable[[TensorType], TensorType]] = get_reference_point,
    ):
        """
        :param ref_point_specification: this method is used to determine how the reference point is
            calculated. If a Callable function specified, it is expected to take existing pareto
            front and return a reference point with shape [D] (D represents number of objectives).
            If the feasible Pareto front location is known, this arg can be used to specify a fixed
            reference point in each bo iteration. A dynamic reference point updating strategy is
            used by default to set a reference point according to the datasets.
        """
        super().__init__(objective_tag, constraint_builder, min_feasibility_probability)
        self._ref_point_specification = ref_point_specification
        self._ref_point = None

    def __repr__(self) -> str:
        """"""
        if isinstance(self._ref_point_specification, FunctionType):
            return (f"ExpectedConstrainedHypervolumeImprovement({self._objective_tag!r}, "
                    f"{self._constraint_builder!r}, {self._min_feasibility_probability!r},"
                    f"{repr(self._ref_point_specification.__name__)!r}")
        else:
            return (f"ExpectedConstrainedHypervolumeImprovement({self._objective_tag!r}, "
                    f"{self._constraint_builder!r}, {self._min_feasibility_probability!r},"
                    f"{repr(self._ref_point_specification)!r}")

    def _update_expected_improvement_fn(
        self, objective_model: ProbabilisticModel, feasible_mean: TensorType
    ) -> None:
        """
        Set or update the unconstrained expected improvement function.

        :param objective_model: The objective model.
        :param feasible_mean: The mean of the feasible query points.
        """
        _pf = Pareto(feasible_mean)
        if isinstance(self._ref_point_specification, FunctionType):
            self._ref_point = self._ref_point_specification(_pf.front)
            assert tf.reduce_all(tf.less_equal(_pf.front, self._ref_point)), ValueError(
                "There exists pareto frontier point that not dominated by reference point."
            )
        else:
            assert isinstance(
                self._ref_point_specification, tf.Tensor
            )  # specified a fixed ref point
            self._ref_point = self._ref_point_specification
        # prepare the partitioned bounds of non-dominated region for calculating of the
        # hypervolume improvement in this area
        _partition_bounds = prepare_default_non_dominated_partition_bounds(
<<<<<<< HEAD
            self._ref_point,
=======
            _reference_pt,
>>>>>>> b7bde067
            _pf.front,
        )

        if self._expected_improvement_fn is None:
            self._expected_improvement_fn = expected_hv_improvement(
                objective_model, _partition_bounds
            )
        else:
            tf.debugging.Assert(
                isinstance(self._expected_improvement_fn, expected_hv_improvement), []
            )
            self._expected_improvement_fn.update(_partition_bounds)  # type: ignore


class BatchMonteCarloExpectedImprovement(SingleModelAcquisitionBuilder):
    """
    Expected improvement for batches of points (or :math:`q`-EI), approximated using Monte Carlo
    estimation with the reparametrization trick. See :cite:`Ginsbourger2010` for details.

    Improvement is measured with respect to the minimum predictive mean at observed query points.
    This is calculated in :class:`BatchMonteCarloExpectedImprovement` by assuming observations
    at new points are independent from those at known query points. This is faster, but is an
    approximation for noisy observers.
    """

    def __init__(self, sample_size: int, *, jitter: float = DEFAULTS.JITTER):
        """
        :param sample_size: The number of samples for each batch of points.
        :param jitter: The size of the jitter to use when stabilising the Cholesky decomposition of
            the covariance matrix.
        :raise tf.errors.InvalidArgumentError: If ``sample_size`` is not positive, or ``jitter``
            is negative.
        """
        tf.debugging.assert_positive(sample_size)
        tf.debugging.assert_greater_equal(jitter, 0.0)

        super().__init__()

        self._sample_size = sample_size
        self._jitter = jitter

    def __repr__(self) -> str:
        """"""
        return f"BatchMonteCarloExpectedImprovement({self._sample_size!r}, jitter={self._jitter!r})"

    def prepare_acquisition_function(
        self, dataset: Dataset, model: ProbabilisticModel
    ) -> AcquisitionFunction:
        """
        :param dataset: The data from the observer. Must be populated.
        :param model: The model over the specified ``dataset``. Must have event shape [1].
        :return: The batch *expected improvement* acquisition function.
        :raise ValueError (or InvalidArgumentError): If ``dataset`` is not populated, or ``model``
            does not have an event shape of [1].
        """
        tf.debugging.assert_positive(len(dataset))

        mean, _ = model.predict(dataset.query_points)

        tf.debugging.assert_shapes(
            [(mean, ["_", 1])], message="Expected model with event shape [1]."
        )

        eta = tf.reduce_min(mean, axis=0)
        return batch_monte_carlo_expected_improvement(self._sample_size, model, eta, self._jitter)

    def update_acquisition_function(
        self, function: AcquisitionFunction, dataset: Dataset, model: ProbabilisticModel
    ) -> AcquisitionFunction:
        """
        :param function: The acquisition function to update.
        :param dataset: The data from the observer.
        :param model: The model over the specified ``dataset``.
        """
        tf.debugging.assert_positive(len(dataset))
        tf.debugging.Assert(isinstance(function, batch_monte_carlo_expected_improvement), [])
        mean, _ = model.predict(dataset.query_points)
        eta = tf.reduce_min(mean, axis=0)
        function.update(eta)  # type: ignore
        return function


class batch_monte_carlo_expected_improvement(AcquisitionFunctionClass):
    def __init__(self, sample_size: int, model: ProbabilisticModel, eta: TensorType, jitter: float):
        """

        :param sampler:  BatchReparametrizationSampler.
        :param eta: The "best" observation.
        :param jitter: The size of the jitter to use when stabilising the Cholesky decomposition of
            the covariance matrix.
        :return: The expected improvement function. This function will raise
            :exc:`ValueError` or :exc:`~tf.errors.InvalidArgumentError` if used with a batch size
            greater than one.
        """
        self._sample_size = sample_size
        self._sampler = BatchReparametrizationSampler(sample_size, model)
        self._eta = tf.Variable(eta)
        self._jitter = jitter

    def update(self, eta: TensorType) -> None:
        """Update the acquisition function with a new eta value."""
        self._eta.assign(eta)
        self._sampler._initialized.assign(False)

    @tf.function
    def __call__(self, x: TensorType) -> TensorType:
        samples = tf.squeeze(self._sampler.sample(x, jitter=self._jitter), axis=-1)  # [..., S, B]
        min_sample_per_batch = tf.reduce_min(samples, axis=-1)  # [..., S]
        batch_improvement = tf.maximum(self._eta - min_sample_per_batch, 0.0)  # [..., S]
        return tf.reduce_mean(batch_improvement, axis=-1, keepdims=True)  # [..., 1]


class GreedyAcquisitionFunctionBuilder(ABC):
    """
    A :class:`GreedyAcquisitionFunctionBuilder` builds an acquisition function
    suitable for greedily building batches for batch Bayesian
    Optimization. :class:`GreedyAcquisitionFunctionBuilder` differs
    from :class:`AcquisitionFunctionBuilder` by requiring that a set
    of pending points is passed to the builder. Note that this acquisition function
    is typically called `B` times each Bayesian optimization step, when building batches
    of size `B`.
    """

    @abstractmethod
    def prepare_acquisition_function(
        self,
        datasets: Mapping[str, Dataset],
        models: Mapping[str, ProbabilisticModel],
        pending_points: Optional[TensorType] = None,
    ) -> AcquisitionFunction:
        """
        Generate a new acquisition function. The first time this is called, ``pending_points``
        will be `None`. Subsequent calls will be via ``update_acquisition_funcion`` below,
        unless that has been overridden.

        :param datasets: The data from the observer.
        :param models: The models over each dataset in ``datasets``.
        :param pending_points: Points already chosen to be in the current batch (of shape [M,D]),
            where M is the number of pending points and D is the search space dimension.
        :return: An acquisition function.
        """

    def update_acquisition_function(
        self,
        function: AcquisitionFunction,
        datasets: Mapping[str, Dataset],
        models: Mapping[str, ProbabilisticModel],
        pending_points: Optional[TensorType] = None,
        new_optimization_step: bool = True,
    ) -> AcquisitionFunction:
        """
        Update an acquisition function. By default this generates a new acquisition function each
        time. However, if the function is decorated with`@tf.function`, then you can override
        this method to update its variables instead and avoid retracing the acquisition function on
        every optimization loop.

        :param function: The acquisition function to update.
        :param datasets: The data from the observer.
        :param models: The models over each dataset in ``datasets``.
        :param pending_points: Points already chosen to be in the current batch (of shape [M,D]),
            where M is the number of pending points and D is the search space dimension.
        :param new_optimization_step: Indicates whether this call to update_acquisition_function
            is to start of a new optimization step, of to continue collecting batch of points
            for the current step. Defaults to ``True``.
        :return: The updated acquisition function.
        """
        return self.prepare_acquisition_function(datasets, models, pending_points=pending_points)


class SingleModelGreedyAcquisitionBuilder(ABC):
    """
    Convenience acquisition function builder for a greedy acquisition function (or component of a
    composite greedy acquisition function) that requires only one model, dataset pair.
    """

    def using(self, tag: str) -> GreedyAcquisitionFunctionBuilder:
        """
        :param tag: The tag for the model, dataset pair to use to build this acquisition function.
        :return: An acquisition function builder that selects the model and dataset specified by
            ``tag``, as defined in :meth:`prepare_acquisition_function`.
        """
        single_builder = self

        class _Anon(GreedyAcquisitionFunctionBuilder):
            def prepare_acquisition_function(
                self,
                datasets: Mapping[str, Dataset],
                models: Mapping[str, ProbabilisticModel],
                pending_points: Optional[TensorType] = None,
            ) -> AcquisitionFunction:
                return single_builder.prepare_acquisition_function(
                    datasets[tag], models[tag], pending_points=pending_points
                )

            def update_acquisition_function(
                self,
                function: AcquisitionFunction,
                datasets: Mapping[str, Dataset],
                models: Mapping[str, ProbabilisticModel],
                pending_points: Optional[TensorType] = None,
                new_optimization_step: bool = True,
            ) -> AcquisitionFunction:
                return single_builder.update_acquisition_function(
                    function,
                    datasets[tag],
                    models[tag],
                    pending_points=pending_points,
                    new_optimization_step=new_optimization_step,
                )

            def __repr__(self) -> str:
                return f"{single_builder!r} using tag {tag!r}"

        return _Anon()

    @abstractmethod
    def prepare_acquisition_function(
        self,
        dataset: Dataset,
        model: ProbabilisticModel,
        pending_points: Optional[TensorType] = None,
    ) -> AcquisitionFunction:
        """
        :param dataset: The data to use to build the acquisition function.
        :param model: The model over the specified ``dataset``.
        :param pending_points: Points already chosen to be in the current batch (of shape [M,D]),
            where M is the number of pending points and D is the search space dimension.
        :return: An acquisition function.
        """

    def update_acquisition_function(
        self,
        function: AcquisitionFunction,
        dataset: Dataset,
        model: ProbabilisticModel,
        pending_points: Optional[TensorType] = None,
        new_optimization_step: bool = True,
    ) -> AcquisitionFunction:
        """
        :param function: The acquisition function to update.
        :param dataset: The data from the observer.
        :param model: The model over the specified ``dataset``.
        :param pending_points: Points already chosen to be in the current batch (of shape [M,D]),
            where M is the number of pending points and D is the search space dimension.
        :param new_optimization_step: Indicates whether this call to update_acquisition_function
            is to start of a new optimization step, of to continue collecting batch of points
            for the current step. Defaults to ``True``.
        :return: The updated acquisition function.
        """
        return self.prepare_acquisition_function(
            dataset,
            model,
            pending_points=pending_points,
        )


class LocalPenalizationAcquisitionFunction(SingleModelGreedyAcquisitionBuilder):
    r"""
    Builder of the acquisition function maker for greedily collecting batches by local
    penalization.  The resulting :const:`AcquisitionFunctionMaker` takes in a set of pending
    points and returns a base acquisition function penalized around those points.
    An estimate of the objective function's Lipschitz constant is used to control the size
    of penalization.

    Local penalization allows us to perform batch Bayesian optimization with a standard (non-batch)
    acquisition function. All that we require is that the acquisition function takes strictly
    positive values. By iteratively building a batch of points though sequentially maximizing
    this acquisition function but down-weighted around locations close to the already
    chosen (pending) points, local penalization provides diverse batches of candidate points.

    Local penalization is applied to the acquisition function multiplicatively. However, to
    improve numerical stability, we perform additive penalization in a log space.

    The Lipschitz constant and additional penalization parameters are estimated once
    when first preparing the acquisition function with no pending points. These estimates
    are reused for all subsequent function calls.
    """

    def __init__(
        self,
        search_space: SearchSpace,
        num_samples: int = 500,
        penalizer: Callable[
            [ProbabilisticModel, TensorType, TensorType, TensorType],
            Union[PenalizationFunction, UpdatablePenalizationFunction],
        ] = None,
        base_acquisition_function_builder: ExpectedImprovement
        | MinValueEntropySearch
        | None = None,
    ):
        """
        :param search_space: The global search space over which the optimisation is defined.
        :param num_samples: Size of the random sample over which the Lipschitz constant
            is estimated. We recommend scaling this with search space dimension.
        :param penalizer: The chosen penalization method (defaults to soft penalization). This
            should be a function that accepts a model, pending points, lipschitz constant and eta
            and returns a PenalizationFunction.
        :param base_acquisition_function_builder: Base acquisition function to be
            penalized (defaults to expected improvement). Local penalization only supports
            strictly positive acquisition functions.
        :raise tf.errors.InvalidArgumentError: If ``num_samples`` is not positive.
        """
        tf.debugging.assert_positive(num_samples)

        self._search_space = search_space
        self._num_samples = num_samples

        self._lipschitz_penalizer = soft_local_penalizer if penalizer is None else penalizer

        if base_acquisition_function_builder is None:
            self._base_builder: SingleModelAcquisitionBuilder = ExpectedImprovement()
        else:
            self._base_builder = base_acquisition_function_builder

        self._lipschitz_constant = None
        self._eta = None
        self._base_acquisition_function: Optional[AcquisitionFunction] = None
        self._penalization: Optional[PenalizationFunction | UpdatablePenalizationFunction] = None
        self._penalized_acquisition: Optional[AcquisitionFunction] = None

    def prepare_acquisition_function(
        self,
        dataset: Dataset,
        model: ProbabilisticModel,
        pending_points: Optional[TensorType] = None,
    ) -> AcquisitionFunction:
        """
        :param dataset: The data from the observer.
        :param model: The model over the specified ``dataset``.
        :param pending_points: The points we penalize with respect to.
        :return: The (log) expected improvement penalized with respect to the pending points.
        :raise tf.errors.InvalidArgumentError: If the ``dataset`` is empty.
        """
        tf.debugging.assert_positive(len(dataset))

        acq = self._update_base_acquisition_function(dataset, model)
        if pending_points is not None and len(pending_points) != 0:
            acq = self._update_penalization(acq, dataset, model, pending_points)

        return acq

    def update_acquisition_function(
        self,
        function: AcquisitionFunction,
        dataset: Dataset,
        model: ProbabilisticModel,
        pending_points: Optional[TensorType] = None,
        new_optimization_step: bool = True,
    ) -> AcquisitionFunction:
        """
        :param function: The acquisition function to update.
        :param dataset: The data from the observer.
        :param model: The model over the specified ``dataset``.
        :param pending_points: Points already chosen to be in the current batch (of shape [M,D]),
            where M is the number of pending points and D is the search space dimension.
        :param new_optimization_step: Indicates whether this call to update_acquisition_function
            is to start of a new optimization step, of to continue collecting batch of points
            for the current step. Defaults to ``True``.
        :return: The updated acquisition function.
        """
        tf.debugging.assert_positive(len(dataset))
        tf.debugging.Assert(self._base_acquisition_function is not None, [])

        if new_optimization_step:
            self._update_base_acquisition_function(dataset, model)

        if pending_points is None or len(pending_points) == 0:
            # no penalization required if no pending_points
            return cast(AcquisitionFunction, self._base_acquisition_function)

        return self._update_penalization(function, dataset, model, pending_points)

    def _update_penalization(
        self,
        function: Optional[AcquisitionFunction],
        dataset: Dataset,
        model: ProbabilisticModel,
        pending_points: Optional[TensorType] = None,
    ) -> AcquisitionFunction:
        tf.debugging.assert_rank(pending_points, 2)

        if self._penalized_acquisition is not None and isinstance(
            self._penalization, UpdatablePenalizationFunction
        ):
            # if possible, just update the penalization function variables
            self._penalization.update(pending_points, self._lipschitz_constant, self._eta)
            return self._penalized_acquisition
        else:
            # otherwise construct a new penalized acquisition function
            self._penalization = self._lipschitz_penalizer(
                model, pending_points, self._lipschitz_constant, self._eta
            )

            @tf.function
            def penalized_acquisition(x: TensorType) -> TensorType:
                log_acq = tf.math.log(
                    cast(AcquisitionFunction, self._base_acquisition_function)(x)
                ) + tf.math.log(cast(PenalizationFunction, self._penalization)(x))
                return tf.math.exp(log_acq)

            self._penalized_acquisition = penalized_acquisition
            return penalized_acquisition

    @tf.function(experimental_relax_shapes=True)
    def _get_lipschitz_estimate(
        self, model: ProbabilisticModel, sampled_points: TensorType
    ) -> tuple[TensorType, TensorType]:
        with tf.GradientTape() as g:
            g.watch(sampled_points)
            mean, _ = model.predict(sampled_points)
        grads = g.gradient(mean, sampled_points)
        grads_norm = tf.norm(grads, axis=1)
        max_grads_norm = tf.reduce_max(grads_norm)
        eta = tf.reduce_min(mean, axis=0)
        return max_grads_norm, eta

    def _update_base_acquisition_function(
        self, dataset: Dataset, model: ProbabilisticModel
    ) -> AcquisitionFunction:
        samples = self._search_space.sample(num_samples=self._num_samples)
        samples = tf.concat([dataset.query_points, samples], 0)

        lipschitz_constant, eta = self._get_lipschitz_estimate(model, samples)
        if lipschitz_constant < 1e-5:  # threshold to improve numerical stability for 'flat' models
            lipschitz_constant = 10

        self._lipschitz_constant = lipschitz_constant
        self._eta = eta

        if self._base_acquisition_function is not None:
            self._base_acquisition_function = self._base_builder.update_acquisition_function(
                self._base_acquisition_function, dataset, model
            )
        elif isinstance(self._base_builder, ExpectedImprovement):  # reuse eta estimate
            self._base_acquisition_function = cast(
                AcquisitionFunction, expected_improvement(model, self._eta)
            )
        else:
            self._base_acquisition_function = self._base_builder.prepare_acquisition_function(
                dataset, model
            )
        return self._base_acquisition_function


PenalizationFunction = Callable[[TensorType], TensorType]
"""
An :const:`PenalizationFunction` maps a query point (of dimension `D`) to a single
value that described how heavily it should be penalized (a positive quantity).
As penalization is applied multiplicatively to acquisition functions, small
penalization outputs correspond to a stronger penalization effect. Thus, with
leading dimensions, an :const:`PenalizationFunction` takes input
shape `[..., 1, D]` and returns shape `[..., 1]`.
"""


class UpdatablePenalizationFunction(ABC):
    """An :class:`UpdatablePenalizationFunction` builds and updates a penalization function.
    Defining a penalization function that can be updated avoids having to retrace on every call."""

    @abstractmethod
    def __call__(self, x: TensorType) -> TensorType:
        """Call penalization function.."""

    @abstractmethod
    def update(
        self,
        pending_points: TensorType,
        lipschitz_constant: TensorType,
        eta: TensorType,
    ) -> None:
        """Update penalization function."""


class local_penalizer(UpdatablePenalizationFunction):
    def __init__(
        self,
        model: ProbabilisticModel,
        pending_points: TensorType,
        lipschitz_constant: TensorType,
        eta: TensorType,
    ):
        """Initialize the local penalizer.

        :param model: The model over the specified ``dataset``.
        :param pending_points: The points we penalize with respect to.
        :param lipschitz_constant: The estimated Lipschitz constant of the objective function.
        :param eta: The estimated global minima.
        :return: The local penalization function. This function will raise
            :exc:`ValueError` or :exc:`~tf.errors.InvalidArgumentError` if used with a batch size
            greater than one."""
        self._model = model

        mean_pending, variance_pending = model.predict(pending_points)
        self._pending_points = tf.Variable(pending_points, shape=[None, *pending_points.shape[1:]])
        self._radius = tf.Variable(
            tf.transpose((mean_pending - eta) / lipschitz_constant),
            shape=[1, None],
        )
        self._scale = tf.Variable(
            tf.transpose(tf.sqrt(variance_pending) / lipschitz_constant),
            shape=[1, None],
        )

    def update(
        self,
        pending_points: TensorType,
        lipschitz_constant: TensorType,
        eta: TensorType,
    ) -> None:
        """Update the local penalizer with new variable values."""
        mean_pending, variance_pending = self._model.predict(pending_points)
        self._pending_points.assign(pending_points)
        self._radius.assign(tf.transpose((mean_pending - eta) / lipschitz_constant))
        self._scale.assign(tf.transpose(tf.sqrt(variance_pending) / lipschitz_constant))


class soft_local_penalizer(local_penalizer):

    r"""
    Return the soft local penalization function used for single-objective greedy batch Bayesian
    optimization in :cite:`Gonzalez:2016`.

    Soft penalization returns the probability that a candidate point does not belong
    in the exclusion zones of the pending points. For model posterior mean :math:`\mu`, model
    posterior variance :math:`\sigma^2`, current "best" function value :math:`\eta`, and an
    estimated Lipschitz constant :math:`L`,the penalization from a set of pending point
    :math:`x'` on a candidate point :math:`x` is given by
    .. math:: \phi(x, x') = \frac{1}{2}\textrm{erfc}(-z)
    where :math:`z = \frac{1}{\sqrt{2\sigma^2(x')}}(L||x'-x|| + \eta - \mu(x'))`.

    The penalization from a set of pending points is just product of the individual
    penalizations. See :cite:`Gonzalez:2016` for a full derivation.

    :param model: The model over the specified ``dataset``.
    :param pending_points: The points we penalize with respect to.
    :param lipschitz_constant: The estimated Lipschitz constant of the objective function.
    :param eta: The estimated global minima.
    :return: The local penalization function. This function will raise
        :exc:`ValueError` or :exc:`~tf.errors.InvalidArgumentError` if used with a batch size
        greater than one.
    """

    @tf.function
    def __call__(self, x: TensorType) -> TensorType:
        tf.debugging.assert_shapes(
            [(x, [..., 1, None])],
            message="This penalization function cannot be calculated for batches of points.",
        )

        pairwise_distances = tf.norm(
            tf.expand_dims(x, 1) - tf.expand_dims(self._pending_points, 0), axis=-1
        )
        standardised_distances = (pairwise_distances - self._radius) / self._scale

        normal = tfp.distributions.Normal(tf.cast(0, x.dtype), tf.cast(1, x.dtype))
        penalization = normal.cdf(standardised_distances)
        return tf.reduce_prod(penalization, axis=-1)


class hard_local_penalizer(local_penalizer):
    r"""
    Return the hard local penalization function used for single-objective greedy batch Bayesian
    optimization in :cite:`Alvi:2019`.

    Hard penalization is a stronger penalizer than soft penalization and is sometimes more effective
    See :cite:`Alvi:2019` for details. Our implementation follows theirs, with the penalization from
    a set of pending points being the product of the individual penalizations.

    :param model: The model over the specified ``dataset``.
    :param pending_points: The points we penalize with respect to.
    :param lipschitz_constant: The estimated Lipschitz constant of the objective function.
    :param eta: The estimated global minima.
    :return: The local penalization function. This function will raise
        :exc:`ValueError` or :exc:`~tf.errors.InvalidArgumentError` if used with a batch size
        greater than one.
    """

    @tf.function
    def __call__(self, x: TensorType) -> TensorType:
        tf.debugging.assert_shapes(
            [(x, [..., 1, None])],
            message="This penalization function cannot be calculated for batches of points.",
        )

        pairwise_distances = tf.norm(
            tf.expand_dims(x, 1) - tf.expand_dims(self._pending_points, 0), axis=-1
        )

        p = -5  # following experiments of :cite:`Alvi:2019`.
        penalization = ((pairwise_distances / (self._radius + self._scale)) ** p + 1) ** (1 / p)
        return tf.reduce_prod(penalization, axis=-1)


class GIBBON(SingleModelGreedyAcquisitionBuilder):
    r"""
    The General-purpose Information-Based Bayesian Optimisation (GIBBON) acquisition function
    of :cite:`Moss:2021`. :class:`GIBBON` provides a computationally cheap approximation of the
    information gained about (i.e the change in entropy of) the objective function's minimum by
    evaluating a batch of candidate points. Batches are built in a greedy manner.

    This implementation follows :cite:`Moss:2021` but is modified for function
    minimisation (rather than maximisation). We sample the objective's minimum
    :math:`y^*` across a large set of sampled locations via either a Gumbel sampler, an exact
    Thompson sampler or an approximate random Fourier feature-based Thompson sampler, with the
    Gumbel sampler being the cheapest but least accurate. Default behavior is to use the
    exact Thompson sampler.
    """

    def __init__(
        self,
        search_space: SearchSpace,
        num_samples: int = 5,
        grid_size: int = 1000,
        use_thompson: bool = True,
        num_fourier_features: Optional[int] = None,
        rescaled_repulsion: bool = True,
    ):
        """
        :param search_space: The global search space over which the optimisation is defined.
        :param num_samples: Number of samples to draw from the distribution over the minimum of
            the objective function.
        :param grid_size: Size of the grid from which to sample the min-values. We recommend
            scaling this with search space dimension.
        :param use_thompson: If True then use Thompson sampling to sample the objective's
            minimum, else use Gumbel sampling.
        :param num_fourier_features: Number of Fourier features used for approximate Thompson
            sampling. If None, then do exact Thompson sampling.
        :param rescaled_repulsion: If True, then downweight GIBBON's repulsion term to improve
            batch optimization performance.
        :raise tf.errors.InvalidArgumentError: If

            - ``num_samples`` is not positive, or
            - ``grid_size`` is not positive, or
            - ``num_fourier_features`` is negative or zero, or
            - ``num_fourier_features`` is specified and ``use_thompson`` is `False`
        """
        tf.debugging.assert_positive(num_samples)
        tf.debugging.assert_positive(grid_size)

        if num_fourier_features is not None:
            tf.debugging.Assert(use_thompson, [])
            tf.debugging.assert_positive(num_fourier_features)

        self._search_space = search_space
        self._num_samples = num_samples
        self._grid_size = grid_size

        self._use_thompson = use_thompson
        self._num_fourier_features = num_fourier_features
        self._rescaled_repulsion = rescaled_repulsion

        self._min_value_samples: Optional[TensorType] = None
        self._quality_term: Optional[gibbon_quality_term] = None
        self._diversity_term: Optional[gibbon_repulsion_term] = None
        self._gibbon_acquisition: Optional[AcquisitionFunction] = None

    def prepare_acquisition_function(
        self,
        dataset: Dataset,
        model: ProbabilisticModel,
        pending_points: Optional[TensorType] = None,
    ) -> AcquisitionFunction:
        """
        :param dataset: The data from the observer.
        :param model: The model over the specified ``dataset``.
        :param pending_points: The points we penalize with respect to.
        :return: The GIBBON acquisition function modified for objective minimisation.
        :raise tf.errors.InvalidArgumentError: If ``dataset`` is empty.
        """
        tf.debugging.assert_positive(len(dataset))

        acq = self._update_quality_term(dataset, model)
        if pending_points is not None and len(pending_points) != 0:
            acq = self._update_repulsion_term(acq, dataset, model, pending_points)

        return acq

    def update_acquisition_function(
        self,
        function: AcquisitionFunction,
        dataset: Dataset,
        model: ProbabilisticModel,
        pending_points: Optional[TensorType] = None,
        new_optimization_step: bool = True,
    ) -> AcquisitionFunction:
        """
        :param function: The acquisition function to update.
        :param dataset: The data from the observer.
        :param model: The model over the specified ``dataset``.
        :param pending_points: Points already chosen to be in the current batch (of shape [M,D]),
            where M is the number of pending points and D is the search space dimension.
        :param new_optimization_step: Indicates whether this call to update_acquisition_function
            is to start of a new optimization step, or to continue collecting batch of points
            for the current step. Defaults to ``True``.
        :return: The updated acquisition function.
        """
        tf.debugging.assert_positive(len(dataset))
        tf.debugging.Assert(self._quality_term is not None, [])

        if new_optimization_step:
            self._update_quality_term(dataset, model)

        if pending_points is None:
            # no repulsion term required if no pending_points.
            return cast(AcquisitionFunction, self._quality_term)

        return self._update_repulsion_term(function, dataset, model, pending_points)

    def _update_repulsion_term(
        self,
        function: Optional[AcquisitionFunction],
        dataset: Dataset,
        model: ProbabilisticModel,
        pending_points: Optional[TensorType] = None,
    ) -> AcquisitionFunction:
        tf.debugging.assert_rank(pending_points, 2)

        if self._gibbon_acquisition is not None and isinstance(
            self._diversity_term, gibbon_repulsion_term
        ):
            # if possible, just update the repulsion term
            self._diversity_term.update(pending_points)
            return self._gibbon_acquisition
        else:
            # otherwise construct a new repulsion term and acquisition function
            self._diversity_term = gibbon_repulsion_term(
                model, pending_points, rescaled_repulsion=self._rescaled_repulsion
            )

            @tf.function
            def gibbon_acquisition(x: TensorType) -> TensorType:
                return cast(PenalizationFunction, self._diversity_term)(x) + cast(
                    AcquisitionFunction, self._quality_term
                )(x)

            self._gibbon_acquisition = gibbon_acquisition
            return gibbon_acquisition

    def _update_quality_term(
        self, dataset: Dataset, model: ProbabilisticModel
    ) -> AcquisitionFunction:
        tf.debugging.assert_positive(len(dataset))

        query_points = self._search_space.sample(num_samples=self._grid_size)
        tf.debugging.assert_same_float_dtype([dataset.query_points, query_points])
        query_points = tf.concat([dataset.query_points, query_points], 0)
        self._min_value_samples = _get_min_value_samples(
            model,
            dataset,
            sampled_points=query_points,
            num_samples=self._num_samples,
            use_thompson=self._use_thompson,
            num_fourier_features=self._num_fourier_features,
        )

        if self._quality_term is not None:  # if possible, just update the quality term
            self._quality_term.update(self._min_value_samples)
        else:  # otherwise build quality term
            self._quality_term = gibbon_quality_term(model, self._min_value_samples)
        return cast(AcquisitionFunction, self._quality_term)


class gibbon_quality_term(AcquisitionFunctionClass):
    def __init__(self, model: ProbabilisticModel, samples: TensorType):
        """
        GIBBON's quality term measures the amount of information that each individual
        batch element provides about the objective function's minimal value :math:`y^*` (ensuring
        that evaluations are targeted in promising areas of the space).

        :param model: The model of the objective function. GIBBON requires a model with
            a :method:covariance_between_points method and so GIBBON only
            supports :class:`GaussianProcessRegression` models.
        :param samples: Samples from the distribution over :math:`y^*`.
        :return: GIBBON's quality term. This function will raise :exc:`ValueError` or
            :exc:`~tf.errors.InvalidArgumentError` if used with a batch size greater than one.
        :raise ValueError or tf.errors.InvalidArgumentError: If ``samples`` does not have rank two,
            or is empty, or if ``model`` has no homoscedastic observation noise.
        :raise AttributeError: If ``model`` doesn't implement covariance_between_points method.
        """
        tf.debugging.assert_rank(samples, 2)
        tf.debugging.assert_positive(len(samples))

        try:
            model.get_observation_noise()
        except NotImplementedError:
            raise ValueError(
                """
                GIBBON only currently supports homoscedastic gpflow models
                with a likelihood.variance attribute.
                """
            )

        if not hasattr(model, "covariance_between_points"):
            raise AttributeError(
                """
                GIBBON only supports models with a covariance_between_points method.
                """
            )

        self._model = model
        self._samples = tf.Variable(samples)

    def update(self, samples: TensorType) -> None:
        """Update the acquisition function with new samples."""
        tf.debugging.assert_rank(samples, 2)
        tf.debugging.assert_positive(len(samples))
        self._samples.assign(samples)

    @tf.function
    def __call__(self, x: TensorType) -> TensorType:  # [N, D] -> [N, 1]
        tf.debugging.assert_shapes(
            [(x, [..., 1, None])],
            message="This acquisition function only supports batch sizes of one.",
        )

        fmean, fvar = self._model.predict(tf.squeeze(x, -2))
        noise_variance = self._model.get_observation_noise()
        yvar = fvar + tf.cast(noise_variance, fmean.dtype)  # predictive variance of observations

        rho_squared = fvar / yvar  # squared correlation between observations and latent function
        fsd = tf.clip_by_value(
            tf.math.sqrt(fvar), CLAMP_LB, fmean.dtype.max
        )  # clip below to improve numerical stability
        gamma = (tf.squeeze(self._samples) - fmean) / fsd

        normal = tfp.distributions.Normal(tf.cast(0, fmean.dtype), tf.cast(1, fmean.dtype))
        log_minus_cdf = normal.log_cdf(-gamma)
        ratio = tf.math.exp(normal.log_prob(gamma) - log_minus_cdf)
        inner_log = 1 + rho_squared * ratio * (gamma - ratio)

        return -0.5 * tf.math.reduce_mean(tf.math.log(inner_log), axis=1, keepdims=True)  # [N, 1]


class gibbon_repulsion_term(UpdatablePenalizationFunction):
    def __init__(
        self,
        model: ProbabilisticModel,
        pending_points: TensorType,
        rescaled_repulsion: bool = True,
    ):
        r"""
        GIBBON's repulsion term encourages diversity within the batch
        (achieving high values for points with low predictive correlation).

        The repulsion term :math:`r=\log |C|` is given by the log determinant of the predictive
        correlation matrix :math:`C` between the `m` pending points and the current candidate.
        The predictive covariance :math:`V` can be expressed as :math:V = [[v, A], [A, B]]` for a
        tensor :math:`B` with shape [`m`,`m`] and so we can efficiently calculate :math:`|V|` using
        the formula for the determinant of block matrices, i.e
        :math:`|V| = (v - A^T * B^{-1} * A) * |B|`.
        Note that when using GIBBON for purely sequential optimization, the repulsion term is
        not required.

        As GIBBON's batches are built in a greedy manner, i.e sequentially adding points to build a
        set of `m` pending points, we need only ever calculate the entropy reduction provided by
        adding the current candidate point to the current pending points, not the full information
        gain provided by evaluating all the pending points. This allows for a modest computational
        saving.

        When performing batch BO, GIBBON's approximation can sometimes become
        less accurate as its repulsion term dominates. Therefore, we follow the
        arguments of :cite:`Moss:2021` and divide GIBBON's repulsion term by :math:`B^{2}`. This
        behavior can be deactivated by setting `rescaled_repulsion` to False.

        :param model: The model of the objective function. GIBBON requires a model with
            a :method:covariance_between_points method and so GIBBON only
            supports :class:`GaussianProcessRegression` models.
        :param pending_points: The points already chosen in the current batch.
        :param rescaled_repulsion: If True, then downweight GIBBON's repulsion term to improve
            batch optimization performance.
        :return: GIBBON's repulsion term. This function will raise :exc:`ValueError` or
            :exc:`~tf.errors.InvalidArgumentError` if used with a batch size greater than one.
        :raise ValueError or tf.errors.InvalidArgumentError: If ``pending_points`` does not have
            rank two, or is empty, or if ``model`` has no homoscedastic observation noise.
        :raise AttributeError: If ``model`` doesn't implement covariance_between_points method.
        """
        tf.debugging.assert_rank(pending_points, 2)
        tf.debugging.assert_positive(len(pending_points))

        try:
            model.get_observation_noise()
        except NotImplementedError:
            raise ValueError(
                """
                GIBBON only currently supports homoscedastic gpflow models
                with a likelihood.variance attribute.
                """
            )

        if not hasattr(model, "covariance_between_points"):
            raise AttributeError(
                """
                GIBBON only supports models with a covariance_between_points method.
                """
            )

        self._model = model
        self._pending_points = tf.Variable(pending_points, shape=[None, *pending_points.shape[1:]])
        self._rescaled_repulsion = rescaled_repulsion

    def update(
        self,
        pending_points: TensorType,
        lipschitz_constant: TensorType = None,
        eta: TensorType = None,
    ) -> None:
        """Update the repulsion term with new variable values."""
        self._pending_points.assign(pending_points)

    @tf.function
    def __call__(self, x: TensorType) -> TensorType:
        tf.debugging.assert_shapes(
            [(x, [..., 1, None])],
            message="This penalization function cannot be calculated for batches of points.",
        )

        fmean, fvar = self._model.predict(tf.squeeze(x, -2))
        noise_variance = self._model.get_observation_noise()
        yvar = fvar + noise_variance  # need predictive variance of observations

        _, B = self._model.predict_joint(self._pending_points)  # [1, m, m]
        L = tf.linalg.cholesky(
            B + noise_variance * tf.eye(len(self._pending_points), dtype=B.dtype)
        )  # need predictive variance of observations
        A = tf.expand_dims(
            self._model.covariance_between_points(  # type: ignore
                tf.squeeze(x, -2), self._pending_points
            ),
            -1,
        )  # [N, m, 1]
        L_inv_A = tf.linalg.triangular_solve(L, A)
        V_det = yvar - tf.squeeze(
            tf.matmul(L_inv_A, L_inv_A, transpose_a=True), -1
        )  # equation for determinant of block matrices
        repulsion = 0.5 * (tf.math.log(V_det) - tf.math.log(yvar))

        if self._rescaled_repulsion:
            batch_size = tf.cast(tf.shape(self._pending_points)[0], dtype=fmean.dtype)
            repulsion_weight = (1 / batch_size) ** (2)
        else:
            repulsion_weight = 1.0

        return repulsion_weight * repulsion


def _get_min_value_samples(
    model: ProbabilisticModel,
    dataset: Dataset,
    sampled_points: TensorType,
    num_samples: int,
    use_thompson: bool,
    num_fourier_features: Optional[int] = None,
) -> TensorType:

    if not use_thompson:  # use Gumbel sampler
        sampler: ThompsonSampler = GumbelSampler(num_samples, model)
    elif num_fourier_features is not None:  # use approximate Thompson sampler
        sampler = RandomFourierFeatureThompsonSampler(
            num_samples,
            model,
            dataset,
            sample_min_value=True,
            num_features=num_fourier_features,
        )
    else:  # use exact Thompson sampler
        sampler = ExactThompsonSampler(num_samples, model, sample_min_value=True)

    return sampler.sample(sampled_points)<|MERGE_RESOLUTION|>--- conflicted
+++ resolved
@@ -876,11 +876,7 @@
             self._ref_point = self._ref_point_specification
         # prepare the partitioned bounds of non-dominated region for calculating of the
         # hypervolume improvement in this area
-<<<<<<< HEAD
         _partition_bounds = prepare_default_non_dominated_partition_bounds(self._ref_point, _pf.front)
-=======
-        _partition_bounds = prepare_default_non_dominated_partition_bounds(_reference_pt, _pf.front)
->>>>>>> b7bde067
         return expected_hv_improvement(model, _partition_bounds)
 
     def update_acquisition_function(
@@ -1081,11 +1077,7 @@
             self._ref_point = self._ref_point_specification
         # prepare the partitioned bounds of non-dominated region for calculating of the
         # hypervolume improvement in this area
-<<<<<<< HEAD
         _partition_bounds = prepare_default_non_dominated_partition_bounds(self._ref_point, _pf.front)
-=======
-        _partition_bounds = prepare_default_non_dominated_partition_bounds(_reference_pt, _pf.front)
->>>>>>> b7bde067
 
         sampler = BatchReparametrizationSampler(self._sample_size, model)
 
@@ -1218,11 +1210,7 @@
         # prepare the partitioned bounds of non-dominated region for calculating of the
         # hypervolume improvement in this area
         _partition_bounds = prepare_default_non_dominated_partition_bounds(
-<<<<<<< HEAD
             self._ref_point,
-=======
-            _reference_pt,
->>>>>>> b7bde067
             _pf.front,
         )
 
