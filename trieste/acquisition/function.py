# Copyright 2020 The Trieste Contributors
#
# Licensed under the Apache License, Version 2.0 (the "License");
# you may not use this file except in compliance with the License.
# You may obtain a copy of the License at
#
#     http://www.apache.org/licenses/LICENSE-2.0
#
# Unless required by applicable law or agreed to in writing, software
# distributed under the License is distributed on an "AS IS" BASIS,
# WITHOUT WARRANTIES OR CONDITIONS OF ANY KIND, either express or implied.
# See the License for the specific language governing permissions and
# limitations under the License.
from abc import ABC, abstractmethod
from typing import Callable, Mapping, Union

import tensorflow as tf
import tensorflow_probability as tfp

from ..data import Dataset
from ..type import QueryPoints
from ..models import ProbabilisticModel
from ..space import SearchSpace

from scipy.optimize import bisect

AcquisitionFunction = Callable[[QueryPoints], tf.Tensor]
""" Type alias for acquisition functions. 

AcquisitionFunction handles query points of shape [..., D] and returns [..., 1] values.
"""
BatchAcquisitionFunction = Callable[[QueryPoints], tf.Tensor]
""" 
Type alias for batch acquisition functions. 

BatchAcquisitionFunction handles batches of query points of shape [..., B, D] and returns [..., 1] values.
"""


class AcquisitionFunctionBuilder(ABC):
    """ An :class:`AcquisitionFunctionBuilder` builds an acquisition function. """

    @abstractmethod
    def prepare_acquisition_function(
        self, datasets: Mapping[str, Dataset], models: Mapping[str, ProbabilisticModel]
    ) -> AcquisitionFunction:
        """
        :param datasets: The data from the observer.
        :param models: The models over each dataset in ``datasets``.
        :return: An acquisition function.
        """


class SingleModelAcquisitionBuilder(ABC):
    """
    Convenience acquisition function builder for an acquisition function (or component of a
    composite acquisition function) that requires only one model, dataset pair.
    """

    def using(self, tag: str) -> AcquisitionFunctionBuilder:
        """
        :param tag: The tag for the model, dataset pair to use to build this acquisition function.
        :return: An acquisition function builder that selects the model and dataset specified by
            ``tag``, as defined in :meth:`prepare_acquisition_function`.
        """
        single_builder = self

        class _Anon(AcquisitionFunctionBuilder):
            def prepare_acquisition_function(
                self, datasets: Mapping[str, Dataset], models: Mapping[str, ProbabilisticModel]
            ) -> AcquisitionFunction:
                return single_builder.prepare_acquisition_function(datasets[tag], models[tag])

            def __repr__(self) -> str:
                return f"{single_builder!r} using tag {tag!r}"

        return _Anon()

    @abstractmethod
    def prepare_acquisition_function(
        self, dataset: Dataset, model: ProbabilisticModel
    ) -> AcquisitionFunction:
        """
        :param dataset: The data to use to build the acquisition function.
        :param model: The model over the specified ``dataset``.
        :return: An acquisition function.
        """


class ExpectedImprovement(SingleModelAcquisitionBuilder):
    """
    Builder for the expected improvement function where the "best" value is taken to be the minimum
    of the posterior mean at observed points.
    """

    def prepare_acquisition_function(
        self, dataset: Dataset, model: ProbabilisticModel
    ) -> AcquisitionFunction:
        """
        :param dataset: The data from the observer. Must be populated.
        :param model: The model over the specified ``dataset``.
        :return: The expected improvement function.
        :raise ValueError: If ``dataset`` is empty.
        """
        if len(dataset.query_points) == 0:
            raise ValueError("Dataset must be populated.")

        mean, _ = model.predict(dataset.query_points)
        eta = tf.reduce_min(mean, axis=0)
        return lambda at: self._acquisition_function(model, eta, at)

    @staticmethod
    def _acquisition_function(
        model: ProbabilisticModel, eta: tf.Tensor, at: QueryPoints
    ) -> tf.Tensor:
        return expected_improvement(model, eta, at)


def expected_improvement(model: ProbabilisticModel, eta: tf.Tensor, at: QueryPoints) -> tf.Tensor:
    r"""
    The Expected Improvement (EI) acquisition function for single-objective global optimization.
    Return the expectation of the improvement at ``at`` over the current "best" observation ``eta``,
    where an improvement moves towards the objective function's minimum, and the expectation is
    calculated with respect to the ``model`` posterior. For model posterior :math:`f`, this is

    .. math:: x \mapsto \mathbb E \left[ \max (\eta - f(x), 0) \right]

    This function was introduced by Mockus et al, 1975. See the following for details:

    ::

       @article{Jones:1998,
            title={Efficient global optimization of expensive black-box functions},
            author={Jones, Donald R and Schonlau, Matthias and Welch, William J},
            journal={Journal of Global optimization},
            volume={13},
            number={4},
            pages={455--492},
            year={1998},
            publisher={Springer}
       }

    :param model: The model of the objective function.
    :param eta: The "best" observation.
    :param at: The points for which to calculate the expected improvement.
    :return: The expected improvement at ``at``.
    """
    mean, variance = model.predict(at)
    normal = tfp.distributions.Normal(mean, tf.sqrt(variance))
    return (eta - mean) * normal.cdf(eta) + variance * normal.prob(eta)


class MinValueEntropySearch(SingleModelAcquisitionBuilder):
    """
    Builder for the min-value entropy search acquisition function (i.e. a version of
    max-value entropy search adapted for function minimisation tasks)
    """

    def __init__(self, search_space: SearchSpace, num_samples: int = 10, grid_size: int = 5000):
        """
        :param search_space: The global search space over which the Bayesian optimisation problem is defined.
        :param num_samples: Number of sample draws of the minimal value.
        :param grid_size: Size of random grid used to fit the gumbel distribution
            (recommend scaling with search space dimension).
        """
        self._search_space = search_space

        if num_samples <= 0:
            raise ValueError(f"num_samples must be positive, got {num_samples}")
        self._num_samples = num_samples

        if grid_size <= 0:
            raise ValueError(f"grid_size must be positive, got {grid_size}")
        self._grid_size = grid_size

    def prepare_acquisition_function(
        self, dataset: Dataset, model: ProbabilisticModel
    ) -> AcquisitionFunction:
        """
<<<<<<< HEAD
        Need to sample possible min-values y* from our posterior. 
=======
        Need to sample possible min-values from our posterior.
>>>>>>> 2532f240
        To do this we implement a Gumbel sampler.
        We approximate :math:`Pr(y*<y) by Gumbel(a,b)` then sample from this Gumbel.

        The Gumbel distribution for minima has a cumulative density function
        of :math:`f(y)= 1 - exp(-exp((y - a) / b))`, i.e. the q\ :sup:`th` quantile is given by
        Q(q) = a + b * log( -1 * log(1 - q)). We choose values for a and b that
        match the Gumbel's interquartile range with that of the observed 
        empirical cumulative density function of Pr(y*<y).

        We then sample this Gumbel distribution by sampling from a uniform random variable
        and applying the inverse probability integral transform, i.e. given a sample 
        r ~ Unif[0,1] then g = a + b * log( -1 * log(1 - r)) follows g ~ Gumbel(a,b).
        

        :param dataset: The data from the observer.
        :param model: The model over the specified ``dataset``.
        :return: The MES function.
        """
        query_points = self._search_space.sample(self._grid_size)
        query_points = tf.concat([dataset.query_points, query_points], 0)
        fmean, fvar = model.predict(query_points)
        fsd = tf.math.sqrt(fvar)

<<<<<<< HEAD
        def probf(y: tf.Tensor) -> tf.Tensor :  # Build empirical CDF for Pr(y*^hat<y)
            unit_normal = tfp.distributions.Normal(tf.cast(0, fmean.dtype), tf.cast(1, fmean.dtype))
            log_cdf = unit_normal.log_cdf(- (y - fmean) / fsd)
            return 1 - tf.exp(tf.reduce_sum(log_cdf, axis=0))
=======
        def probf(x: tf.Tensor) -> tf.Tensor:  # Build empirical CDF
            unit_normal = tfp.distributions.Normal(tf.cast(0, fmean.dtype), tf.cast(1, fmean.dtype))
            log_cdf = unit_normal.log_cdf(-(x - fmean) / fsd)
            return tf.exp(tf.reduce_sum(log_cdf, axis=0))
>>>>>>> 2532f240

        left = tf.reduce_min(fmean - 5 * fsd)
        right = tf.reduce_max(fmean + 5 * fsd)

<<<<<<< HEAD
        def binary_search(val: float) -> float:  # Find empirical interquartile range
            return bisect(lambda y: probf(y) - val, left, right, maxiter=10000)
        
        q1, q2 = map(binary_search, [0.25, 0.75])

        log = tf.math.log
        l1 = log(log(4.0 / 3.0))
        l2 = log(log(4.0))
        b = (q1 - q2) / (l1 - l2)
        a = (q2 * l1 - q1 * l2)/(l1 - l2)

        uniform_samples = tf.random.uniform([self._num_samples],dtype=fmean.dtype)
        gumbel_samples = log(-log(1 - uniform_samples)) * tf.cast(b, fmean.dtype) + tf.cast(a,fmean.dtype)
=======
        def binary_search(val: float) -> float:  # Fit Gumbel quantiles
            return bisect(lambda x: probf(x) - val, left, right, maxiter=10000, xtol=0.00001)

        q1, med, q2 = map(binary_search, [0.25, 0.5, 0.75])

        b = (q1 - q2) / (tf.math.log(tf.math.log(4.0 / 3.0)) - tf.math.log(tf.math.log(4.0)))
        a = med + b * tf.math.log(tf.math.log(2.0))

        uniform_samples = tf.random.uniform([self._num_samples], dtype=fmean.dtype)
        gumbel_samples = -tf.math.log(-tf.math.log(uniform_samples)) * tf.cast(
            b, fmean.dtype
        ) + tf.cast(a, fmean.dtype)
>>>>>>> 2532f240

        return lambda at: self._acquisition_function(model, gumbel_samples, at)

    @staticmethod
<<<<<<< HEAD
    def _acquisition_function(model: ProbabilisticModel, samples: tf.Tensor, at: QueryPoints) -> tf.Tensor:
        return min_value_entropy_search(model, samples, at)


def min_value_entropy_search(model: ProbabilisticModel, samples: tf.Tensor, at: QueryPoints) -> tf.Tensor:
=======
    def _acquisition_function(
        model: ProbabilisticModel, samples: tf.Tensor, at: QueryPoints
    ) -> tf.Tensor:
        return max_value_entropy_search(model, samples, at)


def max_value_entropy_search(
    model: ProbabilisticModel, samples: tf.Tensor, at: QueryPoints
) -> tf.Tensor:
>>>>>>> 2532f240
    r"""
    Computes the information gain, i.e the change in entropy of p_min (the distribution of the
    minimal value of the objective function) if we would evaluate x.

    See the following for details:

    ::

        @article{wang2017max,
          title={Max-value entropy search for efficient Bayesian optimization},
          author={Wang, Zi and Jegelka, Stefanie},
          journal={arXiv preprint arXiv:1703.01968},
          year={2017}
        }

    :param model: The model of the objective function.
    :param samples: Samples from p_min
    :param at: The points for which to calculate the expected improvement.
    :return: The entropy reduction provided by an evaluation of ``at``.
    """
    fmean, fvar = model.predict(at)
    fsd = tf.math.sqrt(fvar)
    fsd = tf.clip_by_value(
        fsd, 1.0e-8, fmean.dtype.max
    )  # clip below to improve numerical stability

    normal = tfp.distributions.Normal(tf.cast(0, fmean.dtype), tf.cast(1, fmean.dtype))
    gamma = (samples - fmean) / fsd

    minus_cdf = 1 - normal.cdf(gamma)
    minus_cdf = tf.clip_by_value(minus_cdf, 1.0e-8, 1)  # clip below to improve numerical stability
    f_acqu_x = -gamma * normal.prob(gamma) / (2 * minus_cdf) - tf.math.log(minus_cdf)

    return tf.math.reduce_mean(f_acqu_x, axis=1, keepdims=True)


class NegativeLowerConfidenceBound(SingleModelAcquisitionBuilder):
    """
    Builder for the negative of the lower confidence bound. The lower confidence bound is typically
    minimised, so the negative is suitable for maximisation.
    """

    def __init__(self, beta: float = 1.96):
        """
        :param beta: Weighting given to the variance contribution to the lower confidence bound.
            Must not be negative.
        """
        self._beta = beta

    def prepare_acquisition_function(
        self, dataset: Dataset, model: ProbabilisticModel
    ) -> AcquisitionFunction:
        """
        :param dataset: Unused.
        :param model: The model over the specified ``dataset``.
        :return: The negative of the lower confidence bound function. This function will raise
            `ValueError` if ``beta`` is negative.
        """
        return lambda at: self._acquisition_function(model, self._beta, at)

    @staticmethod
    def _acquisition_function(model: ProbabilisticModel, beta: float, at: QueryPoints) -> tf.Tensor:
        return -lower_confidence_bound(model, beta, at)


class NegativePredictiveMean(NegativeLowerConfidenceBound):
    """
    Builder for the negative of the predictive mean. The predictive mean is minimised on minimising
    the objective function. The negative predictive mean is therefore maximised.
    """

    def __init__(self):
        super().__init__(beta=0.0)


def lower_confidence_bound(model: ProbabilisticModel, beta: float, at: QueryPoints) -> tf.Tensor:
    r"""
    The lower confidence bound (LCB) acquisition function for single-objective global optimization.

    .. math:: x^* \mapsto \mathbb{E} [f(x^*)|x, y] - \beta \sqrt{ \mathrm{Var}[f(x^*)|x, y] }

    See the following for details:

    ::

        @inproceedings{Srinivas:2010,
            author = "Srinivas, Niranjan and Krause, Andreas and Seeger, Matthias and Kakade, Sham M.",
            booktitle = "{Proceedings of the 27th International Conference on Machine Learning (ICML-10)}",
            editor = "F{\"u}rnkranz, Johannes and Joachims, Thorsten",
            pages = "1015--1022",
            publisher = "Omnipress",
            title = "{Gaussian Process Optimization in the Bandit Setting: No Regret and Experimental Design}",
            year = "2010"
        }

    :param model: The model of the objective function.
    :param beta: The weight to give to the standard deviation contribution of the LCB. Must not be
        negative.
    :param at: The points at which to evaluate the LCB.
    :return: The lower confidence bound at ``at``.
    :raise ValueError: If ``beta`` is negative.
    """
    if beta < 0:
        raise ValueError(
            f"Standard deviation scaling parameter beta must not be negative, got {beta}"
        )

    mean, variance = model.predict(at)
    return mean - beta * tf.sqrt(variance)


class ProbabilityOfFeasibility(SingleModelAcquisitionBuilder):
    r"""
    Builder for the :func:`probability_of_feasibility` acquisition function, defined in
    Garner, 2014 as

    .. math:: \int_{-\infty}^{\tau} p(c(\mathbf{x}) | \mathbf{x}, \mathcal{D}) \mathrm{d} c(\mathbf{x}) \qquad ,

    where :math:`\tau` is a threshold. Values below the threshold are considered feasible by the
    constraint function. See the following for details:

    ::

        @inproceedings{gardner14,
            title={Bayesian Optimization with Inequality Constraints},
            author={Jacob Gardner and Matt Kusner and Zhixiang and Kilian Weinberger and John Cunningham},
            booktitle={Proceedings of the 31st International Conference on Machine Learning},
            year={2014},
            volume={32},
            number={2},
            series={Proceedings of Machine Learning Research},
            month={22--24 Jun},
            publisher={PMLR},
            url={http://proceedings.mlr.press/v32/gardner14.html},
        }

        @article{schonlau1998global,
            title={Global versus local search in constrained optimization of computer models},
            author={Schonlau, Matthias and Welch, William J and Jones, Donald R},
            journal={Lecture Notes-Monograph Series},
            pages={11--25},
            year={1998},
            publisher={JSTOR}
        }

    """

    def __init__(self, threshold: Union[float, tf.Tensor]):
        """
        :param threshold: The (scalar) probability of feasibility threshold.
        :raise ValueError (or InvalidArgumentError): If ``threshold`` is not a scalar.
        """
        tf.debugging.assert_scalar(threshold)

        super().__init__()

        self._threshold = threshold

    @property
    def threshold(self) -> Union[float, tf.Tensor]:
        """ The probability of feasibility threshold. """
        return self._threshold

    def prepare_acquisition_function(
        self, dataset: Dataset, model: ProbabilisticModel
    ) -> AcquisitionFunction:
        """
        :param dataset: Unused.
        :param model: The model over the specified ``dataset``.
        :return: The probability of feasibility acquisition function.
        """
        return lambda at: self._acquisition_function(model, self.threshold, at)

    @staticmethod
    def _acquisition_function(
        model: ProbabilisticModel, threshold: Union[float, tf.Tensor], at: QueryPoints
    ) -> tf.Tensor:
        return probability_of_feasibility(model, threshold, at)


def probability_of_feasibility(
    model: ProbabilisticModel, threshold: Union[float, tf.Tensor], at: QueryPoints
) -> tf.Tensor:
    r"""
    The probability of feasibility acquisition function defined in Garner, 2014 as

    .. math:: \int_{-\infty}^{\tau} p(c(\mathbf{x}) | \mathbf{x}, \mathcal{D}) \mathrm{d}c(\mathbf{x}) \qquad ,

    where :math:`\tau` is a threshold. Values below the threshold are considered feasible by the
    constraint function.

    :param model: The model of the objective function.
    :param threshold: The (scalar) probability of feasibility threshold.
    :param at: The points at which to evaluate the probability of feasibility. Must have rank at
        least two
    :return: The probability of feasibility at ``at``.
    :raise ValueError (or InvalidArgumentError): If arguments have the incorrect shape.
    """
    tf.debugging.assert_scalar(threshold)
    tf.debugging.assert_rank_at_least(at, 2)

    mean, var = model.predict(at)
    distr = tfp.distributions.Normal(mean, tf.sqrt(var))
    return distr.cdf(tf.cast(threshold, at.dtype))


class ExpectedConstrainedImprovement(AcquisitionFunctionBuilder):
    """
    Builder for the _expected constrained improvement_ acquisition function defined in
    Gardner, 2014. The acquisition function computes the expected improvement from the best
    feasible point, where feasible points are those that (probably) satisfy some constraint. Where
    there are no feasible points, this builder simply builds the constraint function.

    See the following for details:

    ::

    @inproceedings{gardner14,
        title={Bayesian Optimization with Inequality Constraints},
        author={Jacob Gardner and Matt Kusner and Zhixiang and Kilian Weinberger and John Cunningham},
        booktitle={Proceedings of the 31st International Conference on Machine Learning},
        year={2014},
        volume={32},
        number={2},
        series={Proceedings of Machine Learning Research},
        month={22--24 Jun},
        publisher={PMLR},
        url={http://proceedings.mlr.press/v32/gardner14.html},
    }

    """

    def __init__(
        self,
        objective_tag: str,
        constraint_builder: AcquisitionFunctionBuilder,
        min_feasibility_probability: Union[float, tf.Tensor] = 0.5,
    ):
        """
        :param objective_tag: The tag for the objective data and model.
        :param constraint_builder: The builder for the constraint function.
        :param min_feasibility_probability: The minimum probability of feasibility for a
            "best point" to be considered feasible.
        :raise ValueError (or InvalidArgumentError): If ``min_feasibility_probability`` is not a
            scalar in the unit interval :math:`[0, 1]`.
        """
        tf.debugging.assert_scalar(min_feasibility_probability)

        if not 0 <= min_feasibility_probability <= 1:
            raise ValueError(
                f"Minimum feasibility probability must be between 0 and 1 inclusive,"
                f" got {min_feasibility_probability}"
            )

        self._objective_tag = objective_tag
        self._constraint_builder = constraint_builder
        self._min_feasibility_probability = min_feasibility_probability

    def prepare_acquisition_function(
        self, datasets: Mapping[str, Dataset], models: Mapping[str, ProbabilisticModel]
    ) -> AcquisitionFunction:
        """
        :param datasets: The data from the observer.
        :param models: The models over each dataset in ``datasets``.
        :return: The expected constrained improvement acquisition function.
        :raise KeyError: If `objective_tag` is not found in ``datasets`` and ``models``.
        :raise ValueError: If the objective data is empty.
        """
        objective_model = models[self._objective_tag]
        objective_dataset = datasets[self._objective_tag]

        if len(objective_dataset) == 0:
            raise ValueError(
                "Expected improvement is defined with respect to existing points in the objective"
                " data, but the objective data is empty."
            )

        constraint_fn = self._constraint_builder.prepare_acquisition_function(datasets, models)
        pof = constraint_fn(objective_dataset.query_points)
        is_feasible = pof >= self._min_feasibility_probability

        if not tf.reduce_any(is_feasible):
            return constraint_fn

        mean, _ = objective_model.predict(objective_dataset.query_points)
        eta = tf.reduce_min(tf.boolean_mask(mean, is_feasible), axis=0)

        return lambda at: expected_improvement(objective_model, eta, at) * constraint_fn(at)


class BatchAcquisitionFunctionBuilder(ABC):
    """ A :class:`BatchAcquisitionFunctionBuilder` builds a batch acquisition function. """

    @abstractmethod
    def prepare_acquisition_function(
        self, datasets: Mapping[str, Dataset], models: Mapping[str, ProbabilisticModel]
    ) -> BatchAcquisitionFunction:
        """
        :param datasets: The data from the observer.
        :param models: The models over each dataset in ``datasets``.
        :return: A batch acquisition function.
        """<|MERGE_RESOLUTION|>--- conflicted
+++ resolved
@@ -177,11 +177,7 @@
         self, dataset: Dataset, model: ProbabilisticModel
     ) -> AcquisitionFunction:
         """
-<<<<<<< HEAD
         Need to sample possible min-values y* from our posterior. 
-=======
-        Need to sample possible min-values from our posterior.
->>>>>>> 2532f240
         To do this we implement a Gumbel sampler.
         We approximate :math:`Pr(y*<y) by Gumbel(a,b)` then sample from this Gumbel.
 
@@ -205,22 +201,14 @@
         fmean, fvar = model.predict(query_points)
         fsd = tf.math.sqrt(fvar)
 
-<<<<<<< HEAD
         def probf(y: tf.Tensor) -> tf.Tensor :  # Build empirical CDF for Pr(y*^hat<y)
             unit_normal = tfp.distributions.Normal(tf.cast(0, fmean.dtype), tf.cast(1, fmean.dtype))
             log_cdf = unit_normal.log_cdf(- (y - fmean) / fsd)
             return 1 - tf.exp(tf.reduce_sum(log_cdf, axis=0))
-=======
-        def probf(x: tf.Tensor) -> tf.Tensor:  # Build empirical CDF
-            unit_normal = tfp.distributions.Normal(tf.cast(0, fmean.dtype), tf.cast(1, fmean.dtype))
-            log_cdf = unit_normal.log_cdf(-(x - fmean) / fsd)
-            return tf.exp(tf.reduce_sum(log_cdf, axis=0))
->>>>>>> 2532f240
 
         left = tf.reduce_min(fmean - 5 * fsd)
         right = tf.reduce_max(fmean + 5 * fsd)
 
-<<<<<<< HEAD
         def binary_search(val: float) -> float:  # Find empirical interquartile range
             return bisect(lambda y: probf(y) - val, left, right, maxiter=10000)
         
@@ -234,41 +222,15 @@
 
         uniform_samples = tf.random.uniform([self._num_samples],dtype=fmean.dtype)
         gumbel_samples = log(-log(1 - uniform_samples)) * tf.cast(b, fmean.dtype) + tf.cast(a,fmean.dtype)
-=======
-        def binary_search(val: float) -> float:  # Fit Gumbel quantiles
-            return bisect(lambda x: probf(x) - val, left, right, maxiter=10000, xtol=0.00001)
-
-        q1, med, q2 = map(binary_search, [0.25, 0.5, 0.75])
-
-        b = (q1 - q2) / (tf.math.log(tf.math.log(4.0 / 3.0)) - tf.math.log(tf.math.log(4.0)))
-        a = med + b * tf.math.log(tf.math.log(2.0))
-
-        uniform_samples = tf.random.uniform([self._num_samples], dtype=fmean.dtype)
-        gumbel_samples = -tf.math.log(-tf.math.log(uniform_samples)) * tf.cast(
-            b, fmean.dtype
-        ) + tf.cast(a, fmean.dtype)
->>>>>>> 2532f240
 
         return lambda at: self._acquisition_function(model, gumbel_samples, at)
 
     @staticmethod
-<<<<<<< HEAD
     def _acquisition_function(model: ProbabilisticModel, samples: tf.Tensor, at: QueryPoints) -> tf.Tensor:
         return min_value_entropy_search(model, samples, at)
 
 
 def min_value_entropy_search(model: ProbabilisticModel, samples: tf.Tensor, at: QueryPoints) -> tf.Tensor:
-=======
-    def _acquisition_function(
-        model: ProbabilisticModel, samples: tf.Tensor, at: QueryPoints
-    ) -> tf.Tensor:
-        return max_value_entropy_search(model, samples, at)
-
-
-def max_value_entropy_search(
-    model: ProbabilisticModel, samples: tf.Tensor, at: QueryPoints
-) -> tf.Tensor:
->>>>>>> 2532f240
     r"""
     Computes the information gain, i.e the change in entropy of p_min (the distribution of the
     minimal value of the objective function) if we would evaluate x.
