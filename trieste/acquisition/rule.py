# Copyright 2020 The Trieste Contributors
#
# Licensed under the Apache License, Version 2.0 (the "License");
# you may not use this file except in compliance with the License.
# You may obtain a copy of the License at
#
#     http://www.apache.org/licenses/LICENSE-2.0
#
# Unless required by applicable law or agreed to in writing, software
# distributed under the License is distributed on an "AS IS" BASIS,
# WITHOUT WARRANTIES OR CONDITIONS OF ANY KIND, either express or implied.
# See the License for the specific language governing permissions and
# limitations under the License.
"""
This module contains acquisition rules, which choose the optimal point(s) to query on each step of
the Bayesian optimization process.
"""
from __future__ import annotations

import copy
from abc import ABC, abstractmethod
from collections.abc import Mapping
from dataclasses import dataclass
from typing import Generic, Optional, TypeVar, Union, cast

import tensorflow as tf

from .. import types
from ..data import Dataset
from ..logging import get_step_number, get_tensorboard_writer
from ..models import ProbabilisticModel
from ..observer import OBJECTIVE
from ..space import Box, SearchSpace
from ..types import State, TensorType
from .function import (
    AcquisitionFunction,
    AcquisitionFunctionBuilder,
    BatchMonteCarloExpectedImprovement,
    ExpectedImprovement,
    GreedyAcquisitionFunctionBuilder,
    SingleModelAcquisitionBuilder,
    SingleModelGreedyAcquisitionBuilder,
)
from .optimizer import AcquisitionOptimizer, automatic_optimizer_selector, batchify
from .sampler import ExactThompsonSampler, RandomFourierFeatureThompsonSampler, ThompsonSampler

T_co = TypeVar("T_co", covariant=True)
""" Unbound covariant type variable. """

SP_contra = TypeVar("SP_contra", bound=SearchSpace, contravariant=True)
""" Contravariant type variable bound to :class:`~trieste.space.SearchSpace`. """


class AcquisitionRule(ABC, Generic[T_co, SP_contra]):
    """
    The central component of the acquisition API.

    An :class:`AcquisitionRule` can produce any value from the search space for this step, and the
    historic data and models. This value is typically a set of query points, either on its own as
    a `TensorType` (see e.g. :class:`EfficientGlobalOptimization`), or within some context
    (see e.g. :class:`TrustRegion`). Indeed, to use an :class:`AcquisitionRule` in the main
    :class:`~trieste.bayesian_optimizer.BayesianOptimizer` Bayesian optimization loop, the rule
    must return either a `TensorType` or `State`-ful `TensorType`.
    """

    @abstractmethod
    def acquire(
        self,
        search_space: SP_contra,
        models: Mapping[str, ProbabilisticModel],
        datasets: Optional[Mapping[str, Dataset]] = None,
    ) -> T_co:
        """
        Return a value of type `T_co`. Typically this will be a set of query points, either on its
        own as a `TensorType` (see e.g. :class:`EfficientGlobalOptimization`), or within some
        context (see e.g. :class:`TrustRegion`). We assume that this requires at least models, but
        it may sometimes also need data.

        **Type hints:**
          - The search space must be a :class:`~trieste.space.SearchSpace`. The exact type of
            :class:`~trieste.space.SearchSpace` depends on the specific :class:`AcquisitionRule`.

        :param search_space: The local acquisition search space for *this step*.
        :param models: The model for each tag.
        :param datasets: The known observer query points and observations for each tag (optional).
        :return: A value of type `T_co`.
        """

    def acquire_single(
        self,
        search_space: SP_contra,
        model: ProbabilisticModel,
        dataset: Optional[Dataset] = None,
    ) -> T_co:
        """
        A convenience wrapper for :meth:`acquire` that uses only one model, dataset pair.

        :param search_space: The global search space over which the optimization problem
            is defined.
        :param model: The model to use.
        :param dataset: The known observer query points and observations (optional).
        :return: A value of type `T_co`.
        """
        if isinstance(dataset, dict) or isinstance(model, dict):
            raise ValueError(
                "AcquisitionRule.acquire_single method does not support multiple datasets "
                "or models: use acquire instead"
            )
        return self.acquire(
            search_space,
            {OBJECTIVE: model},
            datasets=None if dataset is None else {OBJECTIVE: dataset},
        )


class EfficientGlobalOptimization(AcquisitionRule[TensorType, SP_contra]):
    """Implements the Efficient Global Optimization, or EGO, algorithm."""

    def __init__(
        self,
        builder: Optional[
            AcquisitionFunctionBuilder
            | GreedyAcquisitionFunctionBuilder
            | SingleModelAcquisitionBuilder
            | SingleModelGreedyAcquisitionBuilder
        ] = None,
        optimizer: AcquisitionOptimizer[SP_contra] | None = None,
        num_query_points: int = 1,
    ):
        """
        :param builder: The acquisition function builder to use. Defaults to
            :class:`~trieste.acquisition.ExpectedImprovement`.
        :param optimizer: The optimizer with which to optimize the acquisition function built by
            ``builder``. This should *maximize* the acquisition function, and must be compatible
            with the global search space. Defaults to
            :func:`~trieste.acquisition.optimizer.automatic_optimizer_selector`.
        :param num_query_points: The number of points to acquire.
        """

        if num_query_points <= 0:
            raise ValueError(
                f"Number of query points must be greater than 0, got {num_query_points}"
            )

        if builder is None:
            if num_query_points == 1:
                builder = ExpectedImprovement()
            else:
                raise ValueError(
                    """Need to specify a batch acquisition function when number of query points
                    is greater than 1"""
                )

        if optimizer is None:
            optimizer = automatic_optimizer_selector

        if isinstance(
            builder, (SingleModelAcquisitionBuilder, SingleModelGreedyAcquisitionBuilder)
        ):
            builder = builder.using(OBJECTIVE)

        if isinstance(builder, AcquisitionFunctionBuilder) and num_query_points > 1:
            # Joint batch acquisitions require batch optimizers
            optimizer = batchify(optimizer, num_query_points)

        self._builder: Union[AcquisitionFunctionBuilder, GreedyAcquisitionFunctionBuilder] = builder
        self._optimizer = optimizer
        self._num_query_points = num_query_points
        self._acquisition_function: Optional[AcquisitionFunction] = None

    def __repr__(self) -> str:
        """"""
        return f"""EfficientGlobalOptimization(
        {self._builder!r},
        {self._optimizer!r},
        {self._num_query_points!r})"""

    def acquire(
        self,
        search_space: SP_contra,
        models: Mapping[str, ProbabilisticModel],
        datasets: Optional[Mapping[str, Dataset]] = None,
    ) -> TensorType:
        """
        Return the query point(s) that optimizes the acquisition function produced by ``builder``
        (see :meth:`__init__`).

        :param search_space: The local acquisition search space for *this step*.
        :param models: The model for each tag.
        :param datasets: The known observer query points and observations. Whether this is required
            depends on the acquisition function used.
        :return: The single (or batch of) points to query.
        """
        if self._acquisition_function is None:
            self._acquisition_function = self._builder.prepare_acquisition_function(
                models,
                datasets=datasets,
            )
        else:
            self._acquisition_function = self._builder.update_acquisition_function(
                self._acquisition_function,
                models,
                datasets=datasets,
            )

        points = self._optimizer(search_space, self._acquisition_function)

        summary_writer = get_tensorboard_writer()
        step_number = get_step_number()
        if summary_writer:
            with summary_writer.as_default(step=step_number):
                batched_points = tf.expand_dims(points, axis=0)
                value = self._acquisition_function(batched_points)[0][0]
                tf.summary.scalar("EGO.acquisition_function.maximum_found", value)

        if isinstance(self._builder, GreedyAcquisitionFunctionBuilder):
            for i in range(
                self._num_query_points - 1
            ):  # greedily allocate remaining batch elements
                self._acquisition_function = self._builder.update_acquisition_function(
                    self._acquisition_function,
                    models,
                    datasets=datasets,
                    pending_points=points,
                    new_optimization_step=False,
                )
                chosen_point = self._optimizer(search_space, self._acquisition_function)
                points = tf.concat([points, chosen_point], axis=0)

                if summary_writer:
                    with summary_writer.as_default(step=step_number):
                        batched_points = tf.expand_dims(chosen_point, axis=0)
                        value = self._acquisition_function(batched_points)[0][0]
                        tf.summary.scalar(f"EGO.acquisition_function.maximum_found.{i+1}", value)

        return points


@dataclass(frozen=True)
class AsynchronousRuleState:
    """Stores pending points for asynchronous rules.
    These are points which were requested but are not observed yet.
    """

    pending_points: Optional[TensorType] = None

    def __post_init__(self) -> None:
        if self.pending_points is None:
            # that's fine, no validation needed
            return

        tf.debugging.assert_shapes(
            [(self.pending_points, ["N", "D"])],
            message=f"""Pending points are expected to be a 2D tensor,
                        instead received tensor of shape {tf.shape(self.pending_points)}""",
        )

    @property
    def has_pending_points(self) -> bool:
        """Returns `True` if there is at least one pending point, and `False` otherwise."""
        return (self.pending_points is not None) and tf.size(self.pending_points) > 0

    def remove_points(self, points_to_remove: TensorType) -> AsynchronousRuleState:
        """Removes all rows from current `pending_points` that are present in `points_to_remove`.
        If a point to remove occurs multiple times in the list of pending points,
        only first occurrence of it will be removed.

        :param points_to_remove: Points to remove.
        :return: New instance of `AsynchronousRuleState` with updated pending points.
        """

        @tf.function
        def _remove_point(pending_points: TensorType, point_to_remove: TensorType) -> TensorType:
            # find all points equal to the one we need to remove
            are_points_equal = tf.reduce_all(tf.equal(pending_points, point_to_remove), axis=1)
            if not tf.reduce_any(are_points_equal):
                # point to remove isn't there, nothing to do
                return pending_points

            # this line converts all bool values to 0 and 1
            # then finds first 1 and returns its index as 1x1 tensor
            _, first_index_tensor = tf.math.top_k(tf.cast(are_points_equal, tf.int8), k=1)
            # to use it as index for slicing, we need to convert 1x1 tensor to a TF scalar
            first_index = tf.reshape(first_index_tensor, [])
            return tf.concat(
                [pending_points[:first_index, :], pending_points[first_index + 1 :, :]], axis=0
            )

        if not self.has_pending_points:
            # nothing to do if there are no pending points
            return self

        tf.debugging.assert_shapes(
            [(self.pending_points, [None, "D"]), (points_to_remove, [None, "D"])],
            message=f"""Point to remove shall be 1xD where D is the last dimension of pending points.
                        Got {tf.shape(self.pending_points)} for pending points
                        and {tf.shape(points_to_remove)} for other points.""",
        )

        new_pending_points = tf.foldl(
            _remove_point, points_to_remove, initializer=self.pending_points
        )
        return AsynchronousRuleState(new_pending_points)

    def add_pending_points(self, new_points: TensorType) -> AsynchronousRuleState:
        """Adds `new_points` to the already known pending points.

        :param new_points: Points to add.
        :return: New instance of `AsynchronousRuleState` with updated pending points.
        """
        if not self.has_pending_points:
            return AsynchronousRuleState(new_points)

        tf.debugging.assert_shapes(
            [(self.pending_points, [None, "D"]), (new_points, [None, "D"])],
            message=f"""New points shall be 2D and have same last dimension as pending points.
                        Got {tf.shape(self.pending_points)} for pending points
                        and {tf.shape(new_points)} for new points.""",
        )

        new_pending_points = tf.concat([self.pending_points, new_points], axis=0)
        return AsynchronousRuleState(new_pending_points)


class AsynchronousOptimization(
    AcquisitionRule[State[Optional["AsynchronousRuleState"], TensorType], SP_contra]
):
    """AsynchronousOptimization rule is designed for asynchronous BO scenarios.
    By asynchronous BO we understand a use case when multiple objective function
    can be launched in parallel and are expected to arrive at different times.
    Instead of waiting for the rest of observations to return, we want to immediately
    use acquisition function to launch a new observation and avoid wasting computational resources.
    See :cite:`Alvi:2019` or :cite:`kandasamy18a` for more details.

    To make the best decision about next point to observe, acquisition function
    needs to be aware of currently running observations.
    We call such points "pending", and consider them a part of acquisition state.
    We use :class:`AsynchronousRuleState` to store these points.

    `AsynchronousOptimization` works with non-greedy batch acquisition functions.
    For example, it would work with
    :class:`~trieste.acquisition.BatchMonteCarloExpectedImprovement`,
    but cannot be used with :class:`~trieste.acquisition.ExpectedImprovement`.
    If there are P pending points and the batch of size B is requested,
    the acquisition function is used with batch size P+B.
    During optimization first P points are fixed to pending,
    and thus we optimize and return the last B points only.
    """

    def __init__(
        self,
        builder: Optional[AcquisitionFunctionBuilder | SingleModelAcquisitionBuilder] = None,
        optimizer: AcquisitionOptimizer[SP_contra] | None = None,
        num_query_points: int = 1,
    ):
        """
        :param builder: Batch acquisition function builder. Defaults to
            :class:`~trieste.acquisition.BatchMonteCarloExpectedImprovement` with 10 000 samples.
        :param optimizer: The optimizer with which to optimize the acquisition function built by
            ``builder``. This should *maximize* the acquisition function, and must be compatible
            with the global search space. Defaults to
            :func:`~trieste.acquisition.optimizer.automatic_optimizer_selector`.
        :param num_query_points: The number of points to acquire.
        """
        if num_query_points <= 0:
            raise ValueError(
                f"Number of query points must be greater than 0, got {num_query_points}"
            )

        if builder is None:
            builder = BatchMonteCarloExpectedImprovement(10_000)

        if optimizer is None:
            optimizer = automatic_optimizer_selector

        if isinstance(builder, SingleModelAcquisitionBuilder):
            builder = builder.using(OBJECTIVE)

        # even though we are only using batch acquisition functions
        # there is no need to batchify the optimizer if our batch size is 1
        if num_query_points > 1:
            optimizer = batchify(optimizer, num_query_points)

        self._builder: AcquisitionFunctionBuilder = builder
        self._optimizer = optimizer
        self._acquisition_function: Optional[AcquisitionFunction] = None

    def __repr__(self) -> str:
        """"""
        return f"""AsynchronousOptimization(
        {self._builder!r},
        {self._optimizer!r})"""

    def acquire(
        self,
        search_space: SP_contra,
        models: Mapping[str, ProbabilisticModel],
        datasets: Optional[Mapping[str, Dataset]] = None,
    ) -> types.State[AsynchronousRuleState | None, TensorType]:
        """
        Constructs a function that, given ``AsynchronousRuleState``,
        returns a new state object and points to evaluate.
        The state object contains currently known pending points,
        that is points that were requested for evaluation,
        but observation for which was not received yet.
        To keep them up to date, pending points are compared against the given dataset,
        and whatever points are in the dataset are deleted.

        Let's suppose we have P pending points. To optimize the acquisition function
        we call it with batches of size P+1, where first P points are fixed to pending points.
        Optimization therefore happens over the last point only, which is returned.

        :param search_space: The local acquisition search space for *this step*.
        :param models: The model of the known data. Uses the single key `OBJECTIVE`.
        :param datasets: The known observer query points and observations.
        :return: A function that constructs the next acquisition state and the recommended query
            points from the previous acquisition state.
        """
        if models.keys() != {OBJECTIVE}:
            raise ValueError(
                f"dict of models must contain the single key {OBJECTIVE}, got keys {models.keys()}"
            )
        if datasets is None or datasets.keys() != {OBJECTIVE}:
            raise ValueError(
                f"""datasets must be provided and contain the single key {OBJECTIVE}"""
            )

        if self._acquisition_function is None:
            self._acquisition_function = self._builder.prepare_acquisition_function(
                models,
                datasets=datasets,
            )
        else:
            self._acquisition_function = self._builder.update_acquisition_function(
                self._acquisition_function,
                models,
                datasets=datasets,
            )

        def state_func(
            state: AsynchronousRuleState | None,
        ) -> tuple[AsynchronousRuleState | None, TensorType]:
            tf.debugging.Assert(self._acquisition_function is not None, [])

            if state is None:
                state = AsynchronousRuleState(None)

            assert datasets is not None
            state = state.remove_points(datasets[OBJECTIVE].query_points)

            if state.has_pending_points:
                pending_points: TensorType = state.pending_points

                def function_with_pending_points(x: TensorType) -> TensorType:
                    # stuff below is quite tricky, and thus deserves an elaborate comment
                    # we receive unknown number N of batches to evaluate
                    # and need to collect batch of B new points
                    # so the shape of `x` is [N, B, D]
                    # we want to add P pending points to each batch
                    # so that acquisition actually receives N batches of shape [P+B, D] each
                    # therefore here we prepend each batch with all pending points
                    # resulting a shape [N, P+B, D]
                    # we do that by repeating pending points N times and concatenating with x

                    # pending points are 2D, we need 3D and repeat along first axis
                    expanded = tf.expand_dims(pending_points, axis=0)
                    pending_points_repeated = tf.repeat(expanded, [tf.shape(x)[0]], axis=0)
                    all_points = tf.concat([pending_points_repeated, x], axis=1)
                    return cast(AcquisitionFunction, self._acquisition_function)(all_points)

                acquisition_function = cast(AcquisitionFunction, function_with_pending_points)
            else:
                acquisition_function = cast(AcquisitionFunction, self._acquisition_function)

            new_points = self._optimizer(search_space, acquisition_function)
            state = state.add_pending_points(new_points)

            return state, new_points

        return state_func


class AsynchronousGreedy(
    AcquisitionRule[State[Optional["AsynchronousRuleState"], TensorType], SP_contra]
):
    """AsynchronousGreedy rule, as name suggests,
    is designed for asynchronous BO scenarios. To see what we understand by
    asynchronous BO, see documentation for :class:`~trieste.acquisition.AsynchronousOptimization`.

    AsynchronousGreedy rule works with greedy batch acquisition functions
    and performs B steps of a greedy batch collection process,
    where B is the requested batch size.
    """

    def __init__(
        self,
        builder: GreedyAcquisitionFunctionBuilder | SingleModelGreedyAcquisitionBuilder,
        optimizer: AcquisitionOptimizer[SP_contra] | None = None,
        num_query_points: int = 1,
    ):
        """
        :param builder: Acquisition function builder. Only greedy batch approaches are supported,
            because they can be told what points are pending.
        :param optimizer: The optimizer with which to optimize the acquisition function built by
            ``builder``. This should *maximize* the acquisition function, and must be compatible
            with the global search space. Defaults to
            :func:`~trieste.acquisition.optimizer.automatic_optimizer_selector`.
        :param num_query_points: The number of points to acquire.
        """
        if num_query_points <= 0:
            raise ValueError(
                f"Number of query points must be greater than 0, got {num_query_points}"
            )

        if builder is None:
            raise ValueError("Please specify an acquisition builder")

        if not isinstance(
            builder, (GreedyAcquisitionFunctionBuilder, SingleModelGreedyAcquisitionBuilder)
        ):
            raise NotImplementedError(
                f"""Only greedy acquisition strategies are supported,
                    got {type(builder)}"""
            )

        if optimizer is None:
            optimizer = automatic_optimizer_selector

        if isinstance(builder, SingleModelGreedyAcquisitionBuilder):
            builder = builder.using(OBJECTIVE)

        self._builder: GreedyAcquisitionFunctionBuilder = builder
        self._optimizer = optimizer
        self._acquisition_function: Optional[AcquisitionFunction] = None
        self._num_query_points = num_query_points

    def __repr__(self) -> str:
        """"""
        return f"""AsynchronousGreedy(
        {self._builder!r},
        {self._optimizer!r},
        {self._num_query_points!r})"""

    def acquire(
        self,
        search_space: SP_contra,
        models: Mapping[str, ProbabilisticModel],
        datasets: Optional[Mapping[str, Dataset]] = None,
    ) -> types.State[AsynchronousRuleState | None, TensorType]:
        """
        Constructs a function that, given ``AsynchronousRuleState``,
        returns a new state object and points to evaluate.
        The state object contains currently known pending points,
        that is points that were requested for evaluation,
        but observation for which was not received yet.
        To keep them up to date, pending points are compared against the given dataset,
        and whatever points are in the dataset are deleted.
        Then the current batch is generated by calling the acquisition function,
        and all points in the batch are added to the known pending points.

        :param search_space: The local acquisition search space for *this step*.
        :param models: The model of the known data. Uses the single key `OBJECTIVE`.
        :param datasets: The known observer query points and observations.
        :return: A function that constructs the next acquisition state and the recommended query
            points from the previous acquisition state.
        """
        if models.keys() != {OBJECTIVE}:
            raise ValueError(
                f"dict of models must contain the single key {OBJECTIVE}, got keys {models.keys()}"
            )
        if datasets is None or datasets.keys() != {OBJECTIVE}:
            raise ValueError(
                f"""datasets must be provided and contain the single key {OBJECTIVE}"""
            )

        def state_func(
            state: AsynchronousRuleState | None,
        ) -> tuple[AsynchronousRuleState | None, TensorType]:
            if state is None:
                state = AsynchronousRuleState(None)

            assert datasets is not None
            state = state.remove_points(datasets[OBJECTIVE].query_points)

            if self._acquisition_function is None:
                self._acquisition_function = self._builder.prepare_acquisition_function(
                    models,
                    datasets=datasets,
                    pending_points=state.pending_points,
                )
            else:
                self._acquisition_function = self._builder.update_acquisition_function(
                    self._acquisition_function,
                    models,
                    datasets=datasets,
                    pending_points=state.pending_points,
                )

            new_points_batch = self._optimizer(search_space, self._acquisition_function)
            state = state.add_pending_points(new_points_batch)

<<<<<<< HEAD
            summary_writer = get_tensorboard_writer()
            if summary_writer:
                with summary_writer.as_default(step=get_step_number()):
                    batched_points = tf.expand_dims(points, axis=0)
                    value = self._acquisition_function(batched_points)[0][0]
                    tf.summary.scalar("AsyncGreedy.acquisition_function.maximum_found", value)

            state = AsynchronousGreedy.State(pending_points=pending_points)
=======
            for _ in range(self._num_query_points - 1):
                # greedily allocate additional batch elements
                self._acquisition_function = self._builder.update_acquisition_function(
                    self._acquisition_function,
                    models,
                    datasets=datasets,
                    pending_points=state.pending_points,
                    new_optimization_step=False,
                )
                new_point = self._optimizer(search_space, self._acquisition_function)
                state = state.add_pending_points(new_point)
                new_points_batch = tf.concat([new_points_batch, new_point], axis=0)
>>>>>>> 94678eb6

            return state, new_points_batch

        return state_func


class DiscreteThompsonSampling(AcquisitionRule[TensorType, SearchSpace]):
    r"""
    Implements Thompson sampling for choosing optimal points.

    This rule returns the minimizers of functions sampled from our model and evaluated across
    a discretization of the search space (containing `N` candidate points).

    The model is sampled either exactly (with an :math:`O(N^3)` complexity), or sampled
    approximately through a random Fourier `M` feature decompisition
    (with an :math:`O(\min(n^3,M^3))` complexity for a model trained on `n` points).

    """

    def __init__(
        self,
        num_search_space_samples: int,
        num_query_points: int,
        num_fourier_features: Optional[int] = None,
    ):
        """
        :param num_search_space_samples: The number of points at which to sample the posterior.
        :param num_query_points: The number of points to acquire.
        :num_fourier_features: The number of features used to approximate the kernel. We
            recommend first trying 1000 features, as this typically perfoms well for a wide
            range of kernels. If None, then we perfom exact Thompson sampling.
        """
        if not num_search_space_samples > 0:
            raise ValueError(f"Search space must be greater than 0, got {num_search_space_samples}")

        if not num_query_points > 0:
            raise ValueError(
                f"Number of query points must be greater than 0, got {num_query_points}"
            )

        if num_fourier_features is not None and num_fourier_features <= 0:
            raise ValueError(
                f"Number of fourier features must be greater than 0, got {num_query_points}"
            )

        self._num_search_space_samples = num_search_space_samples
        self._num_query_points = num_query_points
        self._num_fourier_features = num_fourier_features

    def __repr__(self) -> str:
        """"""
        return f"""DiscreteThompsonSampling(
        {self._num_search_space_samples!r},
        {self._num_query_points!r},
        {self._num_fourier_features!r})"""

    def acquire(
        self,
        search_space: SearchSpace,
        models: Mapping[str, ProbabilisticModel],
        datasets: Optional[Mapping[str, Dataset]] = None,
    ) -> TensorType:
        """
        Sample `num_search_space_samples` (see :meth:`__init__`) points from the
        ``search_space``. Of those points, return the `num_query_points` points at which
        random samples yield the **minima** of the model posterior.

        :param search_space: The local acquisition search space for *this step*.
        :param models: The model of the known data. Uses the single key `OBJECTIVE`.
        :param datasets: The known observer query points and observations.
        :return: The ``num_query_points`` points to query.
        :raise ValueError: If ``models`` do not contain the key `OBJECTIVE`, or it contains any
            other key.
        """
        if models.keys() != {OBJECTIVE}:
            raise ValueError(
                f"dict of models must contain the single key {OBJECTIVE}, got keys {models.keys()}"
            )

        if datasets is None or datasets.keys() != {OBJECTIVE}:
            raise ValueError(
                f"""datasets must be provided and contain the single key {OBJECTIVE}"""
            )

        if self._num_fourier_features is None:  # Perform exact Thompson sampling
            thompson_sampler: ThompsonSampler = ExactThompsonSampler(
                self._num_query_points, models[OBJECTIVE]
            )
        else:  # Perform approximate Thompson sampling
            thompson_sampler = RandomFourierFeatureThompsonSampler(
                self._num_query_points,
                models[OBJECTIVE],
                datasets[OBJECTIVE],
                num_features=self._num_fourier_features,
            )

        query_points = search_space.sample(self._num_search_space_samples)
        thompson_samples = thompson_sampler.sample(query_points)

        return thompson_samples


class TrustRegion(AcquisitionRule[types.State[Optional["TrustRegion.State"], TensorType], Box]):
    """Implements the *trust region* acquisition algorithm."""

    @dataclass(frozen=True)
    class State:
        """The acquisition state for the :class:`TrustRegion` acquisition rule."""

        acquisition_space: Box
        """ The search space. """

        eps: TensorType
        """
        The (maximum) vector from the current best point to each bound of the acquisition space.
        """

        y_min: TensorType
        """ The minimum observed value. """

        is_global: bool | TensorType
        """
        `True` if the search space was global, else `False` if it was local. May be a scalar boolean
        `TensorType` instead of a `bool`.
        """

        def __deepcopy__(self, memo: dict[int, object]) -> TrustRegion.State:
            box_copy = copy.deepcopy(self.acquisition_space, memo)
            return TrustRegion.State(box_copy, self.eps, self.y_min, self.is_global)

    def __init__(
        self,
        rule: AcquisitionRule[TensorType, Box] | None = None,
        beta: float = 0.7,
        kappa: float = 1e-4,
    ):
        """
        :param rule: The acquisition rule that defines how to search for a new query point in a
            given search space. Defaults to :class:`EfficientGlobalOptimization` with default
            arguments.
        :param beta: The inverse of the trust region contraction factor.
        :param kappa: Scales the threshold for the minimal improvement required for a step to be
            considered a success.
        """
        if rule is None:
            rule = EfficientGlobalOptimization()

        self._rule = rule
        self._beta = beta
        self._kappa = kappa

    def __repr__(self) -> str:
        """"""
        return f"TrustRegion({self._rule!r}, {self._beta!r}, {self._kappa!r})"

    def acquire(
        self,
        search_space: Box,
        models: Mapping[str, ProbabilisticModel],
        datasets: Optional[Mapping[str, Dataset]] = None,
    ) -> types.State[State | None, TensorType]:
        """
        Construct a local search space from ``search_space`` according the trust region algorithm,
        and use that with the ``rule`` specified at :meth:`~TrustRegion.__init__` to find new
        query points. Return a function that constructs these points given a previous trust region
        state.

        If no ``state`` is specified (it is `None`), ``search_space`` is used as the search space
        for this step.

        If a ``state`` is specified, and the new optimum improves over the previous optimum
        by some threshold (that scales linearly with ``kappa``), the previous acquisition is
        considered successful.

        If the previous acquisition was successful, ``search_space`` is used as the new
        search space. If the previous step was unsuccessful, the search space is changed to the
        trust region if it was global, and vice versa.

        If the previous acquisition was over the trust region, the size of the trust region is
        modified. If the previous acquisition was successful, the size is increased by a factor
        ``1 / beta``. Conversely, if it was unsuccessful, the size is reduced by the factor
        ``beta``.

        **Note:** The acquisition search space will never extend beyond the boundary of the
        ``search_space``. For a local search, the actual search space will be the
        intersection of the trust region and ``search_space``.

        :param search_space: The local acquisition search space for *this step*.
        :param models: The model for each tag.
        :param datasets: The known observer query points and observations. Uses the data for key
            `OBJECTIVE` to calculate the new trust region.
        :return: A function that constructs the next acquisition state and the recommended query
            points from the previous acquisition state.
        :raise KeyError: If ``datasets`` does not contain the key `OBJECTIVE`.
        """
        if datasets is None or OBJECTIVE not in datasets.keys():
            raise ValueError(f"""datasets must be provided and contain the key {OBJECTIVE}""")

        dataset = datasets[OBJECTIVE]

        global_lower = search_space.lower
        global_upper = search_space.upper

        y_min = tf.reduce_min(dataset.observations, axis=0)

        def state_func(
            state: TrustRegion.State | None,
        ) -> tuple[TrustRegion.State | None, TensorType]:

            if state is None:
                eps = 0.5 * (global_upper - global_lower) / (5.0 ** (1.0 / global_lower.shape[-1]))
                is_global = True
            else:
                tr_volume = tf.reduce_prod(
                    state.acquisition_space.upper - state.acquisition_space.lower
                )
                step_is_success = y_min < state.y_min - self._kappa * tr_volume

                eps = (
                    state.eps
                    if state.is_global
                    else state.eps / self._beta
                    if step_is_success
                    else state.eps * self._beta
                )

                is_global = step_is_success or not state.is_global

            if is_global:
                acquisition_space = search_space
            else:
                xmin = dataset.query_points[tf.argmin(dataset.observations)[0], :]
                acquisition_space = Box(
                    tf.reduce_max([global_lower, xmin - eps], axis=0),
                    tf.reduce_min([global_upper, xmin + eps], axis=0),
                )

            points = self._rule.acquire(acquisition_space, models, datasets=datasets)
            state_ = TrustRegion.State(acquisition_space, eps, y_min, is_global)

            return state_, points

        return state_func<|MERGE_RESOLUTION|>--- conflicted
+++ resolved
@@ -599,16 +599,6 @@
             new_points_batch = self._optimizer(search_space, self._acquisition_function)
             state = state.add_pending_points(new_points_batch)
 
-<<<<<<< HEAD
-            summary_writer = get_tensorboard_writer()
-            if summary_writer:
-                with summary_writer.as_default(step=get_step_number()):
-                    batched_points = tf.expand_dims(points, axis=0)
-                    value = self._acquisition_function(batched_points)[0][0]
-                    tf.summary.scalar("AsyncGreedy.acquisition_function.maximum_found", value)
-
-            state = AsynchronousGreedy.State(pending_points=pending_points)
-=======
             for _ in range(self._num_query_points - 1):
                 # greedily allocate additional batch elements
                 self._acquisition_function = self._builder.update_acquisition_function(
@@ -621,7 +611,13 @@
                 new_point = self._optimizer(search_space, self._acquisition_function)
                 state = state.add_pending_points(new_point)
                 new_points_batch = tf.concat([new_points_batch, new_point], axis=0)
->>>>>>> 94678eb6
+
+            summary_writer = get_tensorboard_writer()
+            if summary_writer:
+                with summary_writer.as_default(step=get_step_number()):
+                    batched_points = tf.expand_dims(new_points_batch, axis=0)
+                    value = self._acquisition_function(batched_points)[0][0]
+                    tf.summary.scalar("AsyncGreedy.acquisition_function.maximum_found", value)
 
             return state, new_points_batch
 
