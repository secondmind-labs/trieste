--- conflicted
+++ resolved
@@ -1002,13 +1002,9 @@
 
     def __init__(
         self: "BatchTrustRegion[ProbabilisticModelType, UpdatableTrustRegionType]",
-<<<<<<< HEAD
-        init_subspaces: Union[UpdatableTrustRegionType, Sequence[UpdatableTrustRegionType]],
-=======
         init_subspaces: Union[
             None, UpdatableTrustRegionType, Sequence[UpdatableTrustRegionType]
         ] = None,
->>>>>>> df4999ba
         rule: AcquisitionRule[TensorType, SearchSpace, ProbabilisticModelType] | None = None,
     ):
         """
@@ -1021,13 +1017,6 @@
         if rule is None:
             rule = EfficientGlobalOptimization()
 
-<<<<<<< HEAD
-        if not isinstance(init_subspaces, Sequence):
-            init_subspaces = [init_subspaces]
-
-        self._init_subspaces = tuple(init_subspaces)
-        self._tags = tuple([str(index) for index in range(len(init_subspaces))])
-=======
         # If init_subspaces are not provided, leave it to the subclasses to create them.
         self._init_subspaces = None
         self._tags = None
@@ -1037,7 +1026,6 @@
             self._init_subspaces = tuple(init_subspaces)
             self._tags = tuple([str(index) for index in range(len(init_subspaces))])
 
->>>>>>> df4999ba
         self._rule = rule
 
     def __repr__(self) -> str:
@@ -1067,25 +1055,13 @@
             points from the previous acquisition state.
         """
 
+        # Subspaces should be set by the time we call `acquire`.
+        assert self._tags is not None
+        assert self._init_subspaces is not None
+
         def state_func(
             state: BatchTrustRegion.State | None,
         ) -> Tuple[BatchTrustRegion.State | None, TensorType]:
-<<<<<<< HEAD
-=======
-            """
-            If state is None, initialize the subspaces by picking new locations. Otherwise,
-            update the existing subspaces.
-
-            Re-initialize the subspaces if necessary, potentially looking at the entire group.
-
-            Use the rule to acquire points from the acquisition space.
-            """
-
-            # Subspaces should be set by the time we call `acquire`.
-            assert self._tags is not None
-            assert self._init_subspaces is not None
-
->>>>>>> df4999ba
             # If state is set, the tags should be the same as the tags of the acquisition space
             # in the state.
             if state is not None:
