# Copyright 2020 The Trieste Contributors
#
# Licensed under the Apache License, Version 2.0 (the "License");
# you may not use this file except in compliance with the License.
# You may obtain a copy of the License at
#
#     http://www.apache.org/licenses/LICENSE-2.0
#
# Unless required by applicable law or agreed to in writing, software
# distributed under the License is distributed on an "AS IS" BASIS,
# WITHOUT WARRANTIES OR CONDITIONS OF ANY KIND, either express or implied.
# See the License for the specific language governing permissions and
# limitations under the License.
"""
This module contains acquisition rules, which choose the optimal point(s) to query on each step of
the Bayesian optimization process.
"""
from __future__ import annotations

import copy
from abc import ABC, abstractmethod
from collections.abc import Mapping
from dataclasses import dataclass
from typing import Generic, Optional, TypeVar, Union, cast, overload

import tensorflow as tf

from .. import types
from ..data import Dataset
from ..logging import get_step_number, get_tensorboard_writer
from ..models import ProbabilisticModel
from ..models.interfaces import HasReparamSampler
from ..observer import OBJECTIVE
from ..space import Box, SearchSpace
from ..types import State, TensorType
from .function import BatchMonteCarloExpectedImprovement, ExpectedImprovement
from .interface import (
    AcquisitionFunction,
    AcquisitionFunctionBuilder,
    GreedyAcquisitionFunctionBuilder,
    SingleModelAcquisitionBuilder,
    SingleModelGreedyAcquisitionBuilder,
    SingleModelVectorizedAcquisitionBuilder,
    VectorizedAcquisitionFunctionBuilder,
)
from .optimizer import (
    AcquisitionOptimizer,
    automatic_optimizer_selector,
    batchify_joint,
    batchify_vectorize,
)
from .sampler import ExactThompsonSampler, ThompsonSampler

ResultType = TypeVar("ResultType", covariant=True)
""" Unbound covariant type variable. """

SearchSpaceType = TypeVar("SearchSpaceType", bound=SearchSpace, contravariant=True)
""" Contravariant type variable bound to :class:`~trieste.space.SearchSpace`. """

ProbabilisticModelType = TypeVar(
    "ProbabilisticModelType", bound=ProbabilisticModel, contravariant=True
)
""" Contravariant type variable bound to :class:`~trieste.models.ProbabilisticModel`. """


class AcquisitionRule(ABC, Generic[ResultType, SearchSpaceType, ProbabilisticModelType]):
    """
    The central component of the acquisition API.

    An :class:`AcquisitionRule` can produce any value from the search space for this step, and the
    historic data and models. This value is typically a set of query points, either on its own as
    a `TensorType` (see e.g. :class:`EfficientGlobalOptimization`), or within some context
    (see e.g. :class:`TrustRegion`). Indeed, to use an :class:`AcquisitionRule` in the main
    :class:`~trieste.bayesian_optimizer.BayesianOptimizer` Bayesian optimization loop, the rule
    must return either a `TensorType` or `State`-ful `TensorType`.

    Note that an :class:`AcquisitionRule` might only support models with specific features (for
    example, if it uses an acquisition function that relies on those features). The type of
    models supported by a rule is indicated by the generic type variable
    class:`ProbabilisticModelType`.
    """

    @abstractmethod
    def acquire(
        self,
        search_space: SearchSpaceType,
        models: Mapping[str, ProbabilisticModelType],
        datasets: Optional[Mapping[str, Dataset]] = None,
    ) -> ResultType:
        """
        Return a value of type `T_co`. Typically this will be a set of query points, either on its
        own as a `TensorType` (see e.g. :class:`EfficientGlobalOptimization`), or within some
        context (see e.g. :class:`TrustRegion`). We assume that this requires at least models, but
        it may sometimes also need data.

        **Type hints:**
          - The search space must be a :class:`~trieste.space.SearchSpace`. The exact type of
            :class:`~trieste.space.SearchSpace` depends on the specific :class:`AcquisitionRule`.

        :param search_space: The local acquisition search space for *this step*.
        :param models: The model for each tag.
        :param datasets: The known observer query points and observations for each tag (optional).
        :return: A value of type `T_co`.
        """

    def acquire_single(
        self,
        search_space: SearchSpaceType,
        model: ProbabilisticModelType,
        dataset: Optional[Dataset] = None,
    ) -> ResultType:
        """
        A convenience wrapper for :meth:`acquire` that uses only one model, dataset pair.

        :param search_space: The global search space over which the optimization problem
            is defined.
        :param model: The model to use.
        :param dataset: The known observer query points and observations (optional).
        :return: A value of type `T_co`.
        """
        if isinstance(dataset, dict) or isinstance(model, dict):
            raise ValueError(
                "AcquisitionRule.acquire_single method does not support multiple datasets "
                "or models: use acquire instead"
            )
        return self.acquire(
            search_space,
            {OBJECTIVE: model},
            datasets=None if dataset is None else {OBJECTIVE: dataset},
        )


class EfficientGlobalOptimization(
    AcquisitionRule[TensorType, SearchSpaceType, ProbabilisticModelType]
):
    """Implements the Efficient Global Optimization, or EGO, algorithm."""

    @overload
    def __init__(
        self: "EfficientGlobalOptimization[SearchSpaceType, ProbabilisticModel]",
        builder: None = None,
        optimizer: AcquisitionOptimizer[SearchSpaceType] | None = None,
        num_query_points: int = 1,
    ):
        ...

    @overload
    def __init__(
        self: "EfficientGlobalOptimization[SearchSpaceType, ProbabilisticModelType]",
        builder: (
            AcquisitionFunctionBuilder[ProbabilisticModelType]
            | GreedyAcquisitionFunctionBuilder[ProbabilisticModelType]
            | SingleModelAcquisitionBuilder[ProbabilisticModelType]
            | SingleModelGreedyAcquisitionBuilder[ProbabilisticModelType]
        ),
        optimizer: AcquisitionOptimizer[SearchSpaceType] | None = None,
        num_query_points: int = 1,
    ):
        ...

    def __init__(
        self,
        builder: Optional[
            AcquisitionFunctionBuilder[ProbabilisticModelType]
            | GreedyAcquisitionFunctionBuilder[ProbabilisticModelType]
            | VectorizedAcquisitionFunctionBuilder[ProbabilisticModelType]
            | SingleModelAcquisitionBuilder[ProbabilisticModelType]
            | SingleModelGreedyAcquisitionBuilder[ProbabilisticModelType]
            | SingleModelVectorizedAcquisitionBuilder[ProbabilisticModelType]
        ] = None,
        optimizer: AcquisitionOptimizer[SearchSpaceType] | None = None,
        num_query_points: int = 1,
    ):
        """
        :param builder: The acquisition function builder to use. Defaults to
            :class:`~trieste.acquisition.ExpectedImprovement`.
        :param optimizer: The optimizer with which to optimize the acquisition function built by
            ``builder``. This should *maximize* the acquisition function, and must be compatible
            with the global search space. Defaults to
            :func:`~trieste.acquisition.optimizer.automatic_optimizer_selector`.
        :param num_query_points: The number of points to acquire.
        """

        if num_query_points <= 0:
            raise ValueError(
                f"Number of query points must be greater than 0, got {num_query_points}"
            )

        if builder is None:
            if num_query_points == 1:
                builder = ExpectedImprovement()
            else:
                raise ValueError(
                    """Need to specify a batch acquisition function when number of query points
                    is greater than 1"""
                )

        if optimizer is None:
            optimizer = automatic_optimizer_selector

        if isinstance(
            builder,
            (
                SingleModelAcquisitionBuilder,
                SingleModelGreedyAcquisitionBuilder,
                SingleModelVectorizedAcquisitionBuilder,
            ),
        ):
            builder = builder.using(OBJECTIVE)

        if num_query_points > 1:  # need to build batches of points
            if isinstance(builder, VectorizedAcquisitionFunctionBuilder):
                # optimize batch elements independently
                optimizer = batchify_vectorize(optimizer, num_query_points)
            elif isinstance(builder, AcquisitionFunctionBuilder):
                # optimize batch elements jointly
                optimizer = batchify_joint(optimizer, num_query_points)
            elif isinstance(builder, GreedyAcquisitionFunctionBuilder):
                # optimize batch elements sequentially using the logic in acquire.
                pass

        self._builder: Union[
            AcquisitionFunctionBuilder[ProbabilisticModelType],
            GreedyAcquisitionFunctionBuilder[ProbabilisticModelType],
            VectorizedAcquisitionFunctionBuilder[ProbabilisticModelType],
        ] = builder
        self._optimizer = optimizer
        self._num_query_points = num_query_points
        self._acquisition_function: Optional[AcquisitionFunction] = None

    def __repr__(self) -> str:
        """"""
        return f"""EfficientGlobalOptimization(
        {self._builder!r},
        {self._optimizer!r},
        {self._num_query_points!r})"""

    def acquire(
        self,
        search_space: SearchSpaceType,
        models: Mapping[str, ProbabilisticModelType],
        datasets: Optional[Mapping[str, Dataset]] = None,
    ) -> TensorType:
        """
        Return the query point(s) that optimizes the acquisition function produced by ``builder``
        (see :meth:`__init__`).

        :param search_space: The local acquisition search space for *this step*.
        :param models: The model for each tag.
        :param datasets: The known observer query points and observations. Whether this is required
            depends on the acquisition function used.
        :return: The single (or batch of) points to query.
        """
        if self._acquisition_function is None:
            self._acquisition_function = self._builder.prepare_acquisition_function(
                models,
                datasets=datasets,
            )
        else:
            self._acquisition_function = self._builder.update_acquisition_function(
                self._acquisition_function,
                models,
                datasets=datasets,
            )

        points = self._optimizer(search_space, self._acquisition_function)

        summary_writer = get_tensorboard_writer()
        step_number = get_step_number()
        if summary_writer:
            with summary_writer.as_default(step=step_number):
                batched_points = tf.expand_dims(points, axis=0)
                value = self._acquisition_function(batched_points)[0][0]
                tf.summary.scalar("EGO.acquisition_function.maximum_found", value)

        if isinstance(self._builder, GreedyAcquisitionFunctionBuilder):
            for i in range(
                self._num_query_points - 1
            ):  # greedily allocate remaining batch elements
                self._acquisition_function = self._builder.update_acquisition_function(
                    self._acquisition_function,
                    models,
                    datasets=datasets,
                    pending_points=points,
                    new_optimization_step=False,
                )
                chosen_point = self._optimizer(search_space, self._acquisition_function)
                points = tf.concat([points, chosen_point], axis=0)

                if summary_writer:
                    with summary_writer.as_default(step=step_number):
                        batched_points = tf.expand_dims(chosen_point, axis=0)
                        value = self._acquisition_function(batched_points)[0][0]
                        tf.summary.scalar(f"EGO.acquisition_function.maximum_found.{i+1}", value)

        return points


@dataclass(frozen=True)
class AsynchronousRuleState:
    """Stores pending points for asynchronous rules.
    These are points which were requested but are not observed yet.
    """

    pending_points: Optional[TensorType] = None

    def __post_init__(self) -> None:
        if self.pending_points is None:
            # that's fine, no validation needed
            return

        tf.debugging.assert_shapes(
            [(self.pending_points, ["N", "D"])],
            message=f"""Pending points are expected to be a 2D tensor,
                        instead received tensor of shape {tf.shape(self.pending_points)}""",
        )

    @property
    def has_pending_points(self) -> bool:
        """Returns `True` if there is at least one pending point, and `False` otherwise."""
        return (self.pending_points is not None) and tf.size(self.pending_points) > 0

    def remove_points(self, points_to_remove: TensorType) -> AsynchronousRuleState:
        """Removes all rows from current `pending_points` that are present in `points_to_remove`.
        If a point to remove occurs multiple times in the list of pending points,
        only first occurrence of it will be removed.

        :param points_to_remove: Points to remove.
        :return: New instance of `AsynchronousRuleState` with updated pending points.
        """

        @tf.function
        def _remove_point(pending_points: TensorType, point_to_remove: TensorType) -> TensorType:
            # find all points equal to the one we need to remove
            are_points_equal = tf.reduce_all(tf.equal(pending_points, point_to_remove), axis=1)
            if not tf.reduce_any(are_points_equal):
                # point to remove isn't there, nothing to do
                return pending_points

            # this line converts all bool values to 0 and 1
            # then finds first 1 and returns its index as 1x1 tensor
            _, first_index_tensor = tf.math.top_k(tf.cast(are_points_equal, tf.int8), k=1)
            # to use it as index for slicing, we need to convert 1x1 tensor to a TF scalar
            first_index = tf.reshape(first_index_tensor, [])
            return tf.concat(
                [pending_points[:first_index, :], pending_points[first_index + 1 :, :]], axis=0
            )

        if not self.has_pending_points:
            # nothing to do if there are no pending points
            return self

        tf.debugging.assert_shapes(
            [(self.pending_points, [None, "D"]), (points_to_remove, [None, "D"])],
            message=f"""Point to remove shall be 1xD where D is the last dimension of pending points.
                        Got {tf.shape(self.pending_points)} for pending points
                        and {tf.shape(points_to_remove)} for other points.""",
        )

        new_pending_points = tf.foldl(
            _remove_point, points_to_remove, initializer=self.pending_points
        )
        return AsynchronousRuleState(new_pending_points)

    def add_pending_points(self, new_points: TensorType) -> AsynchronousRuleState:
        """Adds `new_points` to the already known pending points.

        :param new_points: Points to add.
        :return: New instance of `AsynchronousRuleState` with updated pending points.
        """
        if not self.has_pending_points:
            return AsynchronousRuleState(new_points)

        tf.debugging.assert_shapes(
            [(self.pending_points, [None, "D"]), (new_points, [None, "D"])],
            message=f"""New points shall be 2D and have same last dimension as pending points.
                        Got {tf.shape(self.pending_points)} for pending points
                        and {tf.shape(new_points)} for new points.""",
        )

        new_pending_points = tf.concat([self.pending_points, new_points], axis=0)
        return AsynchronousRuleState(new_pending_points)


class AsynchronousOptimization(
    AcquisitionRule[
        State[Optional["AsynchronousRuleState"], TensorType],
        SearchSpaceType,
        ProbabilisticModelType,
    ]
):
    """AsynchronousOptimization rule is designed for asynchronous BO scenarios.
    By asynchronous BO we understand a use case when multiple objective function
    can be launched in parallel and are expected to arrive at different times.
    Instead of waiting for the rest of observations to return, we want to immediately
    use acquisition function to launch a new observation and avoid wasting computational resources.
    See :cite:`Alvi:2019` or :cite:`kandasamy18a` for more details.

    To make the best decision about next point to observe, acquisition function
    needs to be aware of currently running observations.
    We call such points "pending", and consider them a part of acquisition state.
    We use :class:`AsynchronousRuleState` to store these points.

    `AsynchronousOptimization` works with non-greedy batch acquisition functions.
    For example, it would work with
    :class:`~trieste.acquisition.BatchMonteCarloExpectedImprovement`,
    but cannot be used with :class:`~trieste.acquisition.ExpectedImprovement`.
    If there are P pending points and the batch of size B is requested,
    the acquisition function is used with batch size P+B.
    During optimization first P points are fixed to pending,
    and thus we optimize and return the last B points only.
    """

    @overload
    def __init__(
<<<<<<< HEAD
        self: "AsynchronousOptimization[SearchSpaceType, ProbabilisticModel]",
=======
        self: "AsynchronousOptimization[SP_contra, HasReparamSampler]",
>>>>>>> a9d45a31
        builder: None = None,
        optimizer: AcquisitionOptimizer[SearchSpaceType] | None = None,
        num_query_points: int = 1,
    ):
        ...

    @overload
    def __init__(
        self: "AsynchronousOptimization[SearchSpaceType, ProbabilisticModelType]",
        builder: (
            AcquisitionFunctionBuilder[ProbabilisticModelType]
            | SingleModelAcquisitionBuilder[ProbabilisticModelType]
        ),
        optimizer: AcquisitionOptimizer[SearchSpaceType] | None = None,
        num_query_points: int = 1,
    ):
        ...

    def __init__(
        self,
        builder: Optional[
            AcquisitionFunctionBuilder[ProbabilisticModelType]
            | SingleModelAcquisitionBuilder[ProbabilisticModelType]
        ] = None,
        optimizer: AcquisitionOptimizer[SearchSpaceType] | None = None,
        num_query_points: int = 1,
    ):
        """
        :param builder: Batch acquisition function builder. Defaults to
            :class:`~trieste.acquisition.BatchMonteCarloExpectedImprovement` with 10 000 samples.
        :param optimizer: The optimizer with which to optimize the acquisition function built by
            ``builder``. This should *maximize* the acquisition function, and must be compatible
            with the global search space. Defaults to
            :func:`~trieste.acquisition.optimizer.automatic_optimizer_selector`.
        :param num_query_points: The number of points to acquire.
        """
        if num_query_points <= 0:
            raise ValueError(
                f"Number of query points must be greater than 0, got {num_query_points}"
            )

        if builder is None:
            builder = cast(
                SingleModelAcquisitionBuilder[M_contra], BatchMonteCarloExpectedImprovement(10_000)
            )

        if optimizer is None:
            optimizer = automatic_optimizer_selector

        if isinstance(builder, SingleModelAcquisitionBuilder):
            builder = builder.using(OBJECTIVE)

        # even though we are only using batch acquisition functions
        # there is no need to batchify_joint the optimizer if our batch size is 1
        if num_query_points > 1:
            optimizer = batchify_joint(optimizer, num_query_points)

        self._builder: AcquisitionFunctionBuilder[ProbabilisticModelType] = builder
        self._optimizer = optimizer
        self._acquisition_function: Optional[AcquisitionFunction] = None

    def __repr__(self) -> str:
        """"""
        return f"""AsynchronousOptimization(
        {self._builder!r},
        {self._optimizer!r})"""

    def acquire(
        self,
        search_space: SearchSpaceType,
        models: Mapping[str, ProbabilisticModelType],
        datasets: Optional[Mapping[str, Dataset]] = None,
    ) -> types.State[AsynchronousRuleState | None, TensorType]:
        """
        Constructs a function that, given ``AsynchronousRuleState``,
        returns a new state object and points to evaluate.
        The state object contains currently known pending points,
        that is points that were requested for evaluation,
        but observation for which was not received yet.
        To keep them up to date, pending points are compared against the given dataset,
        and whatever points are in the dataset are deleted.

        Let's suppose we have P pending points. To optimize the acquisition function
        we call it with batches of size P+1, where first P points are fixed to pending points.
        Optimization therefore happens over the last point only, which is returned.

        :param search_space: The local acquisition search space for *this step*.
        :param models: The model of the known data. Uses the single key `OBJECTIVE`.
        :param datasets: The known observer query points and observations.
        :return: A function that constructs the next acquisition state and the recommended query
            points from the previous acquisition state.
        """
        if models.keys() != {OBJECTIVE}:
            raise ValueError(
                f"dict of models must contain the single key {OBJECTIVE}, got keys {models.keys()}"
            )
        if datasets is None or datasets.keys() != {OBJECTIVE}:
            raise ValueError(
                f"""datasets must be provided and contain the single key {OBJECTIVE}"""
            )

        if self._acquisition_function is None:
            self._acquisition_function = self._builder.prepare_acquisition_function(
                models,
                datasets=datasets,
            )
        else:
            self._acquisition_function = self._builder.update_acquisition_function(
                self._acquisition_function,
                models,
                datasets=datasets,
            )

        def state_func(
            state: AsynchronousRuleState | None,
        ) -> tuple[AsynchronousRuleState | None, TensorType]:
            tf.debugging.Assert(self._acquisition_function is not None, [])

            if state is None:
                state = AsynchronousRuleState(None)

            assert datasets is not None
            state = state.remove_points(datasets[OBJECTIVE].query_points)

            if state.has_pending_points:
                pending_points: TensorType = state.pending_points

                def function_with_pending_points(x: TensorType) -> TensorType:
                    # stuff below is quite tricky, and thus deserves an elaborate comment
                    # we receive unknown number N of batches to evaluate
                    # and need to collect batch of B new points
                    # so the shape of `x` is [N, B, D]
                    # we want to add P pending points to each batch
                    # so that acquisition actually receives N batches of shape [P+B, D] each
                    # therefore here we prepend each batch with all pending points
                    # resulting a shape [N, P+B, D]
                    # we do that by repeating pending points N times and concatenating with x

                    # pending points are 2D, we need 3D and repeat along first axis
                    expanded = tf.expand_dims(pending_points, axis=0)
                    pending_points_repeated = tf.repeat(expanded, [tf.shape(x)[0]], axis=0)
                    all_points = tf.concat([pending_points_repeated, x], axis=1)
                    return cast(AcquisitionFunction, self._acquisition_function)(all_points)

                acquisition_function = cast(AcquisitionFunction, function_with_pending_points)
            else:
                acquisition_function = cast(AcquisitionFunction, self._acquisition_function)

            new_points = self._optimizer(search_space, acquisition_function)
            state = state.add_pending_points(new_points)

            return state, new_points

        return state_func


class AsynchronousGreedy(
    AcquisitionRule[
        State[Optional["AsynchronousRuleState"], TensorType],
        SearchSpaceType,
        ProbabilisticModelType,
    ]
):
    """AsynchronousGreedy rule, as name suggests,
    is designed for asynchronous BO scenarios. To see what we understand by
    asynchronous BO, see documentation for :class:`~trieste.acquisition.AsynchronousOptimization`.

    AsynchronousGreedy rule works with greedy batch acquisition functions
    and performs B steps of a greedy batch collection process,
    where B is the requested batch size.
    """

    def __init__(
        self,
        builder: GreedyAcquisitionFunctionBuilder[ProbabilisticModelType]
        | SingleModelGreedyAcquisitionBuilder[ProbabilisticModelType],
        optimizer: AcquisitionOptimizer[SearchSpaceType] | None = None,
        num_query_points: int = 1,
    ):
        """
        :param builder: Acquisition function builder. Only greedy batch approaches are supported,
            because they can be told what points are pending.
        :param optimizer: The optimizer with which to optimize the acquisition function built by
            ``builder``. This should *maximize* the acquisition function, and must be compatible
            with the global search space. Defaults to
            :func:`~trieste.acquisition.optimizer.automatic_optimizer_selector`.
        :param num_query_points: The number of points to acquire.
        """
        if num_query_points <= 0:
            raise ValueError(
                f"Number of query points must be greater than 0, got {num_query_points}"
            )

        if builder is None:
            raise ValueError("Please specify an acquisition builder")

        if not isinstance(
            builder, (GreedyAcquisitionFunctionBuilder, SingleModelGreedyAcquisitionBuilder)
        ):
            raise NotImplementedError(
                f"""Only greedy acquisition strategies are supported,
                    got {type(builder)}"""
            )

        if optimizer is None:
            optimizer = automatic_optimizer_selector

        if isinstance(builder, SingleModelGreedyAcquisitionBuilder):
            builder = builder.using(OBJECTIVE)

        self._builder: GreedyAcquisitionFunctionBuilder[ProbabilisticModelType] = builder
        self._optimizer = optimizer
        self._acquisition_function: Optional[AcquisitionFunction] = None
        self._num_query_points = num_query_points

    def __repr__(self) -> str:
        """"""
        return f"""AsynchronousGreedy(
        {self._builder!r},
        {self._optimizer!r},
        {self._num_query_points!r})"""

    def acquire(
        self,
        search_space: SearchSpaceType,
        models: Mapping[str, ProbabilisticModelType],
        datasets: Optional[Mapping[str, Dataset]] = None,
    ) -> types.State[AsynchronousRuleState | None, TensorType]:
        """
        Constructs a function that, given ``AsynchronousRuleState``,
        returns a new state object and points to evaluate.
        The state object contains currently known pending points,
        that is points that were requested for evaluation,
        but observation for which was not received yet.
        To keep them up to date, pending points are compared against the given dataset,
        and whatever points are in the dataset are deleted.
        Then the current batch is generated by calling the acquisition function,
        and all points in the batch are added to the known pending points.

        :param search_space: The local acquisition search space for *this step*.
        :param models: The model of the known data. Uses the single key `OBJECTIVE`.
        :param datasets: The known observer query points and observations.
        :return: A function that constructs the next acquisition state and the recommended query
            points from the previous acquisition state.
        """
        if models.keys() != {OBJECTIVE}:
            raise ValueError(
                f"dict of models must contain the single key {OBJECTIVE}, got keys {models.keys()}"
            )
        if datasets is None or datasets.keys() != {OBJECTIVE}:
            raise ValueError(
                f"""datasets must be provided and contain the single key {OBJECTIVE}"""
            )

        def state_func(
            state: AsynchronousRuleState | None,
        ) -> tuple[AsynchronousRuleState | None, TensorType]:
            if state is None:
                state = AsynchronousRuleState(None)

            assert datasets is not None
            state = state.remove_points(datasets[OBJECTIVE].query_points)

            if self._acquisition_function is None:
                self._acquisition_function = self._builder.prepare_acquisition_function(
                    models,
                    datasets=datasets,
                    pending_points=state.pending_points,
                )
            else:
                self._acquisition_function = self._builder.update_acquisition_function(
                    self._acquisition_function,
                    models,
                    datasets=datasets,
                    pending_points=state.pending_points,
                )

            new_points_batch = self._optimizer(search_space, self._acquisition_function)
            state = state.add_pending_points(new_points_batch)

            summary_writer = get_tensorboard_writer()
            step_number = get_step_number()

            for i in range(self._num_query_points - 1):
                # greedily allocate additional batch elements
                self._acquisition_function = self._builder.update_acquisition_function(
                    self._acquisition_function,
                    models,
                    datasets=datasets,
                    pending_points=state.pending_points,
                    new_optimization_step=False,
                )
                new_point = self._optimizer(search_space, self._acquisition_function)
                if summary_writer:
                    with summary_writer.as_default(step=step_number):
                        batched_point = tf.expand_dims(new_point, axis=0)
                        value = self._acquisition_function(batched_point)[0][0]
                        tf.summary.scalar(
                            f"AsyncGreedy.acquisition_function.maximum_found.{i}", value
                        )
                state = state.add_pending_points(new_point)
                new_points_batch = tf.concat([new_points_batch, new_point], axis=0)

            return state, new_points_batch

        return state_func


T = TypeVar("T", bound=ProbabilisticModel, contravariant=True)


class DiscreteThompsonSampling(AcquisitionRule[TensorType, SearchSpace, T]):
    r"""
    Implements Thompson sampling for choosing optimal points.

    This rule returns the minimizers of functions sampled from our model and evaluated across
    a discretization of the search space (containing `N` candidate points).

    The model is sampled either exactly (with an :math:`O(N^3)` complexity), or sampled
    approximately through a random Fourier `M` feature decompisition
    (with an :math:`O(\min(n^3,M^3))` complexity for a model trained on `n` points). The number
    `M` of Fourier features is specified when building the model.

    """

    @overload
    def __init__(
        self: "DiscreteThompsonSampling[ProbabilisticModel]",
        num_search_space_samples: int,
        num_query_points: int,
        thompson_sampler: None = None,
    ):
        ...

    @overload
    def __init__(
        self: "DiscreteThompsonSampling[T]",
        num_search_space_samples: int,
        num_query_points: int,
        thompson_sampler: Optional[ThompsonSampler[T]] = None,
    ):
        ...

    def __init__(
        self,
        num_search_space_samples: int,
        num_query_points: int,
        thompson_sampler: Optional[ThompsonSampler[T]] = None,
    ):
        """
        :param num_search_space_samples: The number of points at which to sample the posterior.
        :param num_query_points: The number of points to acquire.
        :thompson_sampler: Sampler to sample maximisers from the underlying model.
        """
        if not num_search_space_samples > 0:
            raise ValueError(f"Search space must be greater than 0, got {num_search_space_samples}")

        if not num_query_points > 0:
            raise ValueError(
                f"Number of query points must be greater than 0, got {num_query_points}"
            )

        if thompson_sampler is not None:
            if thompson_sampler.sample_min_value:
                raise ValueError(
                    """
                    Thompson sampling requires a thompson_sampler that samples minimizers,
                    not just minimum values. However the passed sampler has sample_min_value=True.
                    """
                )
        else:
            thompson_sampler = ExactThompsonSampler(sample_min_value=False)

        self._thompson_sampler = thompson_sampler
        self._num_search_space_samples = num_search_space_samples
        self._num_query_points = num_query_points

    def __repr__(self) -> str:
        """"""
        return f"""DiscreteThompsonSampling(
        {self._num_search_space_samples!r},
        {self._num_query_points!r},
        {self._thompson_sampler!r})"""

    def acquire(
        self,
        search_space: SearchSpace,
        models: Mapping[str, T],
        datasets: Optional[Mapping[str, Dataset]] = None,
    ) -> TensorType:
        """
        Sample `num_search_space_samples` (see :meth:`__init__`) points from the
        ``search_space``. Of those points, return the `num_query_points` points at which
        random samples yield the **minima** of the model posterior.

        :param search_space: The local acquisition search space for *this step*.
        :param models: The model of the known data. Uses the single key `OBJECTIVE`.
        :param datasets: The known observer query points and observations.
        :return: The ``num_query_points`` points to query.
        :raise ValueError: If ``models`` do not contain the key `OBJECTIVE`, or it contains any
            other key.
        """
        if models.keys() != {OBJECTIVE}:
            raise ValueError(
                f"dict of models must contain the single key {OBJECTIVE}, got keys {models.keys()}"
            )

        if datasets is None or datasets.keys() != {OBJECTIVE}:
            raise ValueError(
                f"""datasets must be provided and contain the single key {OBJECTIVE}"""
            )

        query_points = search_space.sample(self._num_search_space_samples)
        thompson_samples = self._thompson_sampler.sample(
            models[OBJECTIVE], self._num_query_points, query_points
        )

        return thompson_samples


class TrustRegion(
    AcquisitionRule[
        types.State[Optional["TrustRegion.State"], TensorType], Box, ProbabilisticModelType
    ]
):
    """Implements the *trust region* acquisition algorithm."""

    @dataclass(frozen=True)
    class State:
        """The acquisition state for the :class:`TrustRegion` acquisition rule."""

        acquisition_space: Box
        """ The search space. """

        eps: TensorType
        """
        The (maximum) vector from the current best point to each bound of the acquisition space.
        """

        y_min: TensorType
        """ The minimum observed value. """

        is_global: bool | TensorType
        """
        `True` if the search space was global, else `False` if it was local. May be a scalar boolean
        `TensorType` instead of a `bool`.
        """

        def __deepcopy__(self, memo: dict[int, object]) -> TrustRegion.State:
            box_copy = copy.deepcopy(self.acquisition_space, memo)
            return TrustRegion.State(box_copy, self.eps, self.y_min, self.is_global)

    @overload
    def __init__(
        self: "TrustRegion[ProbabilisticModel]",
        rule: None = None,
        beta: float = 0.7,
        kappa: float = 1e-4,
    ):
        ...

    @overload
    def __init__(
        self: "TrustRegion[ProbabilisticModelType]",
        rule: AcquisitionRule[TensorType, Box, ProbabilisticModelType],
        beta: float = 0.7,
        kappa: float = 1e-4,
    ):
        ...

    def __init__(
        self,
        rule: AcquisitionRule[TensorType, Box, ProbabilisticModelType] | None = None,
        beta: float = 0.7,
        kappa: float = 1e-4,
    ):
        """
        :param rule: The acquisition rule that defines how to search for a new query point in a
            given search space. Defaults to :class:`EfficientGlobalOptimization` with default
            arguments.
        :param beta: The inverse of the trust region contraction factor.
        :param kappa: Scales the threshold for the minimal improvement required for a step to be
            considered a success.
        """
        if rule is None:
            rule = EfficientGlobalOptimization()

        self._rule = rule
        self._beta = beta
        self._kappa = kappa

    def __repr__(self) -> str:
        """"""
        return f"TrustRegion({self._rule!r}, {self._beta!r}, {self._kappa!r})"

    def acquire(
        self,
        search_space: Box,
        models: Mapping[str, ProbabilisticModelType],
        datasets: Optional[Mapping[str, Dataset]] = None,
    ) -> types.State[State | None, TensorType]:
        """
        Construct a local search space from ``search_space`` according the trust region algorithm,
        and use that with the ``rule`` specified at :meth:`~TrustRegion.__init__` to find new
        query points. Return a function that constructs these points given a previous trust region
        state.

        If no ``state`` is specified (it is `None`), ``search_space`` is used as the search space
        for this step.

        If a ``state`` is specified, and the new optimum improves over the previous optimum
        by some threshold (that scales linearly with ``kappa``), the previous acquisition is
        considered successful.

        If the previous acquisition was successful, ``search_space`` is used as the new
        search space. If the previous step was unsuccessful, the search space is changed to the
        trust region if it was global, and vice versa.

        If the previous acquisition was over the trust region, the size of the trust region is
        modified. If the previous acquisition was successful, the size is increased by a factor
        ``1 / beta``. Conversely, if it was unsuccessful, the size is reduced by the factor
        ``beta``.

        **Note:** The acquisition search space will never extend beyond the boundary of the
        ``search_space``. For a local search, the actual search space will be the
        intersection of the trust region and ``search_space``.

        :param search_space: The local acquisition search space for *this step*.
        :param models: The model for each tag.
        :param datasets: The known observer query points and observations. Uses the data for key
            `OBJECTIVE` to calculate the new trust region.
        :return: A function that constructs the next acquisition state and the recommended query
            points from the previous acquisition state.
        :raise KeyError: If ``datasets`` does not contain the key `OBJECTIVE`.
        """
        if datasets is None or OBJECTIVE not in datasets.keys():
            raise ValueError(f"""datasets must be provided and contain the key {OBJECTIVE}""")

        dataset = datasets[OBJECTIVE]

        global_lower = search_space.lower
        global_upper = search_space.upper

        y_min = tf.reduce_min(dataset.observations, axis=0)

        def state_func(
            state: TrustRegion.State | None,
        ) -> tuple[TrustRegion.State | None, TensorType]:

            if state is None:
                eps = 0.5 * (global_upper - global_lower) / (5.0 ** (1.0 / global_lower.shape[-1]))
                is_global = True
            else:
                tr_volume = tf.reduce_prod(
                    state.acquisition_space.upper - state.acquisition_space.lower
                )
                step_is_success = y_min < state.y_min - self._kappa * tr_volume

                eps = (
                    state.eps
                    if state.is_global
                    else state.eps / self._beta
                    if step_is_success
                    else state.eps * self._beta
                )

                is_global = step_is_success or not state.is_global

            if is_global:
                acquisition_space = search_space
            else:
                xmin = dataset.query_points[tf.argmin(dataset.observations)[0], :]
                acquisition_space = Box(
                    tf.reduce_max([global_lower, xmin - eps], axis=0),
                    tf.reduce_min([global_upper, xmin + eps], axis=0),
                )

            points = self._rule.acquire(acquisition_space, models, datasets=datasets)
            state_ = TrustRegion.State(acquisition_space, eps, y_min, is_global)

            return state_, points

        return state_func<|MERGE_RESOLUTION|>--- conflicted
+++ resolved
@@ -413,11 +413,7 @@
 
     @overload
     def __init__(
-<<<<<<< HEAD
-        self: "AsynchronousOptimization[SearchSpaceType, ProbabilisticModel]",
-=======
-        self: "AsynchronousOptimization[SP_contra, HasReparamSampler]",
->>>>>>> a9d45a31
+        self: "AsynchronousOptimization[SearchSpaceType, HasReparamSampler]",
         builder: None = None,
         optimizer: AcquisitionOptimizer[SearchSpaceType] | None = None,
         num_query_points: int = 1,
@@ -461,7 +457,8 @@
 
         if builder is None:
             builder = cast(
-                SingleModelAcquisitionBuilder[M_contra], BatchMonteCarloExpectedImprovement(10_000)
+                SingleModelAcquisitionBuilder[ProbabilisticModelType],
+                BatchMonteCarloExpectedImprovement(10_000),
             )
 
         if optimizer is None:
@@ -726,10 +723,7 @@
         return state_func
 
 
-T = TypeVar("T", bound=ProbabilisticModel, contravariant=True)
-
-
-class DiscreteThompsonSampling(AcquisitionRule[TensorType, SearchSpace, T]):
+class DiscreteThompsonSampling(AcquisitionRule[TensorType, SearchSpace, ProbabilisticModelType]):
     r"""
     Implements Thompson sampling for choosing optimal points.
 
@@ -754,10 +748,10 @@
 
     @overload
     def __init__(
-        self: "DiscreteThompsonSampling[T]",
+        self: "DiscreteThompsonSampling[ProbabilisticModelType]",
         num_search_space_samples: int,
         num_query_points: int,
-        thompson_sampler: Optional[ThompsonSampler[T]] = None,
+        thompson_sampler: Optional[ThompsonSampler[ProbabilisticModelType]] = None,
     ):
         ...
 
@@ -765,7 +759,7 @@
         self,
         num_search_space_samples: int,
         num_query_points: int,
-        thompson_sampler: Optional[ThompsonSampler[T]] = None,
+        thompson_sampler: Optional[ThompsonSampler[ProbabilisticModelType]] = None,
     ):
         """
         :param num_search_space_samples: The number of points at which to sample the posterior.
@@ -805,7 +799,7 @@
     def acquire(
         self,
         search_space: SearchSpace,
-        models: Mapping[str, T],
+        models: Mapping[str, ProbabilisticModelType],
         datasets: Optional[Mapping[str, Dataset]] = None,
     ) -> TensorType:
         """
