# Copyright 2021 The Trieste Contributors
#
# Licensed under the Apache License, Version 2.0 (the "License");
# you may not use this file except in compliance with the License.
# You may obtain a copy of the License at
#
#     http://www.apache.org/licenses/LICENSE-2.0
#
# Unless required by applicable law or agreed to in writing, software
# distributed under the License is distributed on an "AS IS" BASIS,
# WITHOUT WARRANTIES OR CONDITIONS OF ANY KIND, either express or implied.
# See the License for the specific language governing permissions and
# limitations under the License.
"""
This module contains utility functions for acquisition functions. Currently,
it contains functions for approximating the cumulative density function (CDF)
of a multivariate Gaussian, and a helper for computing a naive Monte Carlo
estimate of the batch expected improvement for a Gaussian distribution.
"""
from typing import Callable, Tuple

import tensorflow as tf
import tensorflow_probability as tfp

from ...types import TensorType

tfd = tfp.distributions


# =============================================================================
# Standard univariate normal CDF and inverse CDF for Multivariate Normal CDF
# =============================================================================


def standard_normal_cdf_and_inverse_cdf(
    dtype: tf.DType,
) -> Tuple[Callable[[TensorType], TensorType], Callable[[TensorType], TensorType]]:
    """Returns two callables *Phi* and *iPhi*, which compute the cumulative
    density function and inverse cumulative density function of a standard
    univariate Gaussian.

    :param dtype: The data type to use, either tf.float32 or tf.float64.
    :returns Phi, iPhi: Cumulative and inverse cumulative density functions.
    """

    normal = tfp.distributions.Normal(
        loc=tf.zeros(shape=(), dtype=dtype),
        scale=tf.ones(shape=(), dtype=dtype),
    )
    Phi: Callable[[TensorType], TensorType] = lambda x: normal.cdf(x)
    iPhi: Callable[[TensorType], TensorType] = lambda x: normal.quantile(x)

    return Phi, iPhi


# =============================================================================
# Update index helper for Multivariate Normal CDF
# =============================================================================


def get_update_indices(B: int, S: int, Q: int, q: int) -> TensorType:
    """Returns indices for updating a tensor using tf.tensor_scatter_nd_add,
    for use within the _mvn_cdf function, for computing the cumulative density
    function of a multivariate Gaussian. The indices *idx* returned are such
    that the following operation

        idx = get_update_indices(B, S, Q, q)
        tensor = tf.tensor_scatter_nd_add(tensor, idx, update)

    is equivalent to the numpy operation

        tensor = tensor[:, :, q] + update

    where *tensor* is a tensor of shape (B, S, Q).

    :param B: First dim. of tensor for which the indices are generated.
    :param S: Second dim. of tensor for which the indices are generated.
    :param Q: Third dim. of tensor for which the indices are generated.
    :param q: Index of tensor along fourth dim. to which the update is applied.
    """

    idxB = tf.tile(tf.range(B, dtype=tf.int32)[:, None, None], (1, S, 1))
    idxS = tf.tile(tf.range(S, dtype=tf.int32)[None, :, None], (B, 1, 1))
    idxQ = tf.tile(tf.convert_to_tensor(q)[None, None, None], (B, S, 1))

    idx = tf.concat([idxB, idxS, idxQ], axis=-1)

    return idx


# =============================================================================
# Multivariate Normal CDF
# =============================================================================


<<<<<<< HEAD
class MultivariateNormalCDF:

    def __init__(
            self,
            sample_size: int,
            dim: int,
            dtype: tf.DType,
        ) -> Callable[[TensorType, TensorType, TensorType, float], TensorType]:
        """Builds the cumulative density function of the multivariate Gaussian
        using the Genz approximation detailed in :cite:`genz2016numerical`.

        This is a Monte Carlo approximation which is more accurate than a naive
        Monte Carlo estimate of the expected improvent. In order to use
        reparametrised samples, the helper accepts a tensor of samples, and the
        callable uses these fixed samples whenever it is called.

        :param samples: Tensor of shape (B, Q), with values between 0 and 1.
        :returns mvn_cdf: Function computing the MC approximation of the CDF.
        """
        
        self.S = sample_size
        self.Q = dim
        self.dtype = dtype

    def __call__(
            self,
            x: TensorType,
            mean: TensorType,
            cov: TensorType,
            jitter: float = 1e-6,
        ) -> TensorType:
=======
def make_mvn_cdf(
    samples: TensorType,
) -> Callable[[TensorType, TensorType, TensorType, float], TensorType]:
    """Builds the cumulative density function of the multivariate Gaussian
    using the Genz approximation detailed in :cite:`genz2016numerical`.

    This is a Monte Carlo approximation which is more accurate than a naive
    Monte Carlo estimate of the expected improvent. In order to use
    reparametrised samples, the helper accepts a tensor of samples, and the
    callable uses these fixed samples whenever it is called.

    :param samples: Tensor of shape (B, Q), with values between 0 and 1.
    :returns mvn_cdf: Function computing the MC approximation of the CDF.
    """

    # Unpack sample shape tensor
    S, Q = samples.shape
    
    # Check that MVN CDF samples are in a valid range
    tf.debugging.assert_less_equal(tf.zeros_like(samples), samples)
    tf.debugging.assert_less_equal(samples, tf.ones_like(samples))
    
    # Check both number of samples and batch size are greater than zero
    tf.debugging.assert_greater(S, 0)
    tf.debugging.assert_greater(Q, 0)
    
    def mvn_cdf(
        x: TensorType,
        mean: TensorType,
        cov: TensorType,
        jitter: float = 1e-6,
    ) -> TensorType:
>>>>>>> 44b37231
        """Callable for the cumulative density function of the multivariate
        Gaussian using the Genz approximation.

        :param x: Tensor of shape (B, Q), batch of points to evaluate CDF at.
        :param mean: Tensor of shape (B, Q), batch of means.
        :param covariance: Tensor of shape (B, Q, Q), batch of covariances.
        :param jitter: float, jitter to use in the Cholesky factorisation.
        :returns mvn_cdf: Tensor of shape (B,), CDF values.
        """
        
        # Unpack batch size
        B = x.shape[0]

        # Check shapes of input tensors
        tf.debugging.assert_shapes(
            [
                (x, (B, self.Q)),
                (mean, (B, self.Q)),
                (cov, (B, self.Q, self.Q)),
            ]
        )

        # Identify data type to use for all calculations
        dtype = mean.dtype

        # Compute Cholesky factors
        jitter = jitter * tf.eye(self.Q, dtype=dtype)[None, :, :]
        C = tf.linalg.cholesky(cov + jitter)  # (B, Q, Q)

        # Rename samples and limits for brevity
        w = tf.math.sobol_sample(
            dim=self.Q,
            num_results=self.S,
            dtype=self.dtype,
        )  # (S, Q)
        b = x - mean  # (B, Q)

        # Initialise transformation variables
        e = tf.zeros(shape=(B, self.S, self.Q), dtype=dtype)
        f = tf.zeros(shape=(B, self.S, self.Q), dtype=dtype)
        y = tf.zeros(shape=(B, self.S, self.Q), dtype=dtype)

        # Initialise standard normal for computing CDFs
        Phi, iPhi = standard_normal_cdf_and_inverse_cdf(dtype=dtype)

        # Get update indices for convenience later
        idx = get_update_indices(B=B, S=self.S, Q=self.Q, q=0)

        # Slice out common tensors
        b0 = b[:, None, 0]
        C0 = C[:, None, 0, 0] + 1e-12

        # Compute transformation variables at the first step
        e_update = tf.tile(Phi(b0 / C0), (1, self.S))  # (B, S)
        e = tf.tensor_scatter_nd_add(e, idx, e_update)
        f = tf.tensor_scatter_nd_add(f, idx, e_update)

        for i in tf.range(1, self.Q):

            # Update y tensor
            y_update = iPhi(1e-6 + (1 - 2e-6) * w[None, :, i - 1] * e[:, :, i - 1])
            y = tf.tensor_scatter_nd_add(y, idx, y_update)

            # Slice out common tensors
            bi = b[:, None, i]
            Ci_ = C[:, None, i, :i]
            Cii = C[:, None, i, i] + 1e-12
            yi = y[:, :, :i]

            # Compute indices to update d, e and f tensors
            idx = get_update_indices(B=B, S=self.S, Q=self.Q, q=i)

            # Update e tensor
            e_update = Phi((bi - tf.reduce_sum(Ci_ * yi, axis=-1)) / Cii)
            e = tf.tensor_scatter_nd_add(e, idx, e_update)

            # Update f tensor
            f_update = e[:, :, i] * f[:, :, i - 1]
            f = tf.tensor_scatter_nd_add(f, idx, f_update)

        mvn_cdf = tf.reduce_mean(f[:, :, -1], axis=-1)

<<<<<<< HEAD
        return mvn_cdf
=======
        return mvn_cdf

    return mvn_cdf
>>>>>>> 44b37231
<|MERGE_RESOLUTION|>--- conflicted
+++ resolved
@@ -93,7 +93,6 @@
 # =============================================================================
 
 
-<<<<<<< HEAD
 class MultivariateNormalCDF:
 
     def __init__(
@@ -110,8 +109,9 @@
         reparametrised samples, the helper accepts a tensor of samples, and the
         callable uses these fixed samples whenever it is called.
 
-        :param samples: Tensor of shape (B, Q), with values between 0 and 1.
-        :returns mvn_cdf: Function computing the MC approximation of the CDF.
+        :param samples_size: int, number of samples to use.
+        :param dim: int, dimension of the multivariate Gaussian.
+        :param dtype: tf.DType, data type to use for calculations.
         """
         
         self.S = sample_size
@@ -125,41 +125,7 @@
             cov: TensorType,
             jitter: float = 1e-6,
         ) -> TensorType:
-=======
-def make_mvn_cdf(
-    samples: TensorType,
-) -> Callable[[TensorType, TensorType, TensorType, float], TensorType]:
-    """Builds the cumulative density function of the multivariate Gaussian
-    using the Genz approximation detailed in :cite:`genz2016numerical`.
-
-    This is a Monte Carlo approximation which is more accurate than a naive
-    Monte Carlo estimate of the expected improvent. In order to use
-    reparametrised samples, the helper accepts a tensor of samples, and the
-    callable uses these fixed samples whenever it is called.
-
-    :param samples: Tensor of shape (B, Q), with values between 0 and 1.
-    :returns mvn_cdf: Function computing the MC approximation of the CDF.
-    """
-
-    # Unpack sample shape tensor
-    S, Q = samples.shape
-    
-    # Check that MVN CDF samples are in a valid range
-    tf.debugging.assert_less_equal(tf.zeros_like(samples), samples)
-    tf.debugging.assert_less_equal(samples, tf.ones_like(samples))
-    
-    # Check both number of samples and batch size are greater than zero
-    tf.debugging.assert_greater(S, 0)
-    tf.debugging.assert_greater(Q, 0)
-    
-    def mvn_cdf(
-        x: TensorType,
-        mean: TensorType,
-        cov: TensorType,
-        jitter: float = 1e-6,
-    ) -> TensorType:
->>>>>>> 44b37231
-        """Callable for the cumulative density function of the multivariate
+        """Computes the cumulative density function of the multivariate
         Gaussian using the Genz approximation.
 
         :param x: Tensor of shape (B, Q), batch of points to evaluate CDF at.
@@ -241,10 +207,4 @@
 
         mvn_cdf = tf.reduce_mean(f[:, :, -1], axis=-1)
 
-<<<<<<< HEAD
-        return mvn_cdf
-=======
-        return mvn_cdf
-
-    return mvn_cdf
->>>>>>> 44b37231
+        return mvn_cdf