--- conflicted
+++ resolved
@@ -38,12 +38,9 @@
     BatchMonteCarloExpectedImprovement,
     ExpectedConstrainedImprovement,
     ExpectedImprovement,
-<<<<<<< HEAD
     MakePositive,
-=======
     MonteCarloAugmentedExpectedImprovement,
     MonteCarloExpectedImprovement,
->>>>>>> 0efa0236
     MultipleOptimismNegativeLowerConfidenceBound,
     NegativeLowerConfidenceBound,
     NegativePredictiveMean,
