--- conflicted
+++ resolved
@@ -17,11 +17,7 @@
 from __future__ import annotations
 
 from itertools import combinations, product
-<<<<<<< HEAD
-from typing import Callable, Optional, Sequence, cast
-=======
-from typing import Optional, TypeVar, cast
->>>>>>> a9d45a31
+from typing import Callable, Optional, TypeVar, Sequence, cast
 
 import tensorflow as tf
 import tensorflow_probability as tfp
@@ -69,9 +65,7 @@
             used by default to set a reference point according to the datasets.
         """
         if callable(reference_point_spec):
-            self._ref_point_spec: tf.Tensor | Callable[
-                ..., TensorType
-            ] = reference_point_spec
+            self._ref_point_spec: tf.Tensor | Callable[..., TensorType] = reference_point_spec
         else:
             self._ref_point_spec = tf.convert_to_tensor(reference_point_spec)
         self._ref_point = None
@@ -290,9 +284,7 @@
         self._sample_size = sample_size
         self._jitter = jitter
         if callable(reference_point_spec):
-            self._ref_point_spec: tf.Tensor | Callable[
-                ..., TensorType
-            ] = reference_point_spec
+            self._ref_point_spec: tf.Tensor | Callable[..., TensorType] = reference_point_spec
         else:
             self._ref_point_spec = tf.convert_to_tensor(reference_point_spec)
         self._ref_point = None
@@ -430,7 +422,7 @@
         reference_point_spec: Sequence[float]
         | TensorType
         | Callable[..., TensorType] = get_reference_point,
-        conservative_ref_point_spec: bool = False
+        conservative_ref_point_spec: bool = False,
     ):
         """
         :param objective_tag: The tag for the objective data and model.
@@ -451,9 +443,7 @@
         """
         super().__init__(objective_tag, constraint_builder, min_feasibility_probability)
         if callable(reference_point_spec):
-            self._ref_point_spec: tf.Tensor | Callable[
-                ..., TensorType
-            ] = reference_point_spec
+            self._ref_point_spec: tf.Tensor | Callable[..., TensorType] = reference_point_spec
         else:
             self._ref_point_spec = tf.convert_to_tensor(reference_point_spec)
         self._ref_point = None
