--- conflicted
+++ resolved
@@ -23,7 +23,7 @@
 import tensorflow_probability as tfp
 
 from ...data import Dataset
-from ...models import ProbabilisticModel, ReparametrizationSampler
+from ...models import ProbabilisticModel
 from ...types import TensorType
 from ...utils import DEFAULTS
 from ..interface import (
@@ -583,10 +583,6 @@
             self._expected_improvement_fn.update(eta)  # type: ignore
 
 
-
-
-
-
 class BatchMonteCarloExpectedImprovement(SingleModelAcquisitionBuilder):
     """
     Expected improvement for batches of points (or :math:`q`-EI), approximated using Monte Carlo
@@ -700,82 +696,4 @@
         samples = tf.squeeze(self._sampler.sample(x, jitter=self._jitter), axis=-1)  # [..., S, B]
         min_sample_per_batch = tf.reduce_min(samples, axis=-1)  # [..., S]
         batch_improvement = tf.maximum(self._eta - min_sample_per_batch, 0.0)  # [..., S]
-<<<<<<< HEAD
-        return tf.reduce_mean(batch_improvement, axis=-1, keepdims=True)  # [..., 1]
-
-
-
-class PredictiveVariance(SingleModelAcquisitionBuilder):
-    """
-    Builder for the determinant of the predictive covariance matrix over the batch points.
-    For a batch of size 1 it is the same as maximizing the predictive variance.
-    """
-
-    def __init__(self, jitter: float = DEFAULTS.JITTER) -> None:
-        """
-        :param jitter: The size of the jitter to use when stabilising the Cholesky decomposition of
-            the covariance matrix.
-        """
-        self._jitter = jitter
-
-    def __repr__(self) -> str:
-        """"""
-        return f"PredictiveVariance(jitter={self._jitter!r})"
-
-    def prepare_acquisition_function(
-        self,
-        model: ProbabilisticModel,
-        dataset: Optional[Dataset] = None,
-    ) -> AcquisitionFunction:
-        """
-        :param model: The model.
-        :param dataset: Unused.
-
-        :return: The determinant of the predictive function.
-        """
-
-        return predictive_variance(model, self._jitter)
-
-    def update_acquisition_function(
-        self,
-        function: AcquisitionFunction,
-        model: ProbabilisticModel,
-        dataset: Optional[Dataset] = None,
-    ) -> AcquisitionFunction:
-        """
-        :param function: The acquisition function to update.
-        :param model: The model.
-        :param dataset: Unused.
-        """
-        return function  # no need to update anything
-
-
-def predictive_variance(model: ProbabilisticModel, jitter: float) -> TensorType:
-    """
-    The predictive variance acquisition function for active learning, based on
-    the determinant of the covariance (see :cite:`MacKay1992` for details).
-    Note that the model needs to supply covariance of the joint marginal distribution,
-    which can be expensive to compute.
-
-    :param model: The model of the objective function.
-    :param jitter: The size of the jitter to use when stabilising the Cholesky decomposition of
-            the covariance matrix.
-    """
-
-    @tf.function
-    def acquisition(x: TensorType) -> TensorType:
-
-        try:
-            _, covariance = model.predict_joint(x)
-        except NotImplementedError:
-            raise ValueError(
-                """
-                PredictiveVariance only supports models with a predict_joint method.
-                """
-            )
-        return tf.exp(tf.linalg.logdet(covariance + jitter))
-
-    return acquisition
-=======
-        return tf.reduce_mean(batch_improvement, axis=-1, keepdims=True)  # [..., 1]
->>>>>>> 83acde98
+        return tf.reduce_mean(batch_improvement, axis=-1, keepdims=True)  # [..., 1]