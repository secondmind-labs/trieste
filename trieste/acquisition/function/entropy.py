# Copyright 2021 The Trieste Contributors
#
# Licensed under the Apache License, Version 2.0 (the "License");
# you may not use this file except in compliance with the License.
# You may obtain a copy of the License at
#
#     http://www.apache.org/licenses/LICENSE-2.0
#
# Unless required by applicable law or agreed to in writing, software
# distributed under the License is distributed on an "AS IS" BASIS,
# WITHOUT WARRANTIES OR CONDITIONS OF ANY KIND, either express or implied.
# See the License for the specific language governing permissions and
# limitations under the License.
"""
This module contains entropy-based acquisition function builders.
"""
from __future__ import annotations

from typing import Optional, cast

import tensorflow as tf
import tensorflow_probability as tfp

from ...data import Dataset
from ...models import ProbabilisticModel
from ...space import SearchSpace
from ...types import TensorType
from ..interface import (
    AcquisitionFunction,
    AcquisitionFunctionClass,
    PenalizationFunction,
    SingleModelAcquisitionBuilder,
    SingleModelGreedyAcquisitionBuilder,
    UpdatablePenalizationFunction,
)
from ..sampler import (
    ExactThompsonSampler,
    GumbelSampler,
    RandomFourierFeatureThompsonSampler,
    ThompsonSampler,
)

CLAMP_LB = 1e-8


class MinValueEntropySearch(SingleModelAcquisitionBuilder):
    r"""
    Builder for the max-value entropy search acquisition function modified for objective
    minimisation. :class:`MinValueEntropySearch` estimates the information in the distribution
    of the objective minimum that would be gained by evaluating the objective at a given point.

    This implementation largely follows :cite:`wang2017max` and samples the objective's minimum
    :math:`y^*` across a large set of sampled locations via either a Gumbel sampler, an exact
    Thompson sampler or an approximate random Fourier feature-based Thompson sampler, with the
    Gumbel sampler being the cheapest but least accurate. Default behavior is to use the
    exact Thompson sampler.
    """

    def __init__(
        self,
        search_space: SearchSpace,
        num_samples: int = 5,
        grid_size: int = 1000,
        use_thompson: bool = True,
        num_fourier_features: Optional[int] = None,
    ):
        """
        :param search_space: The global search space over which the optimisation is defined.
        :param num_samples: Number of samples to draw from the distribution over the minimum of the
            objective function.
        :param grid_size: Size of the grid from which to sample the min-values. We recommend
            scaling this with search space dimension.
        :param use_thompson: If True then use Thompson sampling to sample the objective's
            minimum, else use Gumbel sampling.
        :param num_fourier_features: Number of Fourier features used for approximate Thompson
            sampling. If None, then do exact Thompson sampling.
        :raise tf.errors.InvalidArgumentError: If

            - ``num_samples`` or ``grid_size`` are negative, or if
            - ``num_fourier_features`` is negative or zero
            - ``num_fourier_features`` is specified an ``use_thompson`` is `False`
        """
        tf.debugging.assert_positive(num_samples)
        tf.debugging.assert_positive(grid_size)

        if num_fourier_features is not None:
            tf.debugging.Assert(use_thompson, [])
            tf.debugging.assert_positive(num_fourier_features)

        self._search_space = search_space
        self._num_samples = num_samples
        self._grid_size = grid_size

        self._use_thompson = use_thompson
        self._num_fourier_features = num_fourier_features

    def prepare_acquisition_function(
        self,
        model: ProbabilisticModel,
        dataset: Optional[Dataset] = None,
    ) -> AcquisitionFunction:
        """
        :param model: The model.
        :param dataset: The data from the observer.
        :return: The max-value entropy search acquisition function modified for objective
            minimisation. This function will raise :exc:`ValueError` or
            :exc:`~tf.errors.InvalidArgumentError` if used with a batch size greater than one.
        :raise tf.errors.InvalidArgumentError: If ``dataset`` is empty.
        """
        tf.debugging.Assert(dataset is not None, [])
        dataset = cast(Dataset, dataset)
        tf.debugging.assert_positive(len(dataset), message="Dataset must be populated.")

        query_points = self._search_space.sample(num_samples=self._grid_size)
        tf.debugging.assert_same_float_dtype([dataset.query_points, query_points])
        query_points = tf.concat([dataset.query_points, query_points], 0)
        min_value_samples = _get_min_value_samples(
            model,
            dataset,
            sampled_points=query_points,
            num_samples=self._num_samples,
            use_thompson=self._use_thompson,
            num_fourier_features=self._num_fourier_features,
        )
        return min_value_entropy_search(model, min_value_samples)

    def update_acquisition_function(
        self,
        function: AcquisitionFunction,
        model: ProbabilisticModel,
        dataset: Optional[Dataset] = None,
    ) -> AcquisitionFunction:
        """
        :param function: The acquisition function to update.
        :param model: The model.
        :param dataset: The data from the observer.
        """
        tf.debugging.Assert(dataset is not None, [])
        dataset = cast(Dataset, dataset)
        tf.debugging.assert_positive(len(dataset), message="Dataset must be populated.")
        tf.debugging.Assert(isinstance(function, min_value_entropy_search), [])

        query_points = self._search_space.sample(num_samples=self._grid_size)
        tf.debugging.assert_same_float_dtype([dataset.query_points, query_points])
        query_points = tf.concat([dataset.query_points, query_points], 0)
        min_value_samples = _get_min_value_samples(
            model,
            dataset,
            sampled_points=query_points,
            num_samples=self._num_samples,
            use_thompson=self._use_thompson,
            num_fourier_features=self._num_fourier_features,
        )
        function.update(min_value_samples)  # type: ignore
        return function


class min_value_entropy_search(AcquisitionFunctionClass):
    def __init__(self, model: ProbabilisticModel, samples: TensorType):
        r"""
        Return the max-value entropy search acquisition function (adapted from :cite:`wang2017max`),
        modified for objective minimisation. This function calculates the information gain (or
        change in entropy) in the distribution over the objective minimum :math:`y^*`, if we were
        to evaluate the objective at a given point.

        :param model: The model of the objective function.
        :param samples: Samples from the distribution over :math:`y^*`.
        :return: The max-value entropy search acquisition function modified for objective
            minimisation. This function will raise :exc:`ValueError` or
            :exc:`~tf.errors.InvalidArgumentError` if used with a batch size greater than one.
        :raise ValueError or tf.errors.InvalidArgumentError: If ``samples`` has rank less than two,
            or is empty.
        """
        tf.debugging.assert_rank(samples, 2)
        tf.debugging.assert_positive(len(samples))

        self._model = model
        self._samples = tf.Variable(samples)

    def update(self, samples: TensorType) -> None:
        """Update the acquisition function with new samples."""
        tf.debugging.assert_rank(samples, 2)
        tf.debugging.assert_positive(len(samples))
        self._samples.assign(samples)

    @tf.function
    def __call__(self, x: TensorType) -> TensorType:
        tf.debugging.assert_shapes(
            [(x, [..., 1, None])],
            message="This acquisition function only supports batch sizes of one.",
        )
        fmean, fvar = self._model.predict(tf.squeeze(x, -2))
        fsd = tf.math.sqrt(fvar)
        fsd = tf.clip_by_value(
            fsd, CLAMP_LB, fmean.dtype.max
        )  # clip below to improve numerical stability

        normal = tfp.distributions.Normal(tf.cast(0, fmean.dtype), tf.cast(1, fmean.dtype))
        gamma = (tf.squeeze(self._samples) - fmean) / fsd

        log_minus_cdf = normal.log_cdf(-gamma)
        ratio = tf.math.exp(normal.log_prob(gamma) - log_minus_cdf)
        f_acqu_x = -gamma * ratio / 2 - log_minus_cdf

        return tf.math.reduce_mean(f_acqu_x, axis=1, keepdims=True)


class GIBBON(SingleModelGreedyAcquisitionBuilder):
    r"""
    The General-purpose Information-Based Bayesian Optimisation (GIBBON) acquisition function
    of :cite:`Moss:2021`. :class:`GIBBON` provides a computationally cheap approximation of the
    information gained about (i.e the change in entropy of) the objective function's minimum by
    evaluating a batch of candidate points. Batches are built in a greedy manner.

    This implementation follows :cite:`Moss:2021` but is modified for function
    minimisation (rather than maximisation). We sample the objective's minimum
    :math:`y^*` across a large set of sampled locations via either a Gumbel sampler, an exact
    Thompson sampler or an approximate random Fourier feature-based Thompson sampler, with the
    Gumbel sampler being the cheapest but least accurate. Default behavior is to use the
    exact Thompson sampler.
    """

    def __init__(
        self,
        search_space: SearchSpace,
        num_samples: int = 5,
        grid_size: int = 1000,
        use_thompson: bool = True,
        num_fourier_features: Optional[int] = None,
        rescaled_repulsion: bool = True,
    ):
        """
        :param search_space: The global search space over which the optimisation is defined.
        :param num_samples: Number of samples to draw from the distribution over the minimum of
            the objective function.
        :param grid_size: Size of the grid from which to sample the min-values. We recommend
            scaling this with search space dimension.
        :param use_thompson: If True then use Thompson sampling to sample the objective's
            minimum, else use Gumbel sampling.
        :param num_fourier_features: Number of Fourier features used for approximate Thompson
            sampling. If None, then do exact Thompson sampling.
        :param rescaled_repulsion: If True, then downweight GIBBON's repulsion term to improve
            batch optimization performance.
        :raise tf.errors.InvalidArgumentError: If

            - ``num_samples`` is not positive, or
            - ``grid_size`` is not positive, or
            - ``num_fourier_features`` is negative or zero, or
            - ``num_fourier_features`` is specified and ``use_thompson`` is `False`
        """
        tf.debugging.assert_positive(num_samples)
        tf.debugging.assert_positive(grid_size)

        if num_fourier_features is not None:
            tf.debugging.Assert(use_thompson, [])
            tf.debugging.assert_positive(num_fourier_features)

        self._search_space = search_space
        self._num_samples = num_samples
        self._grid_size = grid_size

        self._use_thompson = use_thompson
        self._num_fourier_features = num_fourier_features
        self._rescaled_repulsion = rescaled_repulsion

        self._min_value_samples: Optional[TensorType] = None
        self._quality_term: Optional[gibbon_quality_term] = None
        self._diversity_term: Optional[gibbon_repulsion_term] = None
        self._gibbon_acquisition: Optional[AcquisitionFunction] = None

    def prepare_acquisition_function(
        self,
        model: ProbabilisticModel,
        dataset: Optional[Dataset] = None,
        pending_points: Optional[TensorType] = None,
    ) -> AcquisitionFunction:
        """
        :param model: The model.
        :param dataset: The data from the observer. Must be populated.
        :param pending_points: The points we penalize with respect to.
        :return: The GIBBON acquisition function modified for objective minimisation.
        :raise tf.errors.InvalidArgumentError: If ``dataset`` is empty.
        """
        tf.debugging.Assert(dataset is not None, [])
        dataset = cast(Dataset, dataset)
        tf.debugging.assert_positive(len(dataset), message="Dataset must be populated.")

        acq = self._update_quality_term(dataset, model)
        if pending_points is not None and len(pending_points) != 0:
            acq = self._update_repulsion_term(acq, dataset, model, pending_points)

        return acq

    def update_acquisition_function(
        self,
        function: AcquisitionFunction,
        model: ProbabilisticModel,
        dataset: Optional[Dataset] = None,
        pending_points: Optional[TensorType] = None,
        new_optimization_step: bool = True,
    ) -> AcquisitionFunction:
        """
        :param function: The acquisition function to update.
        :param model: The model.
        :param dataset: The data from the observer. Must be populated.
        :param pending_points: Points already chosen to be in the current batch (of shape [M,D]),
            where M is the number of pending points and D is the search space dimension.
        :param new_optimization_step: Indicates whether this call to update_acquisition_function
            is to start of a new optimization step, or to continue collecting batch of points
            for the current step. Defaults to ``True``.
        :return: The updated acquisition function.
        """
        tf.debugging.Assert(dataset is not None, [])
        dataset = cast(Dataset, dataset)
        tf.debugging.assert_positive(len(dataset), message="Dataset must be populated.")
        tf.debugging.Assert(self._quality_term is not None, [])

        if new_optimization_step:
            self._update_quality_term(dataset, model)

        if pending_points is None:
            # no repulsion term required if no pending_points.
            return cast(AcquisitionFunction, self._quality_term)

        return self._update_repulsion_term(function, dataset, model, pending_points)

    def _update_repulsion_term(
        self,
        function: Optional[AcquisitionFunction],
        dataset: Dataset,
        model: ProbabilisticModel,
        pending_points: Optional[TensorType] = None,
    ) -> AcquisitionFunction:
        tf.debugging.assert_rank(pending_points, 2)

        if self._gibbon_acquisition is not None and isinstance(
            self._diversity_term, gibbon_repulsion_term
        ):
            # if possible, just update the repulsion term
            self._diversity_term.update(pending_points)
            return self._gibbon_acquisition
        else:
            # otherwise construct a new repulsion term and acquisition function
            self._diversity_term = gibbon_repulsion_term(
                model, pending_points, rescaled_repulsion=self._rescaled_repulsion
            )

            @tf.function
            def gibbon_acquisition(x: TensorType) -> TensorType:
                return cast(PenalizationFunction, self._diversity_term)(x) + cast(
                    AcquisitionFunction, self._quality_term
                )(x)

            self._gibbon_acquisition = gibbon_acquisition
            return gibbon_acquisition

    def _update_quality_term(
        self, dataset: Dataset, model: ProbabilisticModel
    ) -> AcquisitionFunction:
        tf.debugging.assert_positive(len(dataset), message="Dataset must be populated.")

        query_points = self._search_space.sample(num_samples=self._grid_size)
        tf.debugging.assert_same_float_dtype([dataset.query_points, query_points])
        query_points = tf.concat([dataset.query_points, query_points], 0)
        self._min_value_samples = _get_min_value_samples(
            model,
            dataset,
            sampled_points=query_points,
            num_samples=self._num_samples,
            use_thompson=self._use_thompson,
            num_fourier_features=self._num_fourier_features,
        )

        if self._quality_term is not None:  # if possible, just update the quality term
            self._quality_term.update(self._min_value_samples)
        else:  # otherwise build quality term
            self._quality_term = gibbon_quality_term(model, self._min_value_samples)
        return cast(AcquisitionFunction, self._quality_term)


class gibbon_quality_term(AcquisitionFunctionClass):
    def __init__(self, model: ProbabilisticModel, samples: TensorType):
        """
        GIBBON's quality term measures the amount of information that each individual
        batch element provides about the objective function's minimal value :math:`y^*` (ensuring
        that evaluations are targeted in promising areas of the space).

        :param model: The model of the objective function. GIBBON requires a model with
            a :method:covariance_between_points method and so GIBBON only
            supports :class:`GaussianProcessRegression` models.
        :param samples: Samples from the distribution over :math:`y^*`.
        :return: GIBBON's quality term. This function will raise :exc:`ValueError` or
            :exc:`~tf.errors.InvalidArgumentError` if used with a batch size greater than one.
        :raise ValueError or tf.errors.InvalidArgumentError: If ``samples`` does not have rank two,
            or is empty, or if ``model`` has no homoscedastic observation noise.
        :raise AttributeError: If ``model`` doesn't implement covariance_between_points method.
        """
        tf.debugging.assert_rank(samples, 2)
        tf.debugging.assert_positive(len(samples))

        try:
            model.get_observation_noise()
        except NotImplementedError:
            raise ValueError(
                """
                GIBBON only currently supports homoscedastic gpflow models
                with a likelihood.variance attribute.
                """
            )

        if not hasattr(model, "covariance_between_points"):
            raise AttributeError(
                """
                GIBBON only supports models with a covariance_between_points method.
                """
            )

        self._model = model
        self._samples = tf.Variable(samples)

    def update(self, samples: TensorType) -> None:
        """Update the acquisition function with new samples."""
        tf.debugging.assert_rank(samples, 2)
        tf.debugging.assert_positive(len(samples))
        self._samples.assign(samples)

    @tf.function
    def __call__(self, x: TensorType) -> TensorType:  # [N, D] -> [N, 1]
        tf.debugging.assert_shapes(
            [(x, [..., 1, None])],
            message="This acquisition function only supports batch sizes of one.",
        )

        fmean, fvar = self._model.predict(tf.squeeze(x, -2))
        noise_variance = self._model.get_observation_noise()
        yvar = fvar + tf.cast(noise_variance, fmean.dtype)  # predictive variance of observations

        rho_squared = fvar / yvar  # squared correlation between observations and latent function
        fsd = tf.clip_by_value(
            tf.math.sqrt(fvar), CLAMP_LB, fmean.dtype.max
        )  # clip below to improve numerical stability
        gamma = (tf.squeeze(self._samples) - fmean) / fsd

        normal = tfp.distributions.Normal(tf.cast(0, fmean.dtype), tf.cast(1, fmean.dtype))
        log_minus_cdf = normal.log_cdf(-gamma)
        ratio = tf.math.exp(normal.log_prob(gamma) - log_minus_cdf)
        inner_log = 1 + rho_squared * ratio * (gamma - ratio)

        return -0.5 * tf.math.reduce_mean(tf.math.log(inner_log), axis=1, keepdims=True)  # [N, 1]


class gibbon_repulsion_term(UpdatablePenalizationFunction):
    def __init__(
        self,
        model: ProbabilisticModel,
        pending_points: TensorType,
        rescaled_repulsion: bool = True,
    ):
        r"""
        GIBBON's repulsion term encourages diversity within the batch
        (achieving high values for points with low predictive correlation).

        The repulsion term :math:`r=\log |C|` is given by the log determinant of the predictive
        correlation matrix :math:`C` between the `m` pending points and the current candidate.
        The predictive covariance :math:`V` can be expressed as :math:V = [[v, A], [A, B]]` for a
        tensor :math:`B` with shape [`m`,`m`] and so we can efficiently calculate :math:`|V|` using
        the formula for the determinant of block matrices, i.e
        :math:`|V| = (v - A^T * B^{-1} * A) * |B|`.
        Note that when using GIBBON for purely sequential optimization, the repulsion term is
        not required.

        As GIBBON's batches are built in a greedy manner, i.e sequentially adding points to build a
        set of `m` pending points, we need only ever calculate the entropy reduction provided by
        adding the current candidate point to the current pending points, not the full information
        gain provided by evaluating all the pending points. This allows for a modest computational
        saving.

        When performing batch BO, GIBBON's approximation can sometimes become
        less accurate as its repulsion term dominates. Therefore, we follow the
        arguments of :cite:`Moss:2021` and divide GIBBON's repulsion term by :math:`B^{2}`. This
        behavior can be deactivated by setting `rescaled_repulsion` to False.

        :param model: The model of the objective function. GIBBON requires a model with
            a :method:covariance_between_points method and so GIBBON only
            supports :class:`GaussianProcessRegression` models.
        :param pending_points: The points already chosen in the current batch.
        :param rescaled_repulsion: If True, then downweight GIBBON's repulsion term to improve
            batch optimization performance.
        :return: GIBBON's repulsion term. This function will raise :exc:`ValueError` or
            :exc:`~tf.errors.InvalidArgumentError` if used with a batch size greater than one.
        :raise ValueError or tf.errors.InvalidArgumentError: If ``pending_points`` does not have
            rank two, or is empty, or if ``model`` has no homoscedastic observation noise.
        :raise AttributeError: If ``model`` doesn't implement covariance_between_points method.
        """
        tf.debugging.assert_rank(pending_points, 2)
        tf.debugging.assert_positive(len(pending_points))

        try:
            model.get_observation_noise()
        except NotImplementedError:
            raise ValueError(
                """
                GIBBON only currently supports homoscedastic gpflow models
                with a likelihood.variance attribute.
                """
            )

        if not hasattr(model, "covariance_between_points"):
            raise AttributeError(
                """
                GIBBON only supports models with a covariance_between_points method.
                """
            )

        self._model = model
        self._pending_points = tf.Variable(pending_points, shape=[None, *pending_points.shape[1:]])
        self._rescaled_repulsion = rescaled_repulsion

    def update(
        self,
        pending_points: TensorType,
        lipschitz_constant: TensorType = None,
        eta: TensorType = None,
    ) -> None:
        """Update the repulsion term with new variable values."""
        self._pending_points.assign(pending_points)

    @tf.function
    def __call__(self, x: TensorType) -> TensorType:
        tf.debugging.assert_shapes(
            [(x, [..., 1, None])],
            message="This penalization function cannot be calculated for batches of points.",
        )

        fmean, fvar = self._model.predict(tf.squeeze(x, -2))
        noise_variance = self._model.get_observation_noise()
        yvar = fvar + noise_variance  # need predictive variance of observations

        _, B = self._model.predict_joint(self._pending_points)  # [1, m, m]

        B_shape = tf.shape(B)
        noise = noise_variance * tf.eye(
            B_shape[-2], batch_shape=B_shape[:-2], dtype=B.dtype
        )  # need predictive variance of observations
<<<<<<< HEAD
=======
        L = tf.linalg.cholesky(B + noise)

>>>>>>> develop
        A = tf.squeeze(
            tf.expand_dims(
                self._model.covariance_between_points(  # type: ignore
                    tf.squeeze(x, -2), self._pending_points
                ),
<<<<<<< HEAD
                -1,
            ),
            0,
=======
                axis=-1,
            ),
            axis=0,
>>>>>>> develop
        )  # [N, m, 1]
        L_inv_A = tf.linalg.triangular_solve(L, A)
        V_det = yvar - tf.squeeze(
            tf.matmul(L_inv_A, L_inv_A, transpose_a=True), -1
        )  # equation for determinant of block matrices
        repulsion = 0.5 * (tf.math.log(V_det) - tf.math.log(yvar))

        if self._rescaled_repulsion:
            batch_size = tf.cast(tf.shape(self._pending_points)[0], dtype=fmean.dtype)
            repulsion_weight = (1 / batch_size) ** (2)
        else:
            repulsion_weight = 1.0

        return repulsion_weight * repulsion


def _get_min_value_samples(
    model: ProbabilisticModel,
    dataset: Dataset,
    sampled_points: TensorType,
    num_samples: int,
    use_thompson: bool,
    num_fourier_features: Optional[int] = None,
) -> TensorType:

    if not use_thompson:  # use Gumbel sampler
        sampler: ThompsonSampler = GumbelSampler(num_samples, model)
    elif num_fourier_features is not None:  # use approximate Thompson sampler
        sampler = RandomFourierFeatureThompsonSampler(
            num_samples,
            model,
            dataset,
            sample_min_value=True,
            num_features=num_fourier_features,
        )
    else:  # use exact Thompson sampler
        sampler = ExactThompsonSampler(num_samples, model, sample_min_value=True)

    return sampler.sample(sampled_points)<|MERGE_RESOLUTION|>--- conflicted
+++ resolved
@@ -542,25 +542,17 @@
         noise = noise_variance * tf.eye(
             B_shape[-2], batch_shape=B_shape[:-2], dtype=B.dtype
         )  # need predictive variance of observations
-<<<<<<< HEAD
-=======
+
         L = tf.linalg.cholesky(B + noise)
 
->>>>>>> develop
         A = tf.squeeze(
             tf.expand_dims(
                 self._model.covariance_between_points(  # type: ignore
                     tf.squeeze(x, -2), self._pending_points
                 ),
-<<<<<<< HEAD
-                -1,
-            ),
-            0,
-=======
                 axis=-1,
             ),
             axis=0,
->>>>>>> develop
         )  # [N, m, 1]
         L_inv_A = tf.linalg.triangular_solve(L, A)
         V_det = yvar - tf.squeeze(
