--- conflicted
+++ resolved
@@ -596,40 +596,8 @@
     def _objective_value_and_gradient(x: TensorType) -> Tuple[TensorType, TensorType]:
         return tfp.math.value_and_gradient(_objective_value, x)  # [len(x), 1], [len(x), D]
 
-<<<<<<< HEAD
     # Get the bounds for the optimization
     bounds = get_bounds_of_optimization(space, starting_points)
-=======
-    if isinstance(
-        space, TaggedProductSearchSpace
-    ):  # build continuous relaxation of discrete subspaces
-        bounds = [
-            get_bounds_of_box_relaxation_around_point(space, vectorized_starting_points[i : i + 1])
-            for i in tf.range(num_optimization_runs)
-        ]
-    elif isinstance(space, TaggedMultiSearchSpace):
-        bounds = [
-            spo.Bounds(lower, upper)
-            for lower, upper in zip(space.subspace_lower, space.subspace_upper)
-        ]
-        # The bounds is a sequence of tensors, stack them into a single tensor. In this case
-        # the vectorization of the target function must be a multple of the length of the sequence.
-        remainder = V % len(bounds)
-        tf.debugging.assert_equal(
-            remainder,
-            tf.constant(0, dtype=remainder.dtype),
-            message=(
-                f"""
-                The vectorization of the target function {V} must be a multiple of the length
-                of the bounds sequence {len(bounds)}.
-                """
-            ),
-        )
-        multiple = V // len(bounds)
-        bounds = bounds * multiple * num_optimization_runs_per_function
-    else:
-        bounds = [spo.Bounds(space.lower, space.upper)] * num_optimization_runs
->>>>>>> d320e3ea
 
     # Initialize the numpy arrays to be passed to the greenlets
     np_batch_x = np.zeros((num_optimization_runs, tf.shape(starting_points)[-1]), dtype=np.float64)
@@ -806,7 +774,7 @@
         remainder = V % len(subspaces)
         tf.debugging.assert_equal(
             remainder,
-            0,
+            tf.constant(0, dtype=remainder.dtype),
             message=(
                 f"""
                 The vectorization of the target function {V} must be a multiple of the number of
