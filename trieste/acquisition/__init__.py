# Copyright 2020 The Trieste Contributors
#
# Licensed under the Apache License, Version 2.0 (the "License");
# you may not use this file except in compliance with the License.
# You may obtain a copy of the License at
#
#     http://www.apache.org/licenses/LICENSE-2.0
#
# Unless required by applicable law or agreed to in writing, software
# distributed under the License is distributed on an "AS IS" BASIS,
# WITHOUT WARRANTIES OR CONDITIONS OF ANY KIND, either express or implied.
# See the License for the specific language governing permissions and
# limitations under the License.
r"""
The acquisition process aims to find the optimal point(s) at which to next evaluate the objective
function, with the aim of minimising it. The functionality in this package implements that process.
It typically uses the current observations of the objective function, or a posterior over those
observations.

In this library, the acquisition rule is the central object of the API, while acquisition functions
are supplementary. This is because some acquisition rules, such as Thompson sampling,
do not require an acquisition function. This contrasts with other libraries which may consider
the acquisition function as the central component of this process and assume Efficient Global
Optimization (EGO) for the acquisition rule.

This package contains acquisition rules, as implementations of
:class:`~trieste.acquisition.rule.AcquisitionRule`, and acquisition functions. It also contains
:class:`AcquisitionFunctionBuilder`\ s which provide a common interface for the rules to build
acquisition functions.

Acquisition rules in this library that use acquisition functions, such as
:class:`EfficientGlobalOptimization`, *maximize* these functions. This defines the sign the
acquisition function should take. Additionally, acquisition functions and builders in this library
are designed to minimize the objective function. For example, we do not provide an implementation of
UCB.
"""
from . import rule
from .combination import Product, Reducer, Sum
from .function import (
    AcquisitionFunction,
    AcquisitionFunctionBuilder,
    BatchAcquisitionFunction,
    BatchAcquisitionFunctionBuilder,
    BatchMonteCarloExpectedImprovement,
    BatchReparametrizationSampler,
    ExpectedConstrainedImprovement,
    ExpectedImprovement,
<<<<<<< HEAD
    expected_improvement,
    MinValueEntropySearch,
    min_value_entropy_search,
=======
    IndependentReparametrizationSampler,
    MCIndAcquisitionFunctionBuilder,
>>>>>>> 92e6e51b
    NegativeLowerConfidenceBound,
    NegativePredictiveMean,
    ProbabilityOfFeasibility,
    SingleModelAcquisitionBuilder,
    SingleModelBatchAcquisitionBuilder,
    SingleModelMCIndAcquisitionFunctionBuilder,
    expected_improvement,
    lower_confidence_bound,
    probability_of_feasibility,
)<|MERGE_RESOLUTION|>--- conflicted
+++ resolved
@@ -45,14 +45,9 @@
     BatchReparametrizationSampler,
     ExpectedConstrainedImprovement,
     ExpectedImprovement,
-<<<<<<< HEAD
-    expected_improvement,
     MinValueEntropySearch,
-    min_value_entropy_search,
-=======
     IndependentReparametrizationSampler,
     MCIndAcquisitionFunctionBuilder,
->>>>>>> 92e6e51b
     NegativeLowerConfidenceBound,
     NegativePredictiveMean,
     ProbabilityOfFeasibility,
