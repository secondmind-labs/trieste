# Copyright 2020 The Trieste Contributors
#
# Licensed under the Apache License, Version 2.0 (the "License");
# you may not use this file except in compliance with the License.
# You may obtain a copy of the License at
#
#     http://www.apache.org/licenses/LICENSE-2.0
#
# Unless required by applicable law or agreed to in writing, software
# distributed under the License is distributed on an "AS IS" BASIS,
# WITHOUT WARRANTIES OR CONDITIONS OF ANY KIND, either express or implied.
# See the License for the specific language governing permissions and
# limitations under the License.
r"""
The acquisition process aims to find the optimal point(s) at which to next evaluate the objective
function, with the aim of minimising it. The functionality in this package implements that process.
It typically uses the current observations of the objective function, or a posterior over those
observations.

In this library, the acquisition rule is the central object of the API, while acquisition functions
are supplementary. This is because some acquisition rules, such as Thompson sampling,
do not require an acquisition function. This contrasts with other libraries which may consider
the acquisition function as the central component of this process and assume Efficient Global
Optimization (EGO) for the acquisition rule.

This package contains acquisition rules, as implementations of
:class:`~trieste.acquisition.rule.AcquisitionRule`, and acquisition functions. It also contains
:class:`AcquisitionFunctionBuilder`\ s which provide a common interface for the rules to build
acquisition functions.

Acquisition rules in this library that use acquisition functions, such as
:class:`EfficientGlobalOptimization`, *maximize* these functions. This defines the sign the
acquisition function should take. Additionally, acquisition functions and builders in this library
are designed to minimize the objective function. For example, we do not provide an implementation of
UCB.
"""
from . import optimizer, rule
from .combination import Product, Reducer, Sum
from .function import (
    GIBBON,
    AugmentedExpectedImprovement,
    BatchMonteCarloExpectedHypervolumeImprovement,
    BatchMonteCarloExpectedImprovement,
    ExpectedConstrainedHypervolumeImprovement,
    ExpectedConstrainedImprovement,
    ExpectedHypervolumeImprovement,
    ExpectedImprovement,
    LocalPenalizationAcquisitionFunction,
    MinValueEntropySearch,
    NegativeLowerConfidenceBound,
    NegativePredictiveMean,
    PredictiveVariance,
    ProbabilityOfFeasibility,
    augmented_expected_improvement,
    batch_ehvi,
    expected_hv_improvement,
    expected_improvement,
    gibbon_quality_term,
    gibbon_repulsion_term,
    hard_local_penalizer,
    lower_confidence_bound,
    min_value_entropy_search,
    predictive_variance,
    probability_of_feasibility,
    soft_local_penalizer,
)
<<<<<<< HEAD
from .sampler import ExactThompsonSampler, GumbelSampler, ThompsonSamplerFromTrajectory
=======
from .interface import (
    AcquisitionFunction,
    AcquisitionFunctionBuilder,
    AcquisitionFunctionClass,
    GreedyAcquisitionFunctionBuilder,
    PenalizationFunction,
    SingleModelAcquisitionBuilder,
    SingleModelGreedyAcquisitionBuilder,
    UpdatablePenalizationFunction,
)
from .sampler import (
    BatchReparametrizationSampler,
    ExactThompsonSampler,
    GumbelSampler,
    IndependentReparametrizationSampler,
    RandomFourierFeatureThompsonSampler,
)
>>>>>>> 895fa81e
<|MERGE_RESOLUTION|>--- conflicted
+++ resolved
@@ -64,9 +64,6 @@
     probability_of_feasibility,
     soft_local_penalizer,
 )
-<<<<<<< HEAD
-from .sampler import ExactThompsonSampler, GumbelSampler, ThompsonSamplerFromTrajectory
-=======
 from .interface import (
     AcquisitionFunction,
     AcquisitionFunctionBuilder,
@@ -76,12 +73,4 @@
     SingleModelAcquisitionBuilder,
     SingleModelGreedyAcquisitionBuilder,
     UpdatablePenalizationFunction,
-)
-from .sampler import (
-    BatchReparametrizationSampler,
-    ExactThompsonSampler,
-    GumbelSampler,
-    IndependentReparametrizationSampler,
-    RandomFourierFeatureThompsonSampler,
-)
->>>>>>> 895fa81e
+)