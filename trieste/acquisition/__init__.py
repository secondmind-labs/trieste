# Copyright 2020 The Trieste Contributors
#
# Licensed under the Apache License, Version 2.0 (the "License");
# you may not use this file except in compliance with the License.
# You may obtain a copy of the License at
#
#     http://www.apache.org/licenses/LICENSE-2.0
#
# Unless required by applicable law or agreed to in writing, software
# distributed under the License is distributed on an "AS IS" BASIS,
# WITHOUT WARRANTIES OR CONDITIONS OF ANY KIND, either express or implied.
# See the License for the specific language governing permissions and
# limitations under the License.
r"""
The acquisition process aims to find the optimal point(s) at which to next evaluate the objective
function, with the aim of minimising it. The functionality in this package implements that process.
It typically uses the current observations of the objective function, or a posterior over those
observations.

In this library, the acquisition rule is the central object of the API, while acquisition functions
are supplementary. This is because some acquisition rules, such as Thompson sampling,
do not require an acquisition function. This contrasts with other libraries which may consider
the acquisition function as the central component of this process and assume Efficient Global
Optimization (EGO) for the acquisition rule.

This package contains acquisition rules, as implementations of
:class:`~trieste.acquisition.rule.AcquisitionRule`, and acquisition functions. It also contains
:class:`AcquisitionFunctionBuilder`\ s which provide a common interface for the rules to build
acquisition functions.

Acquisition rules in this library that use acquisition functions, such as
:class:`EfficientGlobalOptimization`, *maximize* these functions. This defines the sign the
acquisition function should take. Additionally, acquisition functions and builders in this library
are designed to minimize the objective function. For example, we do not provide an implementation of
UCB.
"""
from . import optimizer, rule
from .combination import Product, Reducer, Sum
from .function import (
    AcquisitionFunction,
    AcquisitionFunctionBuilder,
    BatchMonteCarloExpectedImprovement,
<<<<<<< HEAD
    BatchMonteCarloHypervolumeExpectedImprovement,
    BatchReparametrizationSampler,
=======
>>>>>>> 2f602b9e
    ExpectedConstrainedImprovement,
    ExpectedHypervolumeImprovement,
    ExpectedImprovement,
    GreedyAcquisitionFunctionBuilder,
    LocalPenalizationAcquisitionFunction,
    MinValueEntropySearch,
    NegativeLowerConfidenceBound,
    NegativePredictiveMean,
    ProbabilityOfFeasibility,
    SingleModelAcquisitionBuilder,
    SingleModelGreedyAcquisitionBuilder,
    expected_hv_improvement,
    expected_improvement,
    hard_local_penalizer,
    lower_confidence_bound,
    min_value_entropy_search,
    probability_of_feasibility,
    soft_local_penalizer,
)
from .sampler import (
    BatchReparametrizationSampler,
    DiscreteThompsonSampler,
    GumbelSampler,
    IndependentReparametrizationSampler,
)<|MERGE_RESOLUTION|>--- conflicted
+++ resolved
@@ -40,11 +40,7 @@
     AcquisitionFunction,
     AcquisitionFunctionBuilder,
     BatchMonteCarloExpectedImprovement,
-<<<<<<< HEAD
     BatchMonteCarloHypervolumeExpectedImprovement,
-    BatchReparametrizationSampler,
-=======
->>>>>>> 2f602b9e
     ExpectedConstrainedImprovement,
     ExpectedHypervolumeImprovement,
     ExpectedImprovement,
