# Copyright 2022 The Trieste Contributors
#
# Licensed under the Apache License, Version 2.0 (the "License");
# you may not use this file except in compliance with the License.
# You may obtain a copy of the License at
#
#     http://www.apache.org/licenses/LICENSE-2.0
#
# Unless required by applicable law or agreed to in writing, software
# distributed under the License is distributed on an "AS IS" BASIS,
# WITHOUT WARRANTIES OR CONDITIONS OF ANY KIND, either express or implied.
# See the License for the specific language governing permissions and
# limitations under the License.
import copy
import functools
<<<<<<< HEAD
from typing import Dict, Mapping, Tuple, Union
=======
from typing import Mapping, Tuple, Union
>>>>>>> f766953b

import tensorflow as tf
from check_shapes import check_shapes

from ..data import Dataset
from ..models import ProbabilisticModelType
from ..observer import OBJECTIVE
from ..space import SearchSpaceType
from ..types import Tag, TensorType
from ..utils.misc import LocalizedTag
from .interface import AcquisitionFunction
from .optimizer import AcquisitionOptimizer


def split_acquisition_function(
    fn: AcquisitionFunction,
    split_size: int,
) -> AcquisitionFunction:
    """
    A wrapper around an :const:`AcquisitionFunction` to split its input into batches.
    Splits `x` into batches along the first dimension, calls `fn` on each batch, and then stitches
    the results back together, so that it looks like `fn` was called with all of `x` in one batch.
    :param fn: Acquisition function to split.
    :param split_size: Call fn with tensors of at most this size.
    :return: Split acquisition function.
    """
    if split_size <= 0:
        raise ValueError(f"split_size must be positive, got {split_size}")

    @functools.wraps(fn)
    def wrapper(x: TensorType) -> TensorType:
        x = tf.convert_to_tensor(x)

        # this currently assumes leading dimension of x is the split dimension.
        length = x.shape[0]
        if length == 0:
            return fn(x)

        # Use int64 to calculate the input tensor size, otherwise we can overflow for large tensors.
        elements_per_block = tf.size(x, out_type=tf.int64) / length
        blocks_per_batch = tf.cast(tf.math.ceil(split_size / elements_per_block), tf.int32)

        num_batches = tf.cast(tf.math.ceil(length / blocks_per_batch) - 1, tf.int32)
        batch_sizes = tf.concat(
            [
                tf.ones(num_batches, tf.int32) * blocks_per_batch,
                [length - num_batches * blocks_per_batch],
            ],
            axis=0,
        )

        if batch_sizes.shape[0] <= 1:
            return fn(x)

        batch_inputs = tf.split(x, batch_sizes)

        batch_outputs = []
        for batch_input in batch_inputs:
            output = fn(batch_input)
            batch_outputs.append(output)

        return tf.concat(batch_outputs, axis=0)

    return wrapper


def split_acquisition_function_calls(
    optimizer: AcquisitionOptimizer[SearchSpaceType],
    split_size: int,
) -> AcquisitionOptimizer[SearchSpaceType]:
    """
    A wrapper around our :const:`AcquisitionOptimizer`s. This class wraps a
    :const:`AcquisitionOptimizer` so that evaluations of the acquisition functions
    are split into batches on the first dimension and then stitched back together.
    This can be useful to reduce memory usage when evaluating functions over large spaces.

    :param optimizer: An optimizer that returns batches of points with shape [V, ...].
    :param split_size: The desired maximum number of points in acquisition function evaluations.
    :return: An :const:`AcquisitionOptimizer` that still returns points with the shape [V, ...]
        but evaluates at most split_size points at a time.
    """
    if split_size <= 0:
        raise ValueError(f"split_size must be positive, got {split_size}")

    def split_optimizer(
        search_space: SearchSpaceType,
        f: Union[AcquisitionFunction, Tuple[AcquisitionFunction, int]],
    ) -> TensorType:
        af, n = f if isinstance(f, tuple) else (f, 1)
        taf = split_acquisition_function(af, split_size)
        return optimizer(search_space, (taf, n) if isinstance(f, tuple) else taf)

    return split_optimizer


def select_nth_output(x: TensorType, output_dim: int = 0) -> TensorType:
    """
    A utility function for trajectory sampler-related acquisition functions which selects the `n`th
    output as the trajectory to be used, with `n` specified by ``output_dim``. Defaults to the first
    output.

    :param x: Input with shape [..., B, L], where L is the number of outputs of the model.
    :param output_dim: Dimension of the output to be selected. Defaults to the first output.
    :return: TensorType with shape [..., B], where the output_dim dimension has been selected to
        reduce the input.
    """
    return x[..., output_dim]


def get_local_dataset(local_space: SearchSpaceType, dataset: Dataset) -> Dataset:
    """
    A utility function that takes in a dataset and returns the entries lying
    within a given search space.

    :param local_space: A search space.
    :param dataset: A Dataset.
    :return: A Dataset containing entries only in the local_space.
    """
    if tf.shape(dataset.query_points)[1] != local_space.dimension:
        raise ValueError("Dataset and search space must have equal dimensions")

    is_in_region_mask = local_space.contains(dataset.query_points)
    local_dataset = Dataset(
        query_points=tf.boolean_mask(dataset.query_points, is_in_region_mask),
        observations=tf.boolean_mask(dataset.observations, is_in_region_mask),
    )
    return local_dataset


def copy_to_local_models(
    global_model: ProbabilisticModelType,
    num_local_models: int,
    key: Tag = OBJECTIVE,
) -> Mapping[Tag, ProbabilisticModelType]:
    """
    Helper method to copy a global model to local models.

    :param global_model: The global model.
    :param num_local_models: The number of local models to create.
    :param key: The tag prefix for the local models.
    :return: A mapping of the local models.
    """
    return {LocalizedTag(key, i): copy.deepcopy(global_model) for i in range(num_local_models)}


<<<<<<< HEAD
def with_local_datasets(
    datasets: Mapping[Tag, Dataset],
    num_local_datasets: int,
) -> Dict[Tag, Dataset]:
    """
    Helper method to add local datasets if they do not already exist, by copying global datasets.

    :param datasets: The original datasets.
    :param num_local_datasets: The number of local datasets to add per global tag.
    :return: The updated mapping of datasets.
    """
    updated_datasets = {}
    for tag in datasets:
        updated_datasets[tag] = datasets[tag]
        ltag = LocalizedTag.from_tag(tag)
        if not ltag.is_local:
            for i in range(num_local_datasets):
                target_ltag = LocalizedTag(ltag.global_tag, i)
                if target_ltag not in datasets:
                    updated_datasets[target_ltag] = datasets[tag]
    return updated_datasets


=======
>>>>>>> f766953b
@check_shapes(
    "points: [n_points, ...]",
    "return: [n_points]",
)
def get_unique_points_mask(points: TensorType, tolerance: float = 1e-6) -> TensorType:
    """Find the boolean mask of unique points in a tensor, within a given tolerance.

    Users can get the actual points with:

        mask = get_unique_points_mask(points, tolerance)
        unique_points = tf.boolean_mask(points, mask)

    :param points: A tensor of points, with the first dimension being the number of points.
    :param tolerance: The tolerance within which points are considered equal.
    :return: A boolean mask for the unique points.
    """

    tolerance = tf.constant(tolerance, dtype=points.dtype)
    n_points = tf.shape(points)[0]
    mask = tf.zeros(shape=(n_points,), dtype=tf.bool)

    for idx in tf.range(n_points):
        # Pairwise distance with previous unique points.
        used_points = tf.boolean_mask(points, mask)
        distances = tf.norm(points[idx] - used_points, axis=-1)
        # Find if there is any point within the tolerance.
        min_distance = tf.reduce_min(distances)

        # Update mask.
        is_unique_point = min_distance >= tolerance
        mask = tf.tensor_scatter_nd_update(mask, [[idx]], [is_unique_point])

    return mask<|MERGE_RESOLUTION|>--- conflicted
+++ resolved
@@ -12,17 +12,16 @@
 # See the License for the specific language governing permissions and
 # limitations under the License.
 import copy
+import copy
 import functools
-<<<<<<< HEAD
 from typing import Dict, Mapping, Tuple, Union
-=======
-from typing import Mapping, Tuple, Union
->>>>>>> f766953b
 
 import tensorflow as tf
 from check_shapes import check_shapes
 
 from ..data import Dataset
+from ..models import ProbabilisticModelType
+from ..observer import OBJECTIVE
 from ..models import ProbabilisticModelType
 from ..observer import OBJECTIVE
 from ..space import SearchSpaceType
@@ -163,7 +162,6 @@
     return {LocalizedTag(key, i): copy.deepcopy(global_model) for i in range(num_local_models)}
 
 
-<<<<<<< HEAD
 def with_local_datasets(
     datasets: Mapping[Tag, Dataset],
     num_local_datasets: int,
@@ -187,8 +185,6 @@
     return updated_datasets
 
 
-=======
->>>>>>> f766953b
 @check_shapes(
     "points: [n_points, ...]",
     "return: [n_points]",
