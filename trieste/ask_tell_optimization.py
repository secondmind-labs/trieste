# Copyright 2021 The Trieste Contributors
#
# Licensed under the Apache License, Version 2.0 (the "License");
# you may not use this file except in compliance with the License.
# You may obtain a copy of the License at
#
#     http://www.apache.org/licenses/LICENSE-2.0
#
# Unless required by applicable law or agreed to in writing, software
# distributed under the License is distributed on an "AS IS" BASIS,
# WITHOUT WARRANTIES OR CONDITIONS OF ANY KIND, either express or implied.
# See the License for the specific language governing permissions and
# limitations under the License.

"""
This module contains the Ask/Tell API for users of Trieste who would like to
perform Bayesian Optimization with external control of the optimization loop.
"""


from __future__ import annotations

from copy import deepcopy
from typing import Dict, Generic, Mapping, TypeVar, cast, overload

from .models.utils import optimize_model_and_save_result

try:
    import pandas as pd
except ModuleNotFoundError:
    pd = None

from . import logging
from .acquisition.rule import (
    AcquisitionRule,
    EfficientGlobalOptimization,
    LocalDatasetsAcquisitionRule,
)
from .acquisition.utils import with_local_datasets
from .bayesian_optimizer import (
    FrozenRecord,
    OptimizationResult,
    Record,
    observation_plot_init,
    write_summary_initial_model_fit,
    write_summary_observations,
    write_summary_query_points,
)
from .data import Dataset
from .models import TrainableProbabilisticModel
from .observer import OBJECTIVE
from .space import SearchSpace
from .types import State, Tag, TensorType
from .utils import Ok, Timer
from .utils.misc import LocalizedTag, get_value_for_tag, ignoring_local_tags

StateType = TypeVar("StateType")
""" Unbound type variable. """

SearchSpaceType = TypeVar("SearchSpaceType", bound=SearchSpace)
""" Type variable bound to :class:`SearchSpace`. """

TrainableProbabilisticModelType = TypeVar(
    "TrainableProbabilisticModelType", bound=TrainableProbabilisticModel, contravariant=True
)
""" Contravariant type variable bound to :class:`TrainableProbabilisticModel`. """


class AskTellOptimizer(Generic[SearchSpaceType, TrainableProbabilisticModelType]):
    """
    This class provides Ask/Tell optimization interface. It is designed for those use cases
    when control of the optimization loop by Trieste is impossible or not desirable.
    For more details about the Bayesian Optimization routine, refer to :class:`BayesianOptimizer`.
    """

    @overload
    def __init__(
        self,
        search_space: SearchSpaceType,
        datasets: Mapping[Tag, Dataset],
        models: Mapping[Tag, TrainableProbabilisticModelType],
        *,
        fit_model: bool = True,
    ):
        ...

    @overload
    def __init__(
        self,
        search_space: SearchSpaceType,
        datasets: Mapping[Tag, Dataset],
        models: Mapping[Tag, TrainableProbabilisticModelType],
        acquisition_rule: AcquisitionRule[
            TensorType, SearchSpaceType, TrainableProbabilisticModelType
        ],
        *,
        fit_model: bool = True,
    ):
        ...

    @overload
    def __init__(
        self,
        search_space: SearchSpaceType,
        datasets: Mapping[Tag, Dataset],
        models: Mapping[Tag, TrainableProbabilisticModelType],
        acquisition_rule: AcquisitionRule[
            State[StateType | None, TensorType], SearchSpaceType, TrainableProbabilisticModelType
        ],
        acquisition_state: StateType | None,
        *,
        fit_model: bool = True,
    ):
        ...

    @overload
    def __init__(
        self,
        search_space: SearchSpaceType,
        datasets: Dataset,
        models: TrainableProbabilisticModelType,
        *,
        fit_model: bool = True,
    ):
        ...

    @overload
    def __init__(
        self,
        search_space: SearchSpaceType,
        datasets: Dataset,
        models: TrainableProbabilisticModelType,
        acquisition_rule: AcquisitionRule[
            TensorType, SearchSpaceType, TrainableProbabilisticModelType
        ],
        *,
        fit_model: bool = True,
    ):
        ...

    @overload
    def __init__(
        self,
        search_space: SearchSpaceType,
        datasets: Dataset,
        models: TrainableProbabilisticModelType,
        acquisition_rule: AcquisitionRule[
            State[StateType | None, TensorType], SearchSpaceType, TrainableProbabilisticModelType
        ],
        acquisition_state: StateType | None = None,
        *,
        fit_model: bool = True,
    ):
        ...

    def __init__(
        self,
        search_space: SearchSpaceType,
        datasets: Mapping[Tag, Dataset] | Dataset,
        models: Mapping[Tag, TrainableProbabilisticModelType] | TrainableProbabilisticModelType,
        acquisition_rule: AcquisitionRule[
            TensorType | State[StateType | None, TensorType],
            SearchSpaceType,
            TrainableProbabilisticModelType,
        ]
        | None = None,
        acquisition_state: StateType | None = None,
        *,
        fit_model: bool = True,
    ):
        """
        :param search_space: The space over which to search for the next query point.
        :param datasets: Already observed input-output pairs for each tag.
        :param models: The model to use for each :class:`~trieste.data.Dataset` in
            ``datasets``.
        :param acquisition_rule: The acquisition rule, which defines how to search for a new point
            on each optimization step. Defaults to
            :class:`~trieste.acquisition.rule.EfficientGlobalOptimization` with default
            arguments. Note that if the default is used, this implies the tags must be
            `OBJECTIVE` and the search space can be any :class:`~trieste.space.SearchSpace`.
        :param acquisition_state: The optional acquisition state for stateful acquisitions.
        :param fit_model: If `True` (default), models passed in will be optimized on the given data.
            If `False`, the models are assumed to be optimized already.
        :raise ValueError: If any of the following are true:
            - the keys in ``datasets`` and ``models`` do not match
            - ``datasets`` or ``models`` are empty
            - default acquisition is used but incompatible with other inputs
        """
        self._search_space = search_space
        self._acquisition_state = acquisition_state

        if not datasets or not models:
            raise ValueError("dicts of datasets and models must be populated.")

        # Copy the dataset so we don't change the one provided by the user.
        datasets = deepcopy(datasets)

        if isinstance(datasets, Dataset):
            datasets = {OBJECTIVE: datasets}
        if not isinstance(models, Mapping):
            models = {OBJECTIVE: models}
<<<<<<< HEAD
=======

        self._filtered_datasets = datasets
>>>>>>> f766953b

        # reassure the type checker that everything is tagged
        datasets = cast(Dict[Tag, Dataset], datasets)
        models = cast(Dict[Tag, TrainableProbabilisticModelType], models)

        # Get set of dataset and model keys, ignoring any local tag index. That is, only the
        # global tag part is considered.
        datasets_keys = {LocalizedTag.from_tag(tag).global_tag for tag in datasets.keys()}
        models_keys = {LocalizedTag.from_tag(tag).global_tag for tag in models.keys()}
        if datasets_keys != models_keys:
            raise ValueError(
                f"datasets and models should contain the same keys. Got {datasets_keys} and"
                f" {models_keys} respectively."
            )

        self._datasets = datasets
        self._models = models

        self._query_plot_dfs: dict[int, pd.DataFrame] = {}
        self._observation_plot_dfs = observation_plot_init(self._datasets)

        if acquisition_rule is None:
            if self._datasets.keys() != {OBJECTIVE}:
                raise ValueError(
                    f"Default acquisition rule EfficientGlobalOptimization requires tag"
                    f" {OBJECTIVE!r}, got keys {self._datasets.keys()}"
                )

            self._acquisition_rule = cast(
                AcquisitionRule[TensorType, SearchSpaceType, TrainableProbabilisticModelType],
                EfficientGlobalOptimization(),
            )
        else:
            self._acquisition_rule = acquisition_rule

        # In order to support local datasets, account for the case where there may be an initial
        # dataset that is not tagged per region. In this case, only the global dataset will
        # exist in datasets. We want to copy this initial dataset to all the regions.
        # Copy the global dataset if the local version for the subspace is not available.
        #
        # Only applies to a subset of acquisition rules, i.e. ones that have subspaces and
        # hence use local datasets.
        if isinstance(self._acquisition_rule, LocalDatasetsAcquisitionRule):
            self._datasets = with_local_datasets(
                self._datasets, self._acquisition_rule.num_local_datasets
            )
        self._filtered_datasets = self._acquisition_rule.filter_datasets(
            self._models, self._datasets
        )

        if fit_model:
            with Timer() as initial_model_fitting_timer:
                for tag, model in self._models.items():
                    # Prefer local dataset if available.
                    tags = [tag, LocalizedTag.from_tag(tag).global_tag]
<<<<<<< HEAD
                    _, dataset = get_value_for_tag(self._filtered_datasets, *tags)
=======
                    _, dataset = get_value_for_tag(datasets, *tags)
>>>>>>> f766953b
                    assert dataset is not None
                    model.update(dataset)
                    optimize_model_and_save_result(model, dataset)

            summary_writer = logging.get_tensorboard_writer()
            if summary_writer:
                with summary_writer.as_default(step=logging.get_step_number()):
                    write_summary_initial_model_fit(
                        self._datasets, self._models, initial_model_fitting_timer
                    )

    def __repr__(self) -> str:
        """Print-friendly string representation"""
        return f"""AskTellOptimizer({self._search_space!r}, {self._datasets!r},
               {self._models!r}, {self._acquisition_rule!r}), "
               {self._acquisition_state!r}"""

    @property
    def datasets(self) -> Mapping[Tag, Dataset]:
        """The current datasets."""
        return self._datasets

    @property
    def dataset(self) -> Dataset:
        """The current dataset when there is just one dataset."""
        # Ignore local datasets.
        datasets: Mapping[Tag, Dataset] = ignoring_local_tags(self.datasets)
        if len(datasets) == 1:
            return next(iter(datasets.values()))
        else:
            raise ValueError(f"Expected a single dataset, found {len(datasets)}")

    @property
    def models(self) -> Mapping[Tag, TrainableProbabilisticModelType]:
        """The current models."""
        return self._models

    @models.setter
    def models(self, models: Mapping[Tag, TrainableProbabilisticModelType]) -> None:
        """Update the current models."""
        if models.keys() != self.models.keys():
            raise ValueError(
                f"New models contain incorrect keys. Expected {self.models.keys()}, "
                f"received {models.keys()}."
            )
        self._models = dict(models)

    @property
    def model(self) -> TrainableProbabilisticModel:
        """The current model when there is just one model."""
        # Ignore local models.
        models: Mapping[Tag, TrainableProbabilisticModel] = ignoring_local_tags(self.models)
        if len(models) == 1:
            return next(iter(models.values()))
        else:
            raise ValueError(f"Expected a single model, found {len(models)}")

    @model.setter
    def model(self, model: TrainableProbabilisticModelType) -> None:
        """Update the current model, using the OBJECTIVE tag."""
        if len(self.models) != 1:
            raise ValueError(f"Expected a single model, found {len(self.models)}")
        elif self.models.keys() != {OBJECTIVE}:
            raise ValueError(
                f"Expected a single model tagged OBJECTIVE, found {self.models.keys()}. "
                "To update this, pass in a dictionary to the models property instead."
            )
        self._models = {OBJECTIVE: model}

    @property
    def acquisition_state(self) -> StateType | None:
        """The current acquisition state."""
        return self._acquisition_state

    @classmethod
    def from_record(
        cls,
        record: Record[StateType] | FrozenRecord[StateType],
        search_space: SearchSpaceType,
        acquisition_rule: AcquisitionRule[
            TensorType | State[StateType | None, TensorType],
            SearchSpaceType,
            TrainableProbabilisticModelType,
        ]
        | None = None,
    ) -> AskTellOptimizer[SearchSpaceType, TrainableProbabilisticModelType]:
        """Creates new :class:`~AskTellOptimizer` instance from provided optimization state.
        Model training isn't triggered upon creation of the instance.

        :param record: Optimization state record.
        :param search_space: The space over which to search for the next query point.
        :param acquisition_rule: The acquisition rule, which defines how to search for a new point
            on each optimization step. Defaults to
            :class:`~trieste.acquisition.rule.EfficientGlobalOptimization` with default
            arguments.
        :return: New instance of :class:`~AskTellOptimizer`.
        """
        # we are recovering previously saved optimization state
        # so the model was already trained
        # thus there is no need to train it again

        # type ignore below is due to the fact that overloads don't allow
        # optional acquisition_rule along with acquisition_state
        return cls(
            search_space,
            record.datasets,
            cast(Mapping[Tag, TrainableProbabilisticModelType], record.models),
            acquisition_rule=acquisition_rule,  # type: ignore
            acquisition_state=record.acquisition_state,
            fit_model=False,
        )

    def to_record(self, copy: bool = True) -> Record[StateType]:
        """Collects the current state of the optimization, which includes datasets,
        models and acquisition state (if applicable).

        :param copy: Whether to return a copy of the current state or the original. Copying
            is not supported for all model types. However, continuing the optimization will
            modify the original state.
        :return: An optimization state record.
        """
        try:
            datasets_copy = deepcopy(self._datasets) if copy else self._datasets
            models_copy = deepcopy(self._models) if copy else self._models
            state_copy = deepcopy(self._acquisition_state) if copy else self._acquisition_state
        except Exception as e:
            raise NotImplementedError(
                "Failed to copy the optimization state. Some models do not support "
                "deecopying (this is particularly common for deep neural network models). "
                "For these models, the `copy` argument of the `to_record` or `to_result` "
                "methods should be set to `False`. This means that the returned state may be "
                "modified by subsequent optimization."
            ) from e

        return Record(datasets=datasets_copy, models=models_copy, acquisition_state=state_copy)

    def to_result(self, copy: bool = True) -> OptimizationResult[StateType]:
        """Converts current state of the optimization
        into a :class:`~trieste.data.OptimizationResult` object.

        :param copy: Whether to return a copy of the current state or the original. Copying
            is not supported for all model types. However, continuing the optimization will
            modify the original state.
        :return: A :class:`~trieste.data.OptimizationResult` object.
        """
        record: Record[StateType] = self.to_record(copy=copy)
        return OptimizationResult(Ok(record), [])

    def ask(self) -> TensorType:
        """Suggests a point (or points in batch mode) to observe by optimizing the acquisition
        function. If the acquisition is stateful, its state is saved.

        :return: A :class:`TensorType` instance representing suggested point(s).
        """
        # This trick deserves a comment to explain what's going on
        # acquisition_rule.acquire can return different things:
        # - when acquisition has no state attached, it returns just points
        # - when acquisition has state, it returns a Callable
        #   which, when called, returns state and points
        # so code below is needed to cater for both cases

        with Timer() as query_point_generation_timer:
            points_or_stateful = self._acquisition_rule.acquire(
                self._search_space, self._models, datasets=self._filtered_datasets
            )

        if callable(points_or_stateful):
            self._acquisition_state, query_points = points_or_stateful(self._acquisition_state)
        else:
            query_points = points_or_stateful

        summary_writer = logging.get_tensorboard_writer()
        if summary_writer:
            with summary_writer.as_default(step=logging.get_step_number()):
                write_summary_query_points(
                    self._datasets,
                    self._models,
                    self._search_space,
                    query_points,
                    query_point_generation_timer,
                    self._query_plot_dfs,
                )

        return query_points

    def tell(self, new_data: Mapping[Tag, Dataset] | Dataset) -> None:
        """Updates optimizer state with new data.

        :param new_data: New observed data.
        :raise ValueError: If keys in ``new_data`` do not match those in already built dataset.
        """
        if isinstance(new_data, Dataset):
            new_data = {OBJECTIVE: new_data}

        # The datasets must have the same keys as the existing datasets. Only exception is if
        # the existing datasets are all global, in which case the dataset will be appropriately
        # updated below for the next iteration.
        datasets_indices = {LocalizedTag.from_tag(tag).local_index for tag in self._datasets.keys()}
        if self._datasets.keys() != new_data.keys() and datasets_indices != {None}:
            raise ValueError(
                f"new_data keys {new_data.keys()} doesn't "
                f"match dataset keys {self._datasets.keys()}"
            )

<<<<<<< HEAD
        for tag, new_dataset in new_data.items():
            self._datasets[tag] += new_dataset
        self._filtered_datasets = self._acquisition_rule.filter_datasets(
            self._models, self._datasets
        )
=======
        # In order to support local datasets, account for the case where there may be an initial
        # dataset that is not tagged per region. In this case, only the global dataset will exist
        # in datasets. We want to copy this initial dataset to all the regions.
        # If a tag from tagged_output does not exist in datasets, then add it to
        # datasets by copying the data from datasets with the same global tag. Otherwise keep the
        # existing data from datasets.
        #
        # Note: this replication of initial data can potentially cause an issue when a global model
        # is being used with local datasets, as the points may be repeated. This will only be an
        # issue if two regions overlap and both contain that initial data-point -- as filtering
        # (in BatchTrustRegion) would otherwise remove duplicates. The main way to avoid the issue
        # in this scenario is to provide local initial datasets, instead of a global initial
        # dataset.
        sorted_tags = sorted(  # We need to process the local tags first, then the global tags.
            new_data, key=lambda tag: not LocalizedTag.from_tag(tag).is_local
        )
        for tag in sorted_tags:
            new_dataset = new_data[tag]
            if tag in self._datasets:
                self._datasets[tag] += new_dataset
            else:
                global_tag = LocalizedTag.from_tag(tag).global_tag
                if global_tag not in self._datasets:
                    raise ValueError(f"global tag '{global_tag}' not found in dataset")
                self._datasets[tag] = self._datasets[global_tag] + new_dataset
        self._filtered_datasets = self._acquisition_rule.filter_datasets(self._datasets)
>>>>>>> f766953b

        with Timer() as model_fitting_timer:
            for tag, model in self._models.items():
                # Always use the matching dataset to the model. If the model is
                # local, then the dataset should be too by this stage.
                dataset = self._filtered_datasets[tag]
                model.update(dataset)
                optimize_model_and_save_result(model, dataset)

        summary_writer = logging.get_tensorboard_writer()
        if summary_writer:
            with summary_writer.as_default(step=logging.get_step_number()):
                write_summary_observations(
                    self._datasets,
                    self._models,
                    new_data,
                    model_fitting_timer,
                    self._observation_plot_dfs,
                )<|MERGE_RESOLUTION|>--- conflicted
+++ resolved
@@ -53,6 +53,7 @@
 from .types import State, Tag, TensorType
 from .utils import Ok, Timer
 from .utils.misc import LocalizedTag, get_value_for_tag, ignoring_local_tags
+from .utils.misc import LocalizedTag, get_value_for_tag, ignoring_local_tags
 
 StateType = TypeVar("StateType")
 """ Unbound type variable. """
@@ -199,11 +200,6 @@
             datasets = {OBJECTIVE: datasets}
         if not isinstance(models, Mapping):
             models = {OBJECTIVE: models}
-<<<<<<< HEAD
-=======
-
-        self._filtered_datasets = datasets
->>>>>>> f766953b
 
         # reassure the type checker that everything is tagged
         datasets = cast(Dict[Tag, Dataset], datasets)
@@ -259,11 +255,7 @@
                 for tag, model in self._models.items():
                     # Prefer local dataset if available.
                     tags = [tag, LocalizedTag.from_tag(tag).global_tag]
-<<<<<<< HEAD
                     _, dataset = get_value_for_tag(self._filtered_datasets, *tags)
-=======
-                    _, dataset = get_value_for_tag(datasets, *tags)
->>>>>>> f766953b
                     assert dataset is not None
                     model.update(dataset)
                     optimize_model_and_save_result(model, dataset)
@@ -468,40 +460,11 @@
                 f"match dataset keys {self._datasets.keys()}"
             )
 
-<<<<<<< HEAD
         for tag, new_dataset in new_data.items():
             self._datasets[tag] += new_dataset
         self._filtered_datasets = self._acquisition_rule.filter_datasets(
             self._models, self._datasets
         )
-=======
-        # In order to support local datasets, account for the case where there may be an initial
-        # dataset that is not tagged per region. In this case, only the global dataset will exist
-        # in datasets. We want to copy this initial dataset to all the regions.
-        # If a tag from tagged_output does not exist in datasets, then add it to
-        # datasets by copying the data from datasets with the same global tag. Otherwise keep the
-        # existing data from datasets.
-        #
-        # Note: this replication of initial data can potentially cause an issue when a global model
-        # is being used with local datasets, as the points may be repeated. This will only be an
-        # issue if two regions overlap and both contain that initial data-point -- as filtering
-        # (in BatchTrustRegion) would otherwise remove duplicates. The main way to avoid the issue
-        # in this scenario is to provide local initial datasets, instead of a global initial
-        # dataset.
-        sorted_tags = sorted(  # We need to process the local tags first, then the global tags.
-            new_data, key=lambda tag: not LocalizedTag.from_tag(tag).is_local
-        )
-        for tag in sorted_tags:
-            new_dataset = new_data[tag]
-            if tag in self._datasets:
-                self._datasets[tag] += new_dataset
-            else:
-                global_tag = LocalizedTag.from_tag(tag).global_tag
-                if global_tag not in self._datasets:
-                    raise ValueError(f"global tag '{global_tag}' not found in dataset")
-                self._datasets[tag] = self._datasets[global_tag] + new_dataset
-        self._filtered_datasets = self._acquisition_rule.filter_datasets(self._datasets)
->>>>>>> f766953b
 
         with Timer() as model_fitting_timer:
             for tag, model in self._models.items():
