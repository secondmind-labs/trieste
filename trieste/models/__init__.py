--- conflicted
+++ resolved
@@ -12,20 +12,14 @@
 # See the License for the specific language governing permissions and
 # limitations under the License.
 """
-This package contains the primary interface for probabilistic models,
-:class:`ProbabilisticModel`, and its trainable counterpart :class:`TrainableProbabilisticModel`. It
-also contains a number of :class:`TrainableProbabilisticModel` wrappers for GPflow models, as well
-as tooling for creating :class:`TrainableProbabilisticModel`\ s from config.
+This package contains the primary interface for probabilistic models, based on
+:class:`ProbabilisticModel`. It contains a number of :class:`ProbabilisticModel`
+wrappers for GPflow models, as well as tooling for creating
+:class:`ProbabilisticModel`\ s from config.
 """
 from .config import ModelConfig, ModelSpec, create_model
 from .model_interfaces import (
-<<<<<<< HEAD
-    ModelInterface,
-=======
     ProbabilisticModel,
-    TrainableProbabilisticModel,
-    CustomTrainable,
->>>>>>> 111c9ac8
     GPflowPredictor,
     GaussianProcessRegression,
     SparseVariational,
