--- conflicted
+++ resolved
@@ -19,9 +19,6 @@
 
 from . import gpflow, gpflux, optimizer
 from .config import ModelConfig, ModelRegistry, ModelSpec, create_model
-<<<<<<< HEAD
-from .interfaces import FastUpdateModel, ModelStack, ProbabilisticModel, TrainableProbabilisticModel
-=======
 from .interfaces import (
     FastUpdateModel,
     ModelStack,
@@ -30,5 +27,4 @@
     TrainableProbabilisticModel,
     TrajectoryFunction,
     TrajectorySampler,
-)
->>>>>>> 28b16516
+)