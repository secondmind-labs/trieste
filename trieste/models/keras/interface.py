--- conflicted
+++ resolved
@@ -19,11 +19,7 @@
 
 import tensorflow as tf
 import tensorflow_probability as tfp
-<<<<<<< HEAD
-from check_shapes import inherit_check_shapes
 from gpflow.keras import tf_keras
-=======
->>>>>>> 6d6cfcb3
 from typing_extensions import Protocol, runtime_checkable
 
 from ...data import Dataset
