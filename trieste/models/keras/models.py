# Copyright 2021 The Trieste Contributors
#
# Licensed under the Apache License, Version 2.0 (the "License");
# you may not use this file except in compliance with the License.
# You may obtain a copy of the License at
#
#     http://www.apache.org/licenses/LICENSE-2.0
#
# Unless required by applicable law or agreed to in writing, software
# distributed under the License is distributed on an "AS IS" BASIS,
# WITHOUT WARRANTIES OR CONDITIONS OF ANY KIND, either express or implied.
# See the License for the specific language governing permissions and
# limitations under the License.

from __future__ import annotations

from typing import Any, Dict, Optional

import dill
import tensorflow as tf
import tensorflow_probability as tfp
<<<<<<< HEAD
import tensorflow_probability.python.distributions as tfd
=======
from tensorflow.python.keras.callbacks import Callback
>>>>>>> 62edb68e

from ...data import Dataset
from ...types import TensorType
from ..interfaces import (
    EnsembleModel,
    HasTrajectorySampler,
    TrainableProbabilisticModel,
    TrajectorySampler,
)
from ..optimizer import KerasOptimizer
from .architectures import KerasEnsemble, MultivariateNormalTriL
from .interface import KerasPredictor
from .sampler import EnsembleTrajectorySampler
from .utils import negative_log_likelihood, sample_with_replacement


class DeepEnsemble(
    KerasPredictor, TrainableProbabilisticModel, EnsembleModel, HasTrajectorySampler
):
    """
    A :class:`~trieste.model.TrainableProbabilisticModel` wrapper for deep ensembles built using
    Keras.

    Deep ensembles are ensembles of deep neural networks that have been found to have good
    representation of uncertainty in practice (<cite data-cite="lakshminarayanan2017simple"/>).
    This makes them a potentially attractive model for Bayesian optimization for use-cases with
    large number of observations, non-stationary objective functions and need for fast predictions,
    in which standard Gaussian process models are likely to struggle. The model consists of simple
    fully connected multilayer probabilistic networks as base learners, with Gaussian distribution
    as a final layer, using the negative log-likelihood loss for training the networks. The
    model relies on differences in random initialization of weights for generating diversity among
    base learners.

    The original formulation of the model does not include boostrapping of the data. The authors
    found that it does not improve performance the model. We include bootstrapping as an option
    as later work that more precisely measured uncertainty quantification found that boostrapping
    does help with uncertainty representation (see <cite data-cite="osband2021epistemic"/>).

    We provide classes for constructing ensembles using Keras
    (:class:`~trieste.models.keras.KerasEnsemble`) in the `architectures` package that should be
    used with the :class:`~trieste.models.keras.DeepEnsemble` wrapper. There we also provide a
    :class:`~trieste.models.keras.GaussianNetwork` base learner following the original
    formulation in <cite data-cite="lakshminarayanan2017simple"/>, but any user-specified network
    can be supplied, as long as it has a Gaussian distribution as a final layer and follows the
    :class:`~trieste.models.keras.KerasEnsembleNetwork` interface.

    Note that currently we do not support setting up the model with dictionary configs and saving
    the model during Bayesian optimization loop (``track_state`` argument in
    :meth:`~trieste.bayesian_optimizer.BayesianOptimizer.optimize` method should be set to `False`).
    """

    def __init__(
        self,
        model: KerasEnsemble,
        optimizer: Optional[KerasOptimizer] = None,
        bootstrap: bool = False,
        use_samples: bool = False,
    ) -> None:
        """
        :param model: A Keras ensemble model with probabilistic networks as ensemble members. The
            model has to be built but not compiled.
        :param optimizer: The optimizer wrapper with necessary specifications for compiling and
            training the model. Defaults to :class:`~trieste.models.optimizer.KerasOptimizer` with
            :class:`~tf.optimizers.Adam` optimizer, negative log likelihood loss and a dictionary
            of default arguments for Keras `fit` method: 1000 epochs, batch size 16, early stopping
            callback with patience of 50, and verbose 0.
            See https://keras.io/api/models/model_training_apis/#fit-method for a list of possible
            arguments.
        :param bootstrap: Sample with replacement data for training each network in the ensemble.
            By default set to `False`.
        :param use_samples: Whether to use samples from final probabilistic layer as trajectories
            or mean predictions when calling :meth:`trajectory_sampler`. Samples can be used to
            increase the diversity in case of optimizing very large batches of query points.
            By default set to `False` as it is not a thoroughly explored feature.
        :raise ValueError: If ``model`` is not an instance of
            :class:`~trieste.models.keras.KerasEnsemble` or ensemble has less than two base
            learners (networks).
        """
        if model.ensemble_size < 2:
            raise ValueError(f"Ensemble size must be greater than 1 but got {model.ensemble_size}.")

        super().__init__(optimizer)

        if not self.optimizer.fit_args:
            self.optimizer.fit_args = {
                "verbose": 0,
                "epochs": 1000,
                "batch_size": 16,
                "callbacks": [
                    tf.keras.callbacks.EarlyStopping(
                        monitor="loss", patience=50, restore_best_weights=True
                    )
                ],
            }

        if self.optimizer.loss is None:
            self.optimizer.loss = negative_log_likelihood

        model.model.compile(
            self.optimizer.optimizer,
            loss=[self.optimizer.loss] * model.ensemble_size,
            metrics=[self.optimizer.metrics] * model.ensemble_size,
        )

        self._model = model
        self._bootstrap = bootstrap
        self._use_samples = use_samples

    def __repr__(self) -> str:
        """"""
        return f"DeepEnsemble({self.model!r}, {self.optimizer!r}, {self._bootstrap!r})"

    @property
    def model(self) -> tf.keras.Model:
        """ " Returns compiled Keras ensemble model."""
        return self._model.model

    @property
    def ensemble_size(self) -> int:
        """
        Returns the size of the ensemble, that is, the number of base learners or individual neural
        network models in the ensemble.
        """
        return self._model.ensemble_size

    def prepare_dataset(
        self, dataset: Dataset
    ) -> tuple[Dict[str, TensorType], Dict[str, TensorType]]:
        """
        Transform ``dataset`` into inputs and outputs with correct names that can be used for
        training the :class:`KerasEnsemble` model.

        If ``bootstrap`` argument in the :class:`~trieste.models.keras.DeepEnsemble` is set to
        `True`, data will be additionally sampled with replacement, independently for
        each network in the ensemble.

        :param dataset: A dataset with ``query_points`` and ``observations`` tensors.
        :return: A dictionary with input data and a dictionary with output data.
        """
        inputs = {}
        outputs = {}
        for index in range(self.ensemble_size):
            if self._bootstrap:
                resampled_data = sample_with_replacement(dataset)
            else:
                resampled_data = dataset
            input_name = self.model.input_names[index]
            output_name = self.model.output_names[index]
            inputs[input_name], outputs[output_name] = resampled_data.astuple()

        return inputs, outputs

    def prepare_query_points(self, query_points: TensorType) -> Dict[str, TensorType]:
        """
        Transform ``query_points`` into inputs with correct names that can be used for
        predicting with the model.

        :param query_points: A tensor with ``query_points``.
        :return: A dictionary with query_points prepared for predictions.
        """
        inputs = {}
        for index in range(self.ensemble_size):
            inputs[self.model.input_names[index]] = query_points

        return inputs

    def ensemble_distributions(self, query_points: TensorType) -> tuple[tfd.Distribution, ...]:
        """
        Return distributions for each member of the ensemble.

        :param query_points: The points at which to return distributions.
        :return: The distributions for the observations at the specified
            ``query_points`` for each member of the ensemble.
        """
        x_transformed: dict[str, TensorType] = self.prepare_query_points(query_points)
        return self._model.model(x_transformed)

    def predict(self, query_points: TensorType) -> tuple[TensorType, TensorType]:
        r"""
        Returns mean and variance at ``query_points`` for the whole ensemble.

        Following <cite data-cite="lakshminarayanan2017simple"/> we treat the ensemble as a
        uniformly-weighted Gaussian mixture model and combine the predictions as

        .. math:: p(y|\mathbf{x}) = M^{-1} \Sum_{m=1}^M \mathcal{N}
            (\mu_{\theta_m}(\mathbf{x}),\,\sigma_{\theta_m}^{2}(\mathbf{x}))

        We further approximate the ensemble prediction as a Gaussian whose mean and variance
        are respectively the mean and variance of the mixture, given by

        .. math:: \mu_{*}(\mathbf{x}) = M^{-1} \Sum_{m=1}^M \mu_{\theta_m}(\mathbf{x})

        .. math:: \sigma^2_{*}(\mathbf{x}) = M^{-1} \Sum_{m=1}^M (\sigma_{\theta_m}^{2}(\mathbf{x})
            + \mu^2_{\theta_m}(\mathbf{x})) - \mu^2_{*}(\mathbf{x})

        This method assumes that the final layer in each member of the ensemble is
        probabilistic, an instance of :class:`¬tfp.distributions.Distribution`. In particular, given
        the nature of the approximations stated above the final layer should be a Gaussian
        distribution with `mean` and `variance` methods.

        :param query_points: The points at which to make predictions.
        :return: The predicted mean and variance of the observations at the specified
            ``query_points``.
        """
        query_points_transformed = self.prepare_query_points(query_points)

        ensemble_distributions = self.model(query_points_transformed)
        predicted_means = tf.math.reduce_mean(
            [dist.mean() for dist in ensemble_distributions], axis=0
        )
        predicted_vars = (
            tf.math.reduce_mean(
                [dist.variance() + dist.mean() ** 2 for dist in ensemble_distributions], axis=0
            )
            - predicted_means ** 2
        )

        return predicted_means, predicted_vars

    def predict_ensemble(self, query_points: TensorType) -> tuple[TensorType, TensorType]:
        """
        Returns mean and variance at ``query_points`` for each member of the ensemble. First tensor
        is the mean and second is the variance, where each has shape [..., M, N, 1], where M is
        the ``ensemble_size``.

        This method assumes that the final layer in each member of the ensemble is
        probabilistic, an instance of :class:`¬tfp.distributions.Distribution`, in particular
        `mean` and `variance` methods should be available.

        :param query_points: The points at which to make predictions.
        :return: The predicted mean and variance of the observations at the specified
            ``query_points`` for each member of the ensemble.
        """
        query_points_transformed = self.prepare_query_points(query_points)

        ensemble_distributions = self.model(query_points_transformed)
        predicted_means = tf.convert_to_tensor([dist.mean() for dist in ensemble_distributions])
        predicted_vars = tf.convert_to_tensor([dist.variance() for dist in ensemble_distributions])

        return predicted_means, predicted_vars

    def sample(self, query_points: TensorType, num_samples: int) -> TensorType:
        """
        Return ``num_samples`` samples at ``query_points``. We use the mixture approximation in
        :meth:`predict` for ``query_points`` and sample ``num_samples`` times from a Gaussian
        distribution given by the predicted mean and variance.

        :param query_points: The points at which to sample, with shape [..., N, D].
        :param num_samples: The number of samples at each point.
        :return: The samples. For a predictive distribution with event shape E, this has shape
            [..., S, N] + E, where S is the number of samples.
        """

        predicted_means, predicted_vars = self.predict(query_points)
        normal = tfp.distributions.Normal(predicted_means, tf.sqrt(predicted_vars))
        samples = normal.sample(num_samples)

        return samples  # [num_samples, len(query_points), 1]

    def sample_ensemble(self, query_points: TensorType, num_samples: int) -> TensorType:
        """
        Return ``num_samples`` samples at ``query_points``. Each sample is taken from a Gaussian
        distribution given by the predicted mean and variance of a randomly chosen network in the
        ensemble. This avoids using the Gaussian mixture approximation and samples directly from
        individual Gaussian distributions given by each network in the ensemble.

        :param query_points: The points at which to sample, with shape [..., N, D].
        :param num_samples: The number of samples at each point.
        :return: The samples. For a predictive distribution with event shape E, this has shape
            [..., S, N] + E, where S is the number of samples.
        """
        predicted_means, predicted_vars = self.predict_ensemble(query_points)

        stacked_samples = []
        for _ in range(num_samples):
            network_index = self.sample_index(1)[0]
            normal = tfp.distributions.Normal(
                predicted_means[network_index], tf.sqrt(predicted_vars[network_index])
            )
            samples = normal.sample()
            stacked_samples.append(samples)

        samples = tf.stack(stacked_samples, axis=0)
        return samples  # [num_samples, len(query_points), 1]

    def trajectory_sampler(self) -> TrajectorySampler[DeepEnsemble]:
        """
        Return a trajectory sampler. For :class:`DeepEnsemble`, we use an ensemble
        sampler that randomly picks a network from the ensemble and uses its predicted means
        for generating a trajectory.

        :return: The trajectory sampler.
        """
        return EnsembleTrajectorySampler(self, self._use_samples)

    def update(self, dataset: Dataset) -> None:
        """
        Neural networks are parametric models and do not need to update data.
        `TrainableProbabilisticModel` interface, however, requires an update method, so
        here we simply pass the execution.
        """
        pass

    def optimize(self, dataset: Dataset) -> None:
        """
        Optimize the underlying Keras ensemble model with the specified ``dataset``.

        Optimization is performed by using the Keras `fit` method, rather than applying the
        optimizer and using the batches supplied with the optimizer wrapper. User can pass
        arguments to the `fit` method through ``minimize_args`` argument in the optimizer wrapper.
        These default to using 100 epochs, batch size 100, and verbose 0. See
        https://keras.io/api/models/model_training_apis/#fit-method for a list of possible
        arguments.

        Note that optimization does not return the result, instead optimization results are
        stored in a history attribute of the model object.

        :param dataset: The data with which to optimize the model.
        """

        x, y = self.prepare_dataset(dataset)
        self.model.fit(x=x, y=y, **self.optimizer.fit_args)

    def __getstate__(self) -> dict[str, Any]:
        # When pickling use to_json to save any optimizer fit_arg callback models
        state = self.__dict__.copy()
        if self._optimizer:
            # jsonify all the callback models, pickle the optimizer(!), and revert (ugh!)
            callback: Callback
            saved_models: list[KerasOptimizer] = []
            for callback in self._optimizer.fit_args["callbacks"]:
                saved_models.append(callback.model)
                callback.model = callback.model and callback.model.to_json()
            state["_optimizer"] = dill.dumps(state["_optimizer"])
            for callback, model in zip(self._optimizer.fit_args["callbacks"], saved_models):
                callback.model = model
        return state

    def __setstate__(self, state: dict[str, Any]) -> None:
        # Restore optimizer and callback models after depickling, and recompile.
        self.__dict__.update(state)
        if self._optimizer:
            # unpickle the optimizer, and restore all the callback models
            self._optimizer = dill.loads(self._optimizer)
            for callback in self._optimizer.fit_args.get("callbacks", []):
                if callback.model:
                    callback.model = tf.keras.models.model_from_json(
                        callback.model,
                        custom_objects={"MultivariateNormalTriL": MultivariateNormalTriL},
                    )
        # Recompile the model
        self._model.model.compile(
            self.optimizer.optimizer,
            loss=[self.optimizer.loss] * self._model.ensemble_size,
            metrics=[self.optimizer.metrics] * self._model.ensemble_size,
        )<|MERGE_RESOLUTION|>--- conflicted
+++ resolved
@@ -19,11 +19,8 @@
 import dill
 import tensorflow as tf
 import tensorflow_probability as tfp
-<<<<<<< HEAD
 import tensorflow_probability.python.distributions as tfd
-=======
 from tensorflow.python.keras.callbacks import Callback
->>>>>>> 62edb68e
 
 from ...data import Dataset
 from ...types import TensorType
