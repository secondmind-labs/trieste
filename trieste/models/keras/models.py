# Copyright 2021 The Trieste Contributors
#
# Licensed under the Apache License, Version 2.0 (the "License");
# you may not use this file except in compliance with the License.
# You may obtain a copy of the License at
#
#     http://www.apache.org/licenses/LICENSE-2.0
#
# Unless required by applicable law or agreed to in writing, software
# distributed under the License is distributed on an "AS IS" BASIS,
# WITHOUT WARRANTIES OR CONDITIONS OF ANY KIND, either express or implied.
# See the License for the specific language governing permissions and
# limitations under the License.

from __future__ import annotations

import re
from typing import Any, Dict, Mapping, Optional

import dill
import keras.callbacks
import tensorflow as tf
import tensorflow_probability as tfp
import tensorflow_probability.python.distributions as tfd
<<<<<<< HEAD
from check_shapes import inherit_check_shapes
from gpflow.keras import tf_keras
=======
>>>>>>> 6d6cfcb3
from tensorflow.python.keras.callbacks import Callback

from ... import logging
from ...data import Dataset
from ...space import EncoderFunction
from ...types import TensorType
from ...utils import flatten_leading_dims
from ..interfaces import EncodedTrainableProbabilisticModel, HasTrajectorySampler, TrajectorySampler
from ..optimizer import KerasOptimizer
from ..utils import write_summary_data_based_metrics
from .architectures import KerasEnsemble, MultivariateNormalTriL
from .interface import DeepEnsembleModel, KerasPredictor
from .sampler import DeepEnsembleTrajectorySampler
from .utils import negative_log_likelihood, sample_model_index, sample_with_replacement


class DeepEnsemble(
    KerasPredictor,
    EncodedTrainableProbabilisticModel,
    DeepEnsembleModel,
    HasTrajectorySampler,
):
    """
    A :class:`~trieste.model.TrainableProbabilisticModel` wrapper for deep ensembles built using
    Keras.

    Deep ensembles are ensembles of deep neural networks that have been found to have good
    representation of uncertainty in practice (<cite data-cite="lakshminarayanan2017simple"/>).
    This makes them a potentially attractive model for Bayesian optimization for use-cases with
    large number of observations, non-stationary objective functions and need for fast predictions,
    in which standard Gaussian process models are likely to struggle. The model consists of simple
    fully connected multilayer probabilistic networks as base learners, with Gaussian distribution
    as a final layer, using the negative log-likelihood loss for training the networks. The
    model relies on differences in random initialization of weights for generating diversity among
    base learners.

    The original formulation of the model does not include boostrapping of the data. The authors
    found that it does not improve performance the model. We include bootstrapping as an option
    as later work that more precisely measured uncertainty quantification found that boostrapping
    does help with uncertainty representation (see <cite data-cite="osband2021epistemic"/>).

    We provide classes for constructing ensembles using Keras
    (:class:`~trieste.models.keras.KerasEnsemble`) in the `architectures` package that should be
    used with the :class:`~trieste.models.keras.DeepEnsemble` wrapper. There we also provide a
    :class:`~trieste.models.keras.GaussianNetwork` base learner following the original
    formulation in <cite data-cite="lakshminarayanan2017simple"/>, but any user-specified network
    can be supplied, as long as it has a Gaussian distribution as a final layer and follows the
    :class:`~trieste.models.keras.KerasEnsembleNetwork` interface.

    A word of caution in case a learning rate scheduler is used in ``fit_args`` to
    :class:`KerasOptimizer` optimizer instance. Typically one would not want to continue with the
    reduced learning rate in the subsequent Bayesian optimization step. Hence, we reset the
    learning rate to the original one after calling the ``fit`` method. In case this is not the
    behaviour you would like, you will need to subclass the model and overwrite the
    :meth:`optimize` method.

    Currently, we do not support setting up the model with dictionary config.
    """

    def __init__(
        self,
        model: KerasEnsemble,
        optimizer: Optional[KerasOptimizer] = None,
        bootstrap: bool = False,
        diversify: bool = False,
        continuous_optimisation: bool = True,
        compile_args: Optional[Mapping[str, Any]] = None,
        encoder: EncoderFunction | None = None,
    ) -> None:
        """
        :param model: A Keras ensemble model with probabilistic networks as ensemble members. The
            model has to be built but not compiled.
        :param optimizer: The optimizer wrapper with necessary specifications for compiling and
            training the model. Defaults to :class:`~trieste.models.optimizer.KerasOptimizer` with
            :class:`~tf.optimizers.Adam` optimizer, negative log likelihood loss, mean squared
            error metric and a dictionary of default arguments for Keras `fit` method: 3000 epochs,
            batch size 16, early stopping callback with patience of 50, and verbose 0.
            See https://keras.io/api/models/model_training_apis/#fit-method for a list of possible
            arguments.
        :param bootstrap: Sample with replacement data for training each network in the ensemble.
            By default, set to `False`.
        :param diversify: Whether to use quantiles from the approximate Gaussian distribution of
            the ensemble as trajectories instead of mean predictions when calling
            :meth:`trajectory_sampler`. This mode can be used to increase the diversity
            in case of optimizing very large batches of trajectories. By
            default, set to `False`.
        :param continuous_optimisation: If True (default), the optimizer will keep track of the
            number of epochs across BO iterations and use this number as initial_epoch. This is
            essential to allow monitoring of model training across BO iterations.
        :param compile_args: Keyword arguments to pass to the ``compile`` method of the
            Keras model (:class:`~tf.keras.Model`).
            See https://keras.io/api/models/model_training_apis/#compile-method for a
            list of possible arguments. The ``optimizer``, ``loss`` and ``metrics`` arguments
            must not be included.
        :param encoder: Optional encoder with which to transform query points before
            generating predictions.
        :raise ValueError: If ``model`` is not an instance of
            :class:`~trieste.models.keras.KerasEnsemble`, or ensemble has less than two base
            learners (networks), or `compile_args` contains disallowed arguments.
        """
        if model.ensemble_size < 2:
            raise ValueError(f"Ensemble size must be greater than 1 but got {model.ensemble_size}.")

        super().__init__(optimizer, encoder)

        if compile_args is None:
            compile_args = {}

        if not {"optimizer", "loss", "metrics"}.isdisjoint(compile_args):
            raise ValueError(
                "optimizer, loss and metrics arguments must not be included in compile_args."
            )

        if not self.optimizer.fit_args:
            self.optimizer.fit_args = {
                "verbose": 0,
                "epochs": 3000,
                "batch_size": 16,
                "callbacks": [
                    tf_keras.callbacks.EarlyStopping(
                        monitor="loss", patience=50, restore_best_weights=True
                    )
                ],
            }

        if self.optimizer.loss is None:
            self.optimizer.loss = negative_log_likelihood

        if self.optimizer.metrics is None:
            self.optimizer.metrics = ["mse"]

        model.model.compile(
            optimizer=self.optimizer.optimizer,
            loss=[self.optimizer.loss] * model.ensemble_size,
            metrics=[self.optimizer.metrics] * model.ensemble_size,
            **compile_args,
        )

        if not isinstance(
            self.optimizer.optimizer.lr, tf_keras.optimizers.schedules.LearningRateSchedule
        ):
            self.original_lr = self.optimizer.optimizer.lr.numpy()
        self._absolute_epochs = 0
        self._continuous_optimisation = continuous_optimisation

        self._model = model
        self._bootstrap = bootstrap
        self._diversify = diversify

    def __repr__(self) -> str:
        """"""
        return (
            f"DeepEnsemble({self.model!r}, {self.optimizer!r}, {self._bootstrap!r}, "
            f"{self._diversify!r})"
        )

    @property
    def model(self) -> tf_keras.Model:
        """Returns compiled Keras ensemble model."""
        return self._model.model

    @property
    def ensemble_size(self) -> int:
        """
        Returns the size of the ensemble, that is, the number of base learners or individual neural
        network models in the ensemble.
        """
        return self._model.ensemble_size

    @property
    def num_outputs(self) -> int:
        """
        Returns the number of outputs trained on by each member network.
        """
        return self._model.num_outputs

    def prepare_dataset(
        self, dataset: Dataset
    ) -> tuple[Dict[str, TensorType], Dict[str, TensorType]]:
        """
        Transform ``dataset`` into inputs and outputs with correct names that can be used for
        training the :class:`KerasEnsemble` model.

        If ``bootstrap`` argument in the :class:`~trieste.models.keras.DeepEnsemble` is set to
        `True`, data will be additionally sampled with replacement, independently for
        each network in the ensemble.

        :param dataset: A dataset with ``query_points`` and ``observations`` tensors.
        :return: A dictionary with input data and a dictionary with output data.
        """
        inputs = {}
        outputs = {}
        for index in range(self.ensemble_size):
            if self._bootstrap:
                resampled_data = sample_with_replacement(dataset)
            else:
                resampled_data = dataset
            input_name = self.model.input_names[index]
            output_name = self.model.output_names[index]
            inputs[input_name], outputs[output_name] = resampled_data.astuple()

        return inputs, outputs

    def prepare_query_points(self, query_points: TensorType) -> Dict[str, TensorType]:
        """
        Transform ``query_points`` into inputs with correct names that can be used for
        predicting with the model.

        :param query_points: A tensor with ``query_points``.
        :return: A dictionary with query_points prepared for predictions.
        """
        inputs = {}
        for index in range(self.ensemble_size):
            inputs[self.model.input_names[index]] = query_points

        return inputs

    def ensemble_distributions(self, query_points: TensorType) -> tuple[tfd.Distribution, ...]:
        """
        Return distributions for each member of the ensemble.

        :param query_points: The points at which to return distributions.
        :return: The distributions for the observations at the specified
            ``query_points`` for each member of the ensemble.
        """
        x_transformed: dict[str, TensorType] = self.prepare_query_points(query_points)
        return self._model.model(x_transformed)

    def predict_encoded(self, query_points: TensorType) -> tuple[TensorType, TensorType]:
        r"""
        Returns mean and variance at ``query_points`` for the whole ensemble.

        Following <cite data-cite="lakshminarayanan2017simple"/> we treat the ensemble as a
        uniformly-weighted Gaussian mixture model and combine the predictions as

        .. math:: p(y|\mathbf{x}) = M^{-1} \Sum_{m=1}^M \mathcal{N}
            (\mu_{\theta_m}(\mathbf{x}),\,\sigma_{\theta_m}^{2}(\mathbf{x}))

        We further approximate the ensemble prediction as a Gaussian whose mean and variance
        are respectively the mean and variance of the mixture, given by

        .. math:: \mu_{*}(\mathbf{x}) = M^{-1} \Sum_{m=1}^M \mu_{\theta_m}(\mathbf{x})

        .. math:: \sigma^2_{*}(\mathbf{x}) = M^{-1} \Sum_{m=1}^M (\sigma_{\theta_m}^{2}(\mathbf{x})
            + \mu^2_{\theta_m}(\mathbf{x})) - \mu^2_{*}(\mathbf{x})

        This method assumes that the final layer in each member of the ensemble is
        probabilistic, an instance of :class:`~tfp.distributions.Distribution`. In particular, given
        the nature of the approximations stated above the final layer should be a Gaussian
        distribution with `mean` and `variance` methods.

        :param query_points: The points at which to make predictions.
        :return: The predicted mean and variance of the observations at the specified
            ``query_points``.
        """
        # handle leading batch dimensions, while still allowing `Functional` to
        # "allow (None,) and (None, 1) Tensors to be passed interchangeably"
        input_dims = min(len(query_points.shape), len(self.model.input_shape[0]))
        flat_x, unflatten = flatten_leading_dims(query_points, output_dims=input_dims)
        ensemble_distributions = self.ensemble_distributions(flat_x)
        predicted_means = tf.math.reduce_mean(
            [dist.mean() for dist in ensemble_distributions], axis=0
        )
        predicted_vars = (
            tf.math.reduce_mean(
                [dist.variance() + dist.mean() ** 2 for dist in ensemble_distributions], axis=0
            )
            - predicted_means**2
        )

        return unflatten(predicted_means), unflatten(predicted_vars)

    @property
    def dtype(self) -> tf.DType:
        """The prediction dtype."""
        return self._model.output_dtype

    def predict_ensemble(self, query_points: TensorType) -> tuple[TensorType, TensorType]:
        """
        Returns mean and variance at ``query_points`` for each member of the ensemble. First tensor
        is the mean and second is the variance, where each has shape [..., M, N, 1], where M is
        the ``ensemble_size``.

        This method assumes that the final layer in each member of the ensemble is
        probabilistic, an instance of :class:`¬tfp.distributions.Distribution`, in particular
        `mean` and `variance` methods should be available.

        :param query_points: The points at which to make predictions.
        :return: The predicted mean and variance of the observations at the specified
            ``query_points`` for each member of the ensemble.
        """
        ensemble_distributions = self.ensemble_distributions(self.encode(query_points))
        predicted_means = tf.convert_to_tensor([dist.mean() for dist in ensemble_distributions])
        predicted_vars = tf.convert_to_tensor([dist.variance() for dist in ensemble_distributions])

        return predicted_means, predicted_vars

    def sample_encoded(self, query_points: TensorType, num_samples: int) -> TensorType:
        """
        Return ``num_samples`` samples at ``query_points``. We use the mixture approximation in
        :meth:`predict` for ``query_points`` and sample ``num_samples`` times from a Gaussian
        distribution given by the predicted mean and variance.

        :param query_points: The points at which to sample, with shape [..., N, D].
        :param num_samples: The number of samples at each point.
        :return: The samples. For a predictive distribution with event shape E, this has shape
            [..., S, N] + E, where S is the number of samples.
        """

        predicted_means, predicted_vars = self.predict_encoded(query_points)
        normal = tfp.distributions.Normal(predicted_means, tf.sqrt(predicted_vars))
        samples = normal.sample(num_samples)

        return samples  # [num_samples, len(query_points), 1]

    def sample_ensemble(self, query_points: TensorType, num_samples: int) -> TensorType:
        """
        Return ``num_samples`` samples at ``query_points``. Each sample is taken from a Gaussian
        distribution given by the predicted mean and variance of a randomly chosen network in the
        ensemble. This avoids using the Gaussian mixture approximation and samples directly from
        individual Gaussian distributions given by each network in the ensemble.

        :param query_points: The points at which to sample, with shape [..., N, D].
        :param num_samples: The number of samples at each point.
        :return: The samples. For a predictive distribution with event shape E, this has shape
            [..., S, N] + E, where S is the number of samples.
        """
        ensemble_distributions = self.ensemble_distributions(self.encode(query_points))
        network_indices = sample_model_index(self.ensemble_size, num_samples)

        stacked_samples = []
        for i in range(num_samples):
            stacked_samples.append(ensemble_distributions[network_indices[i]].sample())
        samples = tf.stack(stacked_samples, axis=0)

        return samples  # [num_samples, len(query_points), 1]

    def trajectory_sampler(self) -> TrajectorySampler[DeepEnsemble]:
        """
        Return a trajectory sampler. For :class:`DeepEnsemble`, we use an ensemble
        sampler that randomly picks a network from the ensemble and uses its predicted means
        for generating a trajectory, or optionally randomly sampled quantiles rather than means.

        :return: The trajectory sampler.
        """
        return DeepEnsembleTrajectorySampler(self, self._diversify)

    def update_encoded(self, dataset: Dataset) -> None:
        """
        Neural networks are parametric models and do not need to update data.
        `TrainableProbabilisticModel` interface, however, requires an update method, so
        here we simply pass the execution.
        """
        return

    def optimize_encoded(self, dataset: Dataset) -> keras.callbacks.History:
        """
        Optimize the underlying Keras ensemble model with the specified ``dataset``.

        Optimization is performed by using the Keras `fit` method, rather than applying the
        optimizer and using the batches supplied with the optimizer wrapper. User can pass
        arguments to the `fit` method through ``minimize_args`` argument in the optimizer wrapper.
        These default to using 100 epochs, batch size 100, and verbose 0. See
        https://keras.io/api/models/model_training_apis/#fit-method for a list of possible
        arguments.

        Note that optimization does not return the result, instead optimization results are
        stored in a history attribute of the model object.

        :param dataset: The data with which to optimize the model.
        """
        fit_args = dict(self.optimizer.fit_args)

        # Tell optimizer how many epochs have been used before: the optimizer will "continue"
        # optimization across multiple BO iterations rather than start fresh at each iteration.
        # This allows us to monitor training across iterations.

        if "epochs" in fit_args:
            fit_args["epochs"] = fit_args["epochs"] + self._absolute_epochs

        x, y = self.prepare_dataset(dataset)
        history = self.model.fit(
            x=x,
            y=y,
            **fit_args,
            initial_epoch=self._absolute_epochs,
        )
        if self._continuous_optimisation:
            self._absolute_epochs = self._absolute_epochs + len(history.history["loss"])

        # Reset lr in case there was an lr schedule: a schedule will have changed the learning
        # rate, so that the next time we call `optimize` the starting learning rate would be
        # different. Therefore, we make sure the learning rate is set back to its initial value.
        # However, this is not needed for `LearningRateSchedule` instances.
        if not isinstance(
            self.optimizer.optimizer.lr, tf_keras.optimizers.schedules.LearningRateSchedule
        ):
            self.optimizer.optimizer.lr.assign(self.original_lr)

        return history

    def log(self, dataset: Optional[Dataset] = None) -> None:
        """
        Log model training information at a given optimization step to the Tensorboard.
        We log several summary statistics of losses and metrics given in ``fit_args`` to
        ``optimizer`` (final, difference between inital and final loss, min and max). We also log
        epoch statistics, but as histograms, rather than time series. We also log several training
        data based metrics, such as root mean square error between predictions and observations,
        and several others.

        We do not log statistics of individual models in the ensemble unless specifically switched
        on with ``trieste.logging.set_summary_filter(lambda name: True)``.

        For custom logs user will need to subclass the model and overwrite this method.

        :param dataset: Optional data that can be used to log additional data-based model summaries.
        """
        summary_writer = logging.get_tensorboard_writer()
        if summary_writer:
            with summary_writer.as_default(step=logging.get_step_number()):
                logging.scalar("epochs/num_epochs", len(self.model.history.epoch))
                for k, v in self.model.history.history.items():
                    KEY_SPLITTER = {
                        # map history keys to prefix and suffix
                        "loss": ("loss", ""),
                        r"(?P<model>model_\d+)_output_loss": ("loss", r"_\g<model>"),
                        r"(?P<model>model_\d+)_output_(?P<metric>.+)": (
                            r"\g<metric>",
                            r"_\g<model>",
                        ),
                    }
                    for pattern, (pre_sub, post_sub) in KEY_SPLITTER.items():
                        if re.match(pattern, k):
                            pre = re.sub(pattern, pre_sub, k)
                            post = re.sub(pattern, post_sub, k)
                            break
                    else:
                        # unrecognised history key; ignore
                        continue
                    if "model" in post:
                        if not logging.include_summary("_ensemble"):
                            break
                        pre = pre + "/_ensemble"
                    logging.histogram(f"{pre}/epoch{post}", lambda: v)
                    logging.scalar(f"{pre}/final{post}", lambda: v[-1])
                    logging.scalar(f"{pre}/diff{post}", lambda: v[0] - v[-1])
                    logging.scalar(f"{pre}/min{post}", lambda: tf.reduce_min(v))
                    logging.scalar(f"{pre}/max{post}", lambda: tf.reduce_max(v))
                if dataset:
                    write_summary_data_based_metrics(
                        dataset=dataset, model=self, prefix="training_"
                    )
                    if logging.include_summary("_ensemble"):
                        predict_ensemble_variance = self.predict_ensemble(dataset.query_points)[1]
                        for i in range(predict_ensemble_variance.shape[0]):
                            logging.histogram(
                                f"variance/_ensemble/predict_variance_model_{i}",
                                predict_ensemble_variance[i, ...],
                            )
                            logging.scalar(
                                f"variance/_ensemble/predict_variance_mean_model_{i}",
                                tf.reduce_mean(predict_ensemble_variance[i, ...]),
                            )

    def __getstate__(self) -> dict[str, Any]:
        # use to_json and get_weights to save any optimizer fit_arg callback models
        state = self.__dict__.copy()
        if self._optimizer:
            callbacks: list[Callback] = self._optimizer.fit_args.get("callbacks", [])
            saved_models: list[KerasOptimizer] = []
            tensorboard_writers: list[dict[str, Any]] = []
            try:
                for callback in callbacks:
                    # serialize the callback models before pickling the optimizer
                    saved_models.append(callback.model)
                    if callback.model is self.model:
                        # no need to serialize the main model, just use a special value instead
                        callback.model = ...
                    elif callback.model:
                        callback.model = (callback.model.to_json(), callback.model.get_weights())
                    # don't pickle tensorboard writers either; they'll be recreated when needed
                    if isinstance(callback, tf_keras.callbacks.TensorBoard):
                        tensorboard_writers.append(callback._writers)
                        callback._writers = {}
                state["_optimizer"] = dill.dumps(state["_optimizer"])
            except Exception as e:
                raise NotImplementedError(
                    "Failed to copy DeepEnsemble optimizer due to unsupported callbacks."
                ) from e
            finally:
                # revert original state, even if the pickling failed
                for callback, model in zip(callbacks, saved_models):
                    callback.model = model
                for callback, writers in zip(
                    (cb for cb in callbacks if isinstance(cb, tf_keras.callbacks.TensorBoard)),
                    tensorboard_writers,
                ):
                    callback._writers = writers

        # don't serialize any history optimization result
        if isinstance(state.get("_last_optimization_result"), keras.callbacks.History):
            state["_last_optimization_result"] = ...

        return state

    def __setstate__(self, state: dict[str, Any]) -> None:
        # Restore optimizer and callback models after depickling, and recompile.
        self.__dict__.update(state)

        # Unpickle the optimizer, and restore all the callback models
        self._optimizer = dill.loads(self._optimizer)
        for callback in self._optimizer.fit_args.get("callbacks", []):
            if callback.model is ...:
                callback.set_model(self.model)
            elif callback.model:
                model_json, weights = callback.model
                model = tf_keras.models.model_from_json(
                    model_json,
                    custom_objects={"MultivariateNormalTriL": MultivariateNormalTriL},
                )
                model.set_weights(weights)
                callback.set_model(model)

        # Recompile the model
        self.model.compile(
            self.optimizer.optimizer,
            loss=[self.optimizer.loss] * self._model.ensemble_size,
            metrics=[self.optimizer.metrics] * self._model.ensemble_size,
        )

        # recover optimization result if necessary (and possible)
        if state.get("_last_optimization_result") is ...:
            self._last_optimization_result = getattr(self.model, "history")<|MERGE_RESOLUTION|>--- conflicted
+++ resolved
@@ -22,11 +22,7 @@
 import tensorflow as tf
 import tensorflow_probability as tfp
 import tensorflow_probability.python.distributions as tfd
-<<<<<<< HEAD
-from check_shapes import inherit_check_shapes
 from gpflow.keras import tf_keras
-=======
->>>>>>> 6d6cfcb3
 from tensorflow.python.keras.callbacks import Callback
 
 from ... import logging
