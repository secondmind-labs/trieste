--- conflicted
+++ resolved
@@ -256,7 +256,16 @@
         for model, obs in zip(self._models, observations):
             model.optimize(Dataset(dataset.query_points, obs))
 
-<<<<<<< HEAD
+    def log(self) -> None:
+        """
+        Log model-specific information at a given optimization step.
+        """
+        for i, model in enumerate(self._models):
+            with tf.name_scope(f"{i}"):
+                model.log()
+
+
+
     def reparam_sampler(self, num_samples: int) -> ReparametrizationSampler:
         """
         Return a reparametrization sampler providing `num_samples` samples across
@@ -355,12 +364,3 @@
         :return: A trajectory function representing an approximate trajectory from the
             model, taking an input of shape `[N, D]` and returning shape `[N, 1]`
         """
-=======
-    def log(self) -> None:
-        """
-        Log model-specific information at a given optimization step.
-        """
-        for i, model in enumerate(self._models):
-            with tf.name_scope(f"{i}"):
-                model.log()
->>>>>>> 895fa81e
