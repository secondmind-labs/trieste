--- conflicted
+++ resolved
@@ -244,7 +244,6 @@
 
 
 @runtime_checkable
-<<<<<<< HEAD
 class EnsembleModel(ProbabilisticModel, Protocol):
     """
     This is an interface for ensemble types of models. These models can act as probabilistic models
@@ -293,7 +292,10 @@
         :param num_samples: The number of samples at each point.
         :return: The samples. For a predictive distribution with event shape E, this has shape
             [..., S, N] + E, where S is the number of samples.
-=======
+        """
+        raise NotImplementedError
+
+
 class HasTrajectorySampler(ProbabilisticModel, Protocol):
     """A probabilistic model that has an associated trajectory sampler."""
 
@@ -316,7 +318,6 @@
 
         :param num_samples: The desired number of samples.
         :return: The reparametrization sampler.
->>>>>>> a9d45a31
         """
         raise NotImplementedError
 
