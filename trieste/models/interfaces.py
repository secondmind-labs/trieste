# Copyright 2021 The Trieste Contributors
#
# Licensed under the Apache License, Version 2.0 (the "License");
# you may not use this file except in compliance with the License.
# You may obtain a copy of the License at
#
#     http://www.apache.org/licenses/LICENSE-2.0
#
# Unless required by applicable law or agreed to in writing, software
# distributed under the License is distributed on an "AS IS" BASIS,
# WITHOUT WARRANTIES OR CONDITIONS OF ANY KIND, either express or implied.
# See the License for the specific language governing permissions and
# limitations under the License.

from __future__ import annotations

from abc import ABC, abstractmethod
<<<<<<< HEAD
from typing import Callable, Sequence
=======
from typing import Callable, Generic, TypeVar
>>>>>>> f3162a09

import gpflow
import tensorflow as tf
from typing_extensions import Protocol, runtime_checkable

from ..data import Dataset
from ..types import TensorType
from ..utils import DEFAULTS

T = TypeVar("T", bound="ProbabilisticModel", contravariant=True)


@runtime_checkable
class ProbabilisticModel(Protocol):
    """A probabilistic model.

    NOTE: This and its subclasses are defined as Protocols rather than ABCs in order to allow
    acquisition functions to depend on the intersection of different model types. As a result, it
    is also possible to pass models to acquisition functions that don't explicitly inherit from
    this class, as long as they implement all the necessary methods. This may change in future if
    https://github.com/python/typing/issues/213 is implemented.
    """

    @abstractmethod
    def predict(self, query_points: TensorType) -> tuple[TensorType, TensorType]:
        """
        Return the mean and variance of the independent marginal distributions at each point in
        ``query_points``.

        This is essentially a convenience method for :meth:`predict_joint`, where non-event
        dimensions of ``query_points`` are all interpreted as broadcasting dimensions instead of
        batch dimensions, and the covariance is squeezed to remove redundant nesting.

        :param query_points: The points at which to make predictions, of shape [..., D].
        :return: The mean and variance of the independent marginal distributions at each point in
            ``query_points``. For a predictive distribution with event shape E, the mean and
            variance will both have shape [...] + E.
        """
        raise NotImplementedError

    @abstractmethod
    def sample(self, query_points: TensorType, num_samples: int) -> TensorType:
        """
        Return ``num_samples`` samples from the independent marginal distributions at
        ``query_points``.

        :param query_points: The points at which to sample, with shape [..., N, D].
        :param num_samples: The number of samples at each point.
        :return: The samples. For a predictive distribution with event shape E, this has shape
            [..., S, N] + E, where S is the number of samples.
        """
        raise NotImplementedError

    def predict_y(self, query_points: TensorType) -> tuple[TensorType, TensorType]:
        """
        Return the mean and variance of the independent marginal distributions at each point in
        ``query_points`` for the observations, including noise contributions.

        Note that this is not supported by all models.

        :param query_points: The points at which to make predictions, of shape [..., D].
        :return: The mean and variance of the independent marginal distributions at each point in
            ``query_points``. For a predictive distribution with event shape E, the mean and
            variance will both have shape [...] + E.
        """
        raise NotImplementedError(
            f"Model {self!r} does not support predicting observations, just the latent function"
        )

    def reparam_sampler(self: T, num_samples: int) -> ReparametrizationSampler[T]:
        """
        Return a reparametrization sampler providing `num_samples` samples.

        Note that this is not supported by all models.

        :param num_samples: The desired number of samples.
        :return: The reparametrization sampler.
        """
        raise NotImplementedError(f"Model {self!r} does not have a reparametrization sampler")

    def trajectory_sampler(self: T) -> TrajectorySampler[T]:
        """
        Return a trajectory sampler.

        Note that this is not supported by all models.

        :return: The trajectory sampler.
        """
        raise NotImplementedError(f"Model {self!r} does not have a trajectory sampler")

    def log(self) -> None:
        """
        Log model-specific information at a given optimization step.
        """
        pass


@runtime_checkable
class TrainableProbabilisticModel(ProbabilisticModel, Protocol):
    """A trainable probabilistic model."""

    @abstractmethod
    def update(self, dataset: Dataset) -> None:
        """
        Update the model given the specified ``dataset``. Does not train the model.

        :param dataset: The data with which to update the model.
        """
        raise NotImplementedError

    @abstractmethod
    def optimize(self, dataset: Dataset) -> None:
        """
        Optimize the model objective with respect to (hyper)parameters given the specified
        ``dataset``.

        :param dataset: The data with which to train the model.
        """
        raise NotImplementedError


@runtime_checkable
class SupportsPredictJoint(ProbabilisticModel, Protocol):
    """A probabilistic model that supports predict_joint."""

    @abstractmethod
    def predict_joint(self, query_points: TensorType) -> tuple[TensorType, TensorType]:
        """
        :param query_points: The points at which to make predictions, of shape [..., B, D].
        :return: The mean and covariance of the joint marginal distribution at each batch of points
            in ``query_points``. For a predictive distribution with event shape E, the mean will
            have shape [..., B] + E, and the covariance shape [...] + E + [B, B].
        """
        raise NotImplementedError


@runtime_checkable
class SupportsGetKernel(ProbabilisticModel, Protocol):
    """A probabilistic model that supports get_kernel."""

    @abstractmethod
    def get_kernel(self) -> gpflow.kernels.Kernel:
        """
        Return the kernel of the model.
        :return: The kernel.
        """
        raise NotImplementedError


@runtime_checkable
class SupportsGetObservationNoise(ProbabilisticModel, Protocol):
    """A probabilistic model that supports get_observation_noise."""

    @abstractmethod
    def get_observation_noise(self) -> TensorType:
        """
        Return the variance of observation noise.

        :return: The observation noise.
        """
        raise NotImplementedError


@runtime_checkable
class FastUpdateModel(ProbabilisticModel, Protocol):
    """A model with the ability to predict based on (possibly fantasized) supplementary data."""

    @abstractmethod
    def conditional_predict_f(
        self, query_points: TensorType, additional_data: Dataset
    ) -> tuple[TensorType, TensorType]:
        """
        Return the mean and variance of the independent marginal distributions at each point in
        ``query_points``, given an additional batch of (possibly fantasized) data.

        :param query_points: The points at which to make predictions, of shape [M, D].
        :param additional_data: Dataset with query_points with shape [..., N, D] and observations
                 with shape [..., N, L]
        :return: The mean and variance of the independent marginal distributions at each point in
            ``query_points``, with shape [..., L, M, M].
        """
        raise NotImplementedError

    @abstractmethod
    def conditional_predict_joint(
        self, query_points: TensorType, additional_data: Dataset
    ) -> tuple[TensorType, TensorType]:
        """
        :param query_points: The points at which to make predictions, of shape [M, D].
        :param additional_data: Dataset with query_points with shape [..., N, D] and observations
                 with shape [..., N, L]
        :return: The mean and covariance of the joint marginal distribution at each batch of points
            in ``query_points``, with shape [..., L, M, M].
        """
        raise NotImplementedError

    @abstractmethod
    def conditional_predict_f_sample(
        self, query_points: TensorType, additional_data: Dataset, num_samples: int
    ) -> TensorType:
        """
        Return ``num_samples`` samples from the independent marginal distributions at
        ``query_points``, given an additional batch of (possibly fantasized) data.

        :param query_points: The points at which to sample, with shape [..., N, D].
        :param additional_data: Dataset with query_points with shape [..., N, D] and observations
                 with shape [..., N, L]
        :param num_samples: The number of samples at each point.
        :return: The samples. For a predictive distribution with event shape E, this has shape
            [..., S, N] + E, where S is the number of samples.
        """
        raise NotImplementedError

    def conditional_predict_y(
        self, query_points: TensorType, additional_data: Dataset
    ) -> tuple[TensorType, TensorType]:
        """
        Return the mean and variance of the independent marginal distributions at each point in
        ``query_points`` for the observations, including noise contributions, given an additional
        batch of (possibly fantasized) data.

        Note that this is not supported by all models.

        :param query_points: The points at which to make predictions, of shape [M, D].
        :param additional_data: Dataset with query_points with shape [..., N, D] and observations
                 with shape [..., N, L]
        :return: The mean and variance of the independent marginal distributions at each point in
            ``query_points``.
        """
        raise NotImplementedError(
            f"Model {self!r} does not support predicting observations, just the latent function"
        )


class ModelStack(ProbabilisticModel, Generic[T]):
    r"""
    A :class:`ModelStack` is a wrapper around a number of :class:`ProbabilisticModel`\ s of type
    :class:`T`. It combines the outputs of each model for predictions and sampling.

    **Note:** Only supports vector outputs (i.e. with event shape [E]). Outputs for any two models
    are assumed independent. Each model may itself be single- or multi-output, and any one
    multi-output model may have dependence between its outputs. When we speak of *event size* in
    this class, we mean the output dimension for a given :class:`ProbabilisticModel`,
    whether that is the :class:`ModelStack` itself, or one of the subsidiary
    :class:`ProbabilisticModel`\ s within the :class:`ModelStack`. Of course, the event
    size for a :class:`ModelStack` will be the sum of the event sizes of each subsidiary model.
    """

    def __init__(
        self,
        model_with_event_size: tuple[T, int],
        *models_with_event_sizes: tuple[T, int],
    ):
        r"""
        The order of individual models specified at :meth:`__init__` determines the order of the
        :class:`ModelStack` output dimensions.

        :param model_with_event_size: The first model, and the size of its output events.
            **Note:** This is a separate parameter to ``models_with_event_sizes`` simply so that the
            method signature requires at least one model. It is not treated specially.
        :param \*models_with_event_sizes: The other models, and sizes of their output events.
        """
        super().__init__()
        self._models, self._event_sizes = zip(*(model_with_event_size,) + models_with_event_sizes)

    def predict(self, query_points: TensorType) -> tuple[TensorType, TensorType]:
        r"""
        :param query_points: The points at which to make predictions, of shape [..., D].
        :return: The predictions from all the wrapped models, concatenated along the event axis in
            the same order as they appear in :meth:`__init__`. If the wrapped models have predictive
            distributions with event shapes [:math:`E_i`], the mean and variance will both have
            shape [..., :math:`\sum_i E_i`].
        """
        means, vars_ = zip(*[model.predict(query_points) for model in self._models])
        return tf.concat(means, axis=-1), tf.concat(vars_, axis=-1)

    def sample(self, query_points: TensorType, num_samples: int) -> TensorType:
        r"""
        :param query_points: The points at which to sample, with shape [..., N, D].
        :param num_samples: The number of samples at each point.
        :return: The samples from all the wrapped models, concatenated along the event axis. For
            wrapped models with predictive distributions with event shapes [:math:`E_i`], this has
            shape [..., S, N, :math:`\sum_i E_i`], where S is the number of samples.
        """
        samples = [model.sample(query_points, num_samples) for model in self._models]
        return tf.concat(samples, axis=-1)

    def predict_y(self, query_points: TensorType) -> tuple[TensorType, TensorType]:
        r"""
        :param query_points: The points at which to make predictions, of shape [..., D].
        :return: The predictions from all the wrapped models, concatenated along the event axis in
            the same order as they appear in :meth:`__init__`. If the wrapped models have predictive
            distributions with event shapes [:math:`E_i`], the mean and variance will both have
            shape [..., :math:`\sum_i E_i`].
        :raise NotImplementedError: If any of the models don't implement predict_y.
        """
        means, vars_ = zip(*[model.predict_y(query_points) for model in self._models])
        return tf.concat(means, axis=-1), tf.concat(vars_, axis=-1)

    def log(self) -> None:
        """
        Log model-specific information at a given optimization step.
        """
        for i, model in enumerate(self._models):
            with tf.name_scope(f"{i}"):
                model.log()

    def reparam_sampler(self, num_samples: int) -> ReparametrizationSampler[ProbabilisticModel]:
        """
        Return a reparameterization sampler providing `num_samples` samples across
        all the models in the model stack. This is currently only implemented for
        stacks made from models that have a :class:`BatchReparametrizationSampler`
        as their reparameterization sampler.

        :param num_samples: The desired number of samples.
        :return: The reparametrization sampler.
        :raise NotImplementedError: If the models in the stack do not share the
            same :meth:`reparam_sampler`.
        """

        samplers = [model.reparam_sampler(num_samples) for model in self._models]
        unique_sampler_types = set(type(sampler) for sampler in samplers)
        if len(unique_sampler_types) == 1:
            # currently assume that all sampler constructors look the same
            shared_sampler_type = type(samplers[0])
            return shared_sampler_type(num_samples, self)
        else:
            raise NotImplementedError(
                f"""
                Reparameterization sampling is only currently supported for model
                stacks built from models that use the same reparameterization sampler,
                however, received samplers of types {unique_sampler_types}.
                """
            )


class TrainableModelStack(ModelStack[TrainableProbabilisticModel], TrainableProbabilisticModel):
    r"""
    A :class:`TrainableModelStack` is a wrapper around a number of
    :class:`TrainableProbabilisticModel`\ s.
    It delegates training data to each model for updates and optimization.

    :class:`TrainableProbabilisticModel`\ s within the :class:`TrainableModelStack`.
    Of course, the event size for a :class:`TrainableModelStack` will be the sum of the
    event sizes of each subsidiary model.
    """

    def update(self, dataset: Dataset) -> None:
        """
        Update all the wrapped models on their corresponding data. The data for each model is
        extracted by splitting the observations in ``dataset`` along the event axis according to the
        event sizes specified at :meth:`__init__`.

        :param dataset: The query points and observations for *all* the wrapped models.
        """
        observations = tf.split(dataset.observations, self._event_sizes, axis=-1)

        for model, obs in zip(self._models, observations):
            model.update(Dataset(dataset.query_points, obs))

    def optimize(self, dataset: Dataset) -> None:
        """
        Optimize all the wrapped models on their corresponding data. The data for each model is
        extracted by splitting the observations in ``dataset`` along the event axis according to the
        event sizes specified at :meth:`__init__`.

        :param dataset: The query points and observations for *all* the wrapped models.
        """
        observations = tf.split(dataset.observations, self._event_sizes, axis=-1)

        for model, obs in zip(self._models, observations):
            model.optimize(Dataset(dataset.query_points, obs))


class PredictJointModelStack(ModelStack[SupportsPredictJoint], SupportsPredictJoint):
    r"""
    A :class:`PredictJointModelStack` is a wrapper around a number of
    :class:`SupportsPredictJoint`\ s.
    It delegates :meth:`predict_joint]` to each model.
    """

    def predict_joint(self, query_points: TensorType) -> tuple[TensorType, TensorType]:
        r"""
        :param query_points: The points at which to make predictions, of shape [..., B, D].
        :return: The predictions from all the wrapped models, concatenated along the event axis in
            the same order as they appear in :meth:`__init__`. If the wrapped models have predictive
            distributions with event shapes [:math:`E_i`], the mean will have shape
            [..., B, :math:`\sum_i E_i`], and the covariance shape
            [..., :math:`\sum_i E_i`, B, B].
        """
        means, covs = zip(*[model.predict_joint(query_points) for model in self._models])
        return tf.concat(means, axis=-1), tf.concat(covs, axis=-3)


class TrainableSupportsPredictJoint(SupportsPredictJoint, TrainableProbabilisticModel, Protocol):
    """A model that is both trainable and supports predict_joint."""

    pass


class TrainablePredictJointModelStack(
    TrainableModelStack, PredictJointModelStack, ModelStack[TrainableSupportsPredictJoint]
):
    """A stack of models that are both trainable and support predict_joint."""

    pass


class ReparametrizationSampler(ABC, Generic[T]):
    r"""
    These samplers employ the *reparameterization trick* to draw samples from a
    :class:`ProbabilisticModel`\ 's predictive distribution  across a discrete set of
    points. See :cite:`wilson2018maximizing` for details.
    """

    def __init__(self, sample_size: int, model: T):
        r"""
        Note that our :class:`TrainableModelStack` currently assumes that
        all :class:`ReparametrizationSampler` constructors have **only** these inputs
        and so will not work with more complicated constructors.

        :param sample_size: The desired number of samples.
        :param model: The model to sample from.
        :raise ValueError (or InvalidArgumentError): If ``sample_size`` is not positive.
        """
        tf.debugging.assert_positive(sample_size)

        self._sample_size = sample_size
        self._model = model
        self._initialized = tf.Variable(False)  # Keep track of when we need to resample

    def __repr__(self) -> str:
        """"""
        return f"{self.__class__.__name__}({self._sample_size!r}, {self._model!r})"

    @abstractmethod
    def sample(self, at: TensorType, *, jitter: float = DEFAULTS.JITTER) -> TensorType:
        """
        :param at: Input points that define the sampler of shape `[N, D]`.
        :param jitter: The size of the jitter to use when stabilizing the Cholesky
            decomposition of the covariance matrix.
        :return: Samples of shape `[sample_size, D]`.
        """

        raise NotImplementedError

    def reset_sampler(self) -> None:
        """
        Reset the sampler so that new samples are drawn at the next :meth:`sample` call.
        """
        self._initialized.assign(False)


TrajectoryFunction = Callable[[TensorType], TensorType]
"""
Type alias for trajectory functions.

An :const:`TrajectoryFunction` evaluates a particular sample at a set of `N` query
points (each of dimension `D`) i.e. takes input of shape `[N, D]` and returns
shape `[N, 1]`.

A key property of these trajectory functions is that the same sample draw is evaluated
for all queries. This property is known as consistency.
"""


class TrajectorySampler(ABC, Generic[T]):
    r"""
    This class builds functions that approximate a trajectory sampled from an
    underlying :class:`ProbabilisticModel`.

    Unlike the :class:`ReparametrizationSampler`, a :class:`TrajectorySampler` provides
    consistent samples (i.e ensuring that the same sample draw is used for all evaluations
    of a particular trajectory function).
    """

    def __init__(self, model: T):
        """
        :param model: The model to sample from.
        """
        self._model = model

    def __repr__(self) -> str:
        """"""
        return f"{self.__class__.__name__}({self._model!r})"

    @abstractmethod
    def get_trajectory(self) -> TrajectoryFunction:
        """
        :return: A trajectory function representing an approximate trajectory from the
            model, taking an input of shape `[N, D]` and returning shape `[N, 1]`
        """
<<<<<<< HEAD
        raise NotImplementedError


class FastUpdateModel(ABC):
    """A model with the ability to predict based on (possibly fantasized) supplementary data."""

    @abstractmethod
    def conditional_predict_f(
        self, query_points: TensorType, additional_data: Dataset
    ) -> tuple[TensorType, TensorType]:
        """
        Return the mean and variance of the independent marginal distributions at each point in
        ``query_points``, given an additional batch of (possibly fantasized) data.

        :param query_points: The points at which to make predictions, of shape [M, D].
        :param additional_data: Dataset with query_points with shape [..., N, D] and observations
                 with shape [..., N, L]
        :return: The mean and variance of the independent marginal distributions at each point in
            ``query_points``, with shape [..., L, M, M].
        """
        raise NotImplementedError

    @abstractmethod
    def conditional_predict_joint(
        self, query_points: TensorType, additional_data: Dataset
    ) -> tuple[TensorType, TensorType]:
        """
        :param query_points: The points at which to make predictions, of shape [M, D].
        :param additional_data: Dataset with query_points with shape [..., N, D] and observations
                 with shape [..., N, L]
        :return: The mean and covariance of the joint marginal distribution at each batch of points
            in ``query_points``, with shape [..., L, M, M].
        """
        raise NotImplementedError

    @abstractmethod
    def conditional_predict_f_sample(
        self, query_points: TensorType, additional_data: Dataset, num_samples: int
    ) -> TensorType:
        """
        Return ``num_samples`` samples from the independent marginal distributions at
        ``query_points``, given an additional batch of (possibly fantasized) data.

        :param query_points: The points at which to sample, with shape [..., N, D].
        :param additional_data: Dataset with query_points with shape [..., N, D] and observations
                 with shape [..., N, L]
        :param num_samples: The number of samples at each point.
        :return: The samples. For a predictive distribution with event shape E, this has shape
            [..., S, N] + E, where S is the number of samples.
        """
        raise NotImplementedError

    def conditional_predict_y(
        self, query_points: TensorType, additional_data: Dataset
    ) -> tuple[TensorType, TensorType]:
        """
        Return the mean and variance of the independent marginal distributions at each point in
        ``query_points`` for the observations, including noise contributions, given an additional
        batch of (possibly fantasized) data.

        Note that this is not supported by all models.

        :param query_points: The points at which to make predictions, of shape [M, D].
        :param additional_data: Dataset with query_points with shape [..., N, D] and observations
                 with shape [..., N, L]
        :return: The mean and variance of the independent marginal distributions at each point in
            ``query_points``.
        """
        raise NotImplementedError(
            f"Model {self!r} does not support predicting observations, just the latent function"
        )


@runtime_checkable
class EnsembleModel(ProbabilisticModel, Protocol):
    """An ensemble model."""

    @abstractmethod
    def ensemble_size(self) -> int:
        """
        Returns the size of the ensemble, that is, the number of base learners or individual
        models in the ensemble.
        """
        raise NotImplementedError

    @abstractmethod
    def sample_index(self, size: int) -> TensorType:
        """
        Returns indices of individual models in the ensemble sampled randomly with replacement.

        :param size: The number of samples to take.
        :return: A tensor with indices
        """
        raise NotImplementedError

    @abstractmethod
    def predict_ensemble(self, query_points: TensorType) -> Sequence[tuple[TensorType, TensorType]]:
        """
        Returns mean and variance at ``query_points`` for each member of the ensemble.

        :param query_points: The points at which to make predictions.
        :return: The predicted mean and variance of the observations at the specified
            ``query_points`` for each member of the ensemble.
        """
        raise NotImplementedError

    @abstractmethod
    def sample_ensemble(self, query_points: TensorType, num_samples: int) -> TensorType:
        """
        Return ``num_samples`` samples at ``query_points`` where each sample is taken from a
        distribution given by a randomly chosen model in the ensemble.

        :param query_points: The points at which to sample, with shape [..., N, D].
        :param num_samples: The number of samples at each point.
        :return: The samples. For a predictive distribution with event shape E, this has shape
            [..., S, N] + E, where S is the number of samples.
        """
=======
>>>>>>> f3162a09
        raise NotImplementedError<|MERGE_RESOLUTION|>--- conflicted
+++ resolved
@@ -15,11 +15,7 @@
 from __future__ import annotations
 
 from abc import ABC, abstractmethod
-<<<<<<< HEAD
-from typing import Callable, Sequence
-=======
 from typing import Callable, Generic, TypeVar
->>>>>>> f3162a09
 
 import gpflow
 import tensorflow as tf
@@ -252,6 +248,57 @@
         raise NotImplementedError(
             f"Model {self!r} does not support predicting observations, just the latent function"
         )
+
+
+@runtime_checkable
+class EnsembleModel(ProbabilisticModel, Protocol):
+    """
+    This is an interface for ensemble types of models. These models can act as probabilistic models
+    by deriving estimates of epistemic uncertainty from the diversity of predictions made by
+    individual models in the ensemble.
+    """
+
+    @abstractmethod
+    def ensemble_size(self) -> int:
+        """
+        Returns the size of the ensemble, that is, the number of base learners or individual
+        models in the ensemble.
+        """
+        raise NotImplementedError
+
+    @abstractmethod
+    def sample_index(self, size: int) -> TensorType:
+        """
+        Returns indices of individual models in the ensemble sampled randomly with replacement.
+
+        :param size: The number of samples to take.
+        :return: A tensor with indices
+        """
+        raise NotImplementedError
+
+    @abstractmethod
+    def predict_ensemble(self, query_points: TensorType) -> Sequence[tuple[TensorType, TensorType]]:
+        """
+        Returns mean and variance at ``query_points`` for each member of the ensemble.
+
+        :param query_points: The points at which to make predictions.
+        :return: The predicted mean and variance of the observations at the specified
+            ``query_points`` for each member of the ensemble.
+        """
+        raise NotImplementedError
+
+    @abstractmethod
+    def sample_ensemble(self, query_points: TensorType, num_samples: int) -> TensorType:
+        """
+        Return ``num_samples`` samples at ``query_points`` where each sample is taken from a
+        distribution given by a randomly chosen model in the ensemble.
+
+        :param query_points: The points at which to sample, with shape [..., N, D].
+        :param num_samples: The number of samples at each point.
+        :return: The samples. For a predictive distribution with event shape E, this has shape
+            [..., S, N] + E, where S is the number of samples.
+        """
+        raise NotImplementedError
 
 
 class ModelStack(ProbabilisticModel, Generic[T]):
@@ -512,124 +559,4 @@
         :return: A trajectory function representing an approximate trajectory from the
             model, taking an input of shape `[N, D]` and returning shape `[N, 1]`
         """
-<<<<<<< HEAD
-        raise NotImplementedError
-
-
-class FastUpdateModel(ABC):
-    """A model with the ability to predict based on (possibly fantasized) supplementary data."""
-
-    @abstractmethod
-    def conditional_predict_f(
-        self, query_points: TensorType, additional_data: Dataset
-    ) -> tuple[TensorType, TensorType]:
-        """
-        Return the mean and variance of the independent marginal distributions at each point in
-        ``query_points``, given an additional batch of (possibly fantasized) data.
-
-        :param query_points: The points at which to make predictions, of shape [M, D].
-        :param additional_data: Dataset with query_points with shape [..., N, D] and observations
-                 with shape [..., N, L]
-        :return: The mean and variance of the independent marginal distributions at each point in
-            ``query_points``, with shape [..., L, M, M].
-        """
-        raise NotImplementedError
-
-    @abstractmethod
-    def conditional_predict_joint(
-        self, query_points: TensorType, additional_data: Dataset
-    ) -> tuple[TensorType, TensorType]:
-        """
-        :param query_points: The points at which to make predictions, of shape [M, D].
-        :param additional_data: Dataset with query_points with shape [..., N, D] and observations
-                 with shape [..., N, L]
-        :return: The mean and covariance of the joint marginal distribution at each batch of points
-            in ``query_points``, with shape [..., L, M, M].
-        """
-        raise NotImplementedError
-
-    @abstractmethod
-    def conditional_predict_f_sample(
-        self, query_points: TensorType, additional_data: Dataset, num_samples: int
-    ) -> TensorType:
-        """
-        Return ``num_samples`` samples from the independent marginal distributions at
-        ``query_points``, given an additional batch of (possibly fantasized) data.
-
-        :param query_points: The points at which to sample, with shape [..., N, D].
-        :param additional_data: Dataset with query_points with shape [..., N, D] and observations
-                 with shape [..., N, L]
-        :param num_samples: The number of samples at each point.
-        :return: The samples. For a predictive distribution with event shape E, this has shape
-            [..., S, N] + E, where S is the number of samples.
-        """
-        raise NotImplementedError
-
-    def conditional_predict_y(
-        self, query_points: TensorType, additional_data: Dataset
-    ) -> tuple[TensorType, TensorType]:
-        """
-        Return the mean and variance of the independent marginal distributions at each point in
-        ``query_points`` for the observations, including noise contributions, given an additional
-        batch of (possibly fantasized) data.
-
-        Note that this is not supported by all models.
-
-        :param query_points: The points at which to make predictions, of shape [M, D].
-        :param additional_data: Dataset with query_points with shape [..., N, D] and observations
-                 with shape [..., N, L]
-        :return: The mean and variance of the independent marginal distributions at each point in
-            ``query_points``.
-        """
-        raise NotImplementedError(
-            f"Model {self!r} does not support predicting observations, just the latent function"
-        )
-
-
-@runtime_checkable
-class EnsembleModel(ProbabilisticModel, Protocol):
-    """An ensemble model."""
-
-    @abstractmethod
-    def ensemble_size(self) -> int:
-        """
-        Returns the size of the ensemble, that is, the number of base learners or individual
-        models in the ensemble.
-        """
-        raise NotImplementedError
-
-    @abstractmethod
-    def sample_index(self, size: int) -> TensorType:
-        """
-        Returns indices of individual models in the ensemble sampled randomly with replacement.
-
-        :param size: The number of samples to take.
-        :return: A tensor with indices
-        """
-        raise NotImplementedError
-
-    @abstractmethod
-    def predict_ensemble(self, query_points: TensorType) -> Sequence[tuple[TensorType, TensorType]]:
-        """
-        Returns mean and variance at ``query_points`` for each member of the ensemble.
-
-        :param query_points: The points at which to make predictions.
-        :return: The predicted mean and variance of the observations at the specified
-            ``query_points`` for each member of the ensemble.
-        """
-        raise NotImplementedError
-
-    @abstractmethod
-    def sample_ensemble(self, query_points: TensorType, num_samples: int) -> TensorType:
-        """
-        Return ``num_samples`` samples at ``query_points`` where each sample is taken from a
-        distribution given by a randomly chosen model in the ensemble.
-
-        :param query_points: The points at which to sample, with shape [..., N, D].
-        :param num_samples: The number of samples at each point.
-        :return: The samples. For a predictive distribution with event shape E, this has shape
-            [..., S, N] + E, where S is the number of samples.
-        """
-=======
->>>>>>> f3162a09
         raise NotImplementedError