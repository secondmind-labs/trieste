--- conflicted
+++ resolved
@@ -17,13 +17,8 @@
 number of :class:`TrainableProbabilisticModel` wrappers for GPflow-based models.
 """
 
-<<<<<<< HEAD
-from . import config, optimizer
+from . import optimizer
 from .builders import build_ar1_models, build_gpr, build_sgpr, build_svgp, build_vgp_classifier
-=======
-from . import optimizer
-from .builders import build_gpr, build_sgpr, build_svgp, build_vgp_classifier
->>>>>>> 0d07fc16
 from .inducing_point_selectors import (
     InducingPointSelector,
     KMeansInducingPointSelector,
