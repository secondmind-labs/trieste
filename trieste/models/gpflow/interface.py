# Copyright 2021 The Trieste Contributors
#
# Licensed under the Apache License, Version 2.0 (the "License");
# you may not use this file except in compliance with the License.
# You may obtain a copy of the License at
#
#     http://www.apache.org/licenses/LICENSE-2.0
#
# Unless required by applicable law or agreed to in writing, software
# distributed under the License is distributed on an "AS IS" BASIS,
# WITHOUT WARRANTIES OR CONDITIONS OF ANY KIND, either express or implied.
# See the License for the specific language governing permissions and
# limitations under the License.

from __future__ import annotations

from abc import ABC, abstractmethod

import gpflow
import tensorflow as tf
from gpflow.models import GPModel

from ...data import Dataset
from ...logging import get_step_number, get_tensorboard_writer
from ...types import TensorType
from ..interfaces import (
    ReparametrizationSampler,
    SupportsGetKernel,
    SupportsGetObservationNoise,
    SupportsPredictJoint,
)
from ..optimizer import Optimizer
from .sampler import BatchReparametrizationSampler


<<<<<<< HEAD
class GPflowPredictor(
    SupportsPredictJoint, SupportsGetKernel, SupportsGetObservationNoise, tf.Module, ABC
):
=======
class GPflowPredictor(ProbabilisticModel, ABC):
>>>>>>> d25b66be
    """A trainable wrapper for a GPflow Gaussian process model."""

    def __init__(self, optimizer: Optimizer | None = None):
        """
        :param optimizer: The optimizer with which to train the model. Defaults to
            :class:`~trieste.models.optimizer.Optimizer` with :class:`~gpflow.optimizers.Scipy`.
        """
        super().__init__()

        if optimizer is None:
            optimizer = Optimizer(gpflow.optimizers.Scipy())

        self._optimizer = optimizer

    @property
    def optimizer(self) -> Optimizer:
        """The optimizer with which to train the model."""
        return self._optimizer

    @property
    @abstractmethod
    def model(self) -> GPModel:
        """The underlying GPflow model."""

    def predict(self, query_points: TensorType) -> tuple[TensorType, TensorType]:
        return self.model.predict_f(query_points)

    def predict_joint(self, query_points: TensorType) -> tuple[TensorType, TensorType]:
        return self.model.predict_f(query_points, full_cov=True)

    def sample(self, query_points: TensorType, num_samples: int) -> TensorType:
        return self.model.predict_f_samples(query_points, num_samples)

    def predict_y(self, query_points: TensorType) -> tuple[TensorType, TensorType]:
        return self.model.predict_y(query_points)

    def get_kernel(self) -> gpflow.kernels.Kernel:
        """
        Return the kernel of the model.

        :return: The kernel.
        """
        return self.model.kernel

    def get_observation_noise(self) -> TensorType:
        """
        Return the variance of observation noise for homoscedastic likelihoods.

        :return: The observation noise.
        :raise NotImplementedError: If the model does not have a homoscedastic likelihood.
        """
        try:
            noise_variance = self.model.likelihood.variance
        except AttributeError:
            raise NotImplementedError(f"Model {self!r} does not have scalar observation noise")

        return noise_variance

    def optimize(self, dataset: Dataset) -> None:
        """
        Optimize the model with the specified `dataset`.

        :param dataset: The data with which to optimize the `model`.
        """
        self.optimizer.optimize(self.model, dataset)

    def log(self) -> None:
        """
        Log model-specific information at a given optimization step.
        """
        summary_writer = get_tensorboard_writer()
        if summary_writer:
            with summary_writer.as_default(step=get_step_number()):
                tf.summary.scalar("kernel.variance", self.get_kernel().variance)
                lengthscales = self.get_kernel().lengthscales
                if tf.rank(lengthscales) == 0:
                    tf.summary.scalar("kernel.lengthscale", lengthscales)
                elif tf.rank(lengthscales) == 1:
                    for i, lengthscale in enumerate(lengthscales):
                        tf.summary.scalar(f"kernel.lengthscale.{i}", lengthscale)

    def reparam_sampler(self, num_samples: int) -> ReparametrizationSampler[GPflowPredictor]:
        """
        Return a reparametrization sampler providing `num_samples` samples.

        :return: The reparametrization sampler.
        """
        return BatchReparametrizationSampler(num_samples, self)<|MERGE_RESOLUTION|>--- conflicted
+++ resolved
@@ -33,13 +33,9 @@
 from .sampler import BatchReparametrizationSampler
 
 
-<<<<<<< HEAD
 class GPflowPredictor(
-    SupportsPredictJoint, SupportsGetKernel, SupportsGetObservationNoise, tf.Module, ABC
+    SupportsPredictJoint, SupportsGetKernel, SupportsGetObservationNoise, ABC
 ):
-=======
-class GPflowPredictor(ProbabilisticModel, ABC):
->>>>>>> d25b66be
     """A trainable wrapper for a GPflow Gaussian process model."""
 
     def __init__(self, optimizer: Optimizer | None = None):
