--- conflicted
+++ resolved
@@ -94,15 +94,7 @@
         """
         self.optimizer.optimize(self.model, dataset)
 
-<<<<<<< HEAD
-    def reparam_sampler(self, num_samples: int) -> ReparametrizationSampler:
-        """
-        Return a reparametrization sampler providing `num_samples` samples.
 
-        :return: The reparametrization sampler.
-        """
-        return BatchReparametrizationSampler(num_samples, self)
-=======
     def log(self) -> None:
         """
         Log model-specific information at a given optimization step.
@@ -117,4 +109,11 @@
                 elif tf.rank(lengthscales) == 1:
                     for i, lengthscale in enumerate(lengthscales):
                         tf.summary.scalar(f"kernel.lengthscale.{i}", lengthscale)
->>>>>>> 895fa81e
+
+    def reparam_sampler(self, num_samples: int) -> ReparametrizationSampler:
+        """
+        Return a reparametrization sampler providing `num_samples` samples.
+
+        :return: The reparametrization sampler.
+        """
+        return BatchReparametrizationSampler(num_samples, self)
