# Copyright 2021 The Trieste Contributors
#
# Licensed under the Apache License, Version 2.0 (the "License");
# you may not use this file except in compliance with the License.
# You may obtain a copy of the License at
#
#     http://www.apache.org/licenses/LICENSE-2.0
#
# Unless required by applicable law or agreed to in writing, software
# distributed under the License is distributed on an "AS IS" BASIS,
# WITHOUT WARRANTIES OR CONDITIONS OF ANY KIND, either express or implied.
# See the License for the specific language governing permissions and
# limitations under the License.

from __future__ import annotations

from typing import Optional

import gpflow
import tensorflow as tf
import tensorflow_probability as tfp
from gpflow.conditionals.util import sample_mvn
from gpflow.models import GPR, SGPR, SVGP, VGP
from gpflow.utilities import multiple_assign, read_values
from gpflow.utilities.ops import leading_transpose

from ...data import Dataset
from ...types import TensorType
from ...utils import DEFAULTS, jit
<<<<<<< HEAD
from ..interfaces import TrainableProbabilisticModel, TrajectorySampler
=======
from ..interfaces import FastUpdateModel, TrainableProbabilisticModel
>>>>>>> 8a4e7562
from ..optimizer import BatchOptimizer, Optimizer
from .interface import GPflowPredictor
from .sampler import RandomFourierFeatureTrajectorySampler
from .utils import assert_data_is_compatible, randomize_hyperparameters, squeeze_hyperparameters


class GaussianProcessRegression(GPflowPredictor, TrainableProbabilisticModel, FastUpdateModel):
    """
    A :class:`TrainableProbabilisticModel` wrapper for a GPflow :class:`~gpflow.models.GPR`
    or :class:`~gpflow.models.SGPR`.
    """

    def __init__(
        self,
        model: GPR | SGPR,
        optimizer: Optimizer | None = None,
        num_kernel_samples: int = 10,
        num_rff_features: int = 1000,
    ):
        """
        :param model: The GPflow model to wrap.
        :param optimizer: The optimizer with which to train the model. Defaults to
            :class:`~trieste.models.optimizer.Optimizer` with :class:`~gpflow.optimizers.Scipy`.
        :param num_kernel_samples: Number of randomly sampled kernels (for each kernel parameter) to
            evaluate before beginning model optimization. Therefore, for a kernel with `p`
            (vector-valued) parameters, we evaluate `p * num_kernel_samples` kernels.
        :param num_rff_features: The number of random Foruier features used to approximate the
            kernel when calling :method:`trajectory_sampler`. We use a default of 1000 as it
            typically perfoms well for a wide range of kernels. Note that very smooth
            kernels (e.g. RBF) can be well-approximated with fewer features.
        """
        super().__init__(optimizer)
        self._model = model

        if num_kernel_samples <= 0:
            raise ValueError(
                f"num_kernel_samples must be greater or equal to zero but got {num_kernel_samples}."
            )
        self._num_kernel_samples = num_kernel_samples

        if num_rff_features <= 0:
            raise ValueError(
                f"num_rff_features must be greater or equal to zero but got {num_rff_features}."
            )
        self._num_rff_features = num_rff_features

        self._ensure_variable_model_data()

    def __repr__(self) -> str:
        """"""
        return f"GaussianProcessRegression({self._model!r}, {self.optimizer!r})"

    @property
    def model(self) -> GPR | SGPR:
        return self._model

    def _ensure_variable_model_data(self) -> None:
        # GPflow stores the data in Tensors. However, since we want to be able to update the data
        # without having to retrace the acquisition functions, put it in Variables instead.
        # Data has to be stored in variables with dynamic shape to allow for changes
        # Sometimes, for instance after serialization-deserialization, the shape can be overridden
        # Thus here we ensure data is stored in dynamic shape Variables

        if all(isinstance(x, tf.Variable) and x.shape[0] is None for x in self._model.data):
            # both query points and observations are in right shape
            # nothing to do
            return

        self._model.data = (
            tf.Variable(
                self._model.data[0], trainable=False, shape=[None, *self._model.data[0].shape[1:]]
            ),
            tf.Variable(
                self._model.data[1], trainable=False, shape=[None, *self._model.data[1].shape[1:]]
            ),
        )

    def update(self, dataset: Dataset) -> None:
        self._ensure_variable_model_data()

        x, y = self.model.data[0].value(), self.model.data[1].value()

        assert_data_is_compatible(dataset, Dataset(x, y))

        if dataset.query_points.shape[-1] != x.shape[-1]:
            raise ValueError

        if dataset.observations.shape[-1] != y.shape[-1]:
            raise ValueError

        self.model.data[0].assign(dataset.query_points)
        self.model.data[1].assign(dataset.observations)

    def covariance_between_points(
        self, query_points_1: TensorType, query_points_2: TensorType
    ) -> TensorType:
        r"""
        Compute the posterior covariance between sets of query points.

        .. math:: \Sigma_{12} = K_{12} - K_{x1}(K_{xx} + \sigma^2 I)^{-1}K_{x2}

        Note that query_points_2 must be a rank 2 tensor, but query_points_1 can
        have leading dimensions.

        :param query_points_1: Set of query points with shape [..., N, D]
        :param query_points_2: Sets of query points with shape [M, D]
        :return: Covariance matrix between the sets of query points with shape [..., L, N, M]
            (L being the number of latent GPs = number of output dimensions)
        """
        if isinstance(self.model, SGPR):
            raise NotImplementedError("Covariance between points is not supported for SGPR.")

        tf.debugging.assert_shapes(
            [(query_points_1, [..., "N", "D"]), (query_points_2, ["M", "D"])]
        )

        x = self.model.data[0].value()
        num_data = tf.shape(x)[0]
        s = tf.linalg.diag(tf.fill([num_data], self.model.likelihood.variance))

        K = self.model.kernel(x)  # [num_data, num_data] or [L, num_data, num_data]
        Kx1 = self.model.kernel(query_points_1, x)  # [..., N, num_data] or [..., L, N, num_data]
        Kx2 = self.model.kernel(x, query_points_2)  # [num_data, M] or [L, num_data, M]
        K12 = self.model.kernel(query_points_1, query_points_2)  # [..., N, M] or [..., L, N, M]

        if len(tf.shape(K)) == 2:
            K = tf.expand_dims(K, -3)
            Kx1 = tf.expand_dims(Kx1, -3)
            Kx2 = tf.expand_dims(Kx2, -3)
            K12 = tf.expand_dims(K12, -3)
        elif len(tf.shape(K)) > 3:
            raise NotImplementedError(
                "Covariance between points is not supported "
                "for kernels of type "
                f"{type(self.model.kernel)}."
            )

        L = tf.linalg.cholesky(K + s)  # [L, num_data, num_data]

        Kx1 = leading_transpose(Kx1, [..., -1, -2])  # [..., L, num_data, N]
        Linv_Kx1 = tf.linalg.triangular_solve(L, Kx1)  # [..., L, num_data, N]
        Linv_Kx2 = tf.linalg.triangular_solve(L, Kx2)  # [L, num_data, M]

        # The line below is just A^T*B over the last 2 dimensions.
        cov = K12 - tf.einsum("...lji,ljk->...lik", Linv_Kx1, Linv_Kx2)  # [..., L, N, M]

        tf.debugging.assert_shapes(
            [
                (query_points_1, [..., "N", "D"]),
                (query_points_2, ["M", "D"]),
                (cov, [..., "L", "N", "M"]),
            ]
        )

        return cov

    def optimize(self, dataset: Dataset) -> None:
        """
        Optimize the model with the specified `dataset`.

        For :class:`GaussianProcessRegression`, we (optionally) try multiple randomly sampled
        kernel parameter configurations as well as the configuration specified when initializing
        the kernel. The best configuration is used as the starting point for model optimization.

        For trainable parameters constrained to lie in a finite interval (through a sigmoid
        bijector), we begin model optimization from the best of a random sample from these
        parameters' acceptable domains.

        For trainable parameters without constraints but with priors, we begin model optimization
        from the best of a random sample from these parameters' priors.

        For trainable parameters with neither priors nor constraints, we begin optimization from
        their initial values.

        :param dataset: The data with which to optimize the `model`.
        """

        num_trainable_params_with_priors_or_constraints = tf.reduce_sum(
            [
                tf.size(param)
                for param in self.model.trainable_parameters
                if param.prior is not None or isinstance(param.bijector, tfp.bijectors.Sigmoid)
            ]
        )

        if (
            min(num_trainable_params_with_priors_or_constraints, self._num_kernel_samples) >= 1
        ):  # Find a promising kernel initialization
            self.find_best_model_initialization(
                self._num_kernel_samples * num_trainable_params_with_priors_or_constraints
            )

        self.optimizer.optimize(self.model, dataset)

    def find_best_model_initialization(self, num_kernel_samples: int) -> None:
        """
        Test `num_kernel_samples` models with sampled kernel parameters. The model's kernel
        parameters are then set to the sample achieving maximal likelihood.

        :param num_kernel_samples: Number of randomly sampled kernels to evaluate.
        """

        @tf.function
        def evaluate_loss_of_model_parameters() -> tf.Tensor:
            randomize_hyperparameters(self.model)
            return self.model.training_loss()

        squeeze_hyperparameters(self.model)
        current_best_parameters = read_values(self.model)
        min_loss = self.model.training_loss()

        for _ in tf.range(num_kernel_samples):
            try:
                train_loss = evaluate_loss_of_model_parameters()
            except tf.errors.InvalidArgumentError:  # allow badly specified kernel params
                train_loss = 1e100

            if train_loss < min_loss:  # only keep best kernel params
                min_loss = train_loss
                current_best_parameters = read_values(self.model)

        multiple_assign(self.model, current_best_parameters)

<<<<<<< HEAD
    def trajectory_sampler(self) -> TrajectorySampler:
        """
        Return a trajectory sampler. For :class:`GaussianProcessRegression`, we build
        trajectories using a random Fourier feature approximation.

        :return: The trajectory sampler.
        """
        models_data = Dataset(self.model.data[0].value(), self.model.data[1].value())
        return RandomFourierFeatureTrajectorySampler(self, models_data, self._num_rff_features)
=======
    def conditional_predict_f(
        self, query_points: TensorType, additional_data: Dataset
    ) -> tuple[TensorType, TensorType]:
        """
        Returns the marginal GP distribution at query_points conditioned on both the model
        and some additional data, using exact formula. See :cite:`chevalier2014corrected`
        (eqs. 8-10) for details.

        :param query_points: Set of query points with shape [M, D]
        :param additional_data: Dataset with query_points with shape [..., N, D] and observations
                 with shape [..., N, L]
        :return: mean_qp_new: predictive mean at query_points, with shape [..., M, L],
                 and var_qp_new: predictive variance at query_points, with shape [..., M, L]
        """

        tf.debugging.assert_shapes(
            [
                (additional_data.query_points, [..., "N", "D"]),
                (additional_data.observations, [..., "N", "L"]),
                (query_points, ["M", "D"]),
            ],
            message="additional_data must have query_points with shape [..., N, D]"
            " and observations with shape [..., N, L], and query_points "
            "should have shape [M, D]",
        )

        if isinstance(self.model, SGPR):
            raise NotImplementedError("Conditional predict f is not supported for SGPR.")

        mean_add, cov_add = self.model.predict_f(
            additional_data.query_points, full_cov=True
        )  # [..., N, L], [..., L, N, N]
        mean_qp, var_qp = self.model.predict_f(query_points, full_cov=False)  # [M, L], [M, L]

        cov_cross = self.covariance_between_points(
            additional_data.query_points, query_points
        )  # [..., L, N, M]

        cov_shape = tf.shape(cov_add)
        noise = self.model.likelihood.variance * tf.eye(
            cov_shape[-2], batch_shape=cov_shape[:-2], dtype=cov_add.dtype
        )
        L_add = tf.linalg.cholesky(cov_add + noise)  # [..., L, N, N]
        A = tf.linalg.triangular_solve(L_add, cov_cross, lower=True)  # [..., L, N, M]
        var_qp_new = var_qp - leading_transpose(
            tf.reduce_sum(A ** 2, axis=-2), [..., -1, -2]
        )  # [..., M, L]

        mean_add_diff = additional_data.observations - mean_add  # [..., N, L]
        mean_add_diff = leading_transpose(mean_add_diff, [..., -1, -2])[..., None]  # [..., L, N, 1]
        AM = tf.linalg.triangular_solve(L_add, mean_add_diff)  # [..., L, N, 1]

        mean_qp_new = mean_qp + leading_transpose(
            (tf.matmul(A, AM, transpose_a=True)[..., 0]), [..., -1, -2]
        )  # [..., M, L]

        tf.debugging.assert_shapes(
            [
                (additional_data.observations, [..., "N", "L"]),
                (query_points, ["M", "D"]),
                (mean_qp_new, [..., "M", "L"]),
                (var_qp_new, [..., "M", "L"]),
            ],
            message="received unexpected shapes computing conditional_predict_f,"
            "check model kernel structure?",
        )

        return mean_qp_new, var_qp_new

    def conditional_predict_joint(
        self, query_points: TensorType, additional_data: Dataset
    ) -> tuple[TensorType, TensorType]:
        """
        Predicts the joint GP distribution at query_points conditioned on both the model
        and some additional data, using exact formula. See :cite:`chevalier2014corrected`
        (eqs. 8-10) for details.

        :param query_points: Set of query points with shape [M, D]
        :param additional_data: Dataset with query_points with shape [..., N, D] and observations
                 with shape [..., N, L]
        :return: mean_qp_new: predictive mean at query_points, with shape [..., M, L],
                 and cov_qp_new: predictive covariance between query_points, with shape
                 [..., L, M, M]
        """

        tf.debugging.assert_shapes(
            [
                (additional_data.query_points, [..., "N", "D"]),
                (additional_data.observations, [..., "N", "L"]),
                (query_points, ["M", "D"]),
            ],
            message="additional_data must have query_points with shape [..., N, D]"
            " and observations with shape [..., N, L], and query_points "
            "should have shape [M, D]",
        )

        if isinstance(self.model, SGPR):
            raise NotImplementedError("Conditional predict f is not supported for SGPR.")

        leading_dims = tf.shape(additional_data.query_points)[:-2]  # [...]
        new_shape = tf.concat([leading_dims, tf.shape(query_points)], axis=0)  # [..., M, D]
        query_points_r = tf.broadcast_to(query_points, new_shape)  # [..., M, D]
        points = tf.concat([additional_data.query_points, query_points_r], axis=-2)  # [..., N+M, D]

        mean, cov = self.model.predict_f(points, full_cov=True)  # [..., N+M, L], [..., L, N+M, N+M]

        N = tf.shape(additional_data.query_points)[-2]

        mean_add = mean[..., :N, :]  # [..., N, L]
        mean_qp = mean[..., N:, :]  # [..., M, L]

        cov_add = cov[..., :N, :N]  # [..., L, N, N]
        cov_qp = cov[..., N:, N:]  # [..., L, M, M]
        cov_cross = cov[..., :N, N:]  # [..., L, N, M]

        cov_shape = tf.shape(cov_add)
        noise = self.model.likelihood.variance * tf.eye(
            cov_shape[-2], batch_shape=cov_shape[:-2], dtype=cov_add.dtype
        )
        L_add = tf.linalg.cholesky(cov_add + noise)  # [..., L, N, N]
        A = tf.linalg.triangular_solve(L_add, cov_cross, lower=True)  # [..., L, N, M]
        cov_qp_new = cov_qp - tf.matmul(A, A, transpose_a=True)  # [..., L, M, M]

        mean_add_diff = additional_data.observations - mean_add  # [..., N, L]
        mean_add_diff = leading_transpose(mean_add_diff, [..., -1, -2])[..., None]  # [..., L, N, 1]
        AM = tf.linalg.triangular_solve(L_add, mean_add_diff)  # [..., L, N, 1]
        mean_qp_new = mean_qp + leading_transpose(
            (tf.matmul(A, AM, transpose_a=True)[..., 0]), [..., -1, -2]
        )  # [..., M, L]

        tf.debugging.assert_shapes(
            [
                (additional_data.observations, [..., "N", "L"]),
                (query_points, ["M", "D"]),
                (mean_qp_new, [..., "M", "L"]),
                (cov_qp_new, [..., "L", "M", "M"]),
            ],
            message="received unexpected shapes computing conditional_predict_joint,"
            "check model kernel structure?",
        )

        return mean_qp_new, cov_qp_new

    def conditional_predict_f_sample(
        self, query_points: TensorType, additional_data: Dataset, num_samples: int
    ) -> TensorType:
        """
        Generates samples of the GP at query_points conditioned on both the model
        and some additional data.

        :param query_points: Set of query points with shape [M, D]
        :param additional_data: Dataset with query_points with shape [..., N, D] and observations
                 with shape [..., N, L]
        :param num_samples: number of samples
        :return: samples of f at query points, with shape [..., num_samples, M, L]
        """

        if isinstance(self.model, SGPR):
            raise NotImplementedError("Conditional predict y is not supported for SGPR.")

        mean_new, cov_new = self.conditional_predict_joint(query_points, additional_data)
        mean_for_sample = tf.linalg.adjoint(mean_new)  # [..., L, N]
        samples = sample_mvn(
            mean_for_sample, cov_new, full_cov=True, num_samples=num_samples
        )  # [..., (S), P, N]
        return tf.linalg.adjoint(samples)  # [..., (S), N, L]

    def conditional_predict_y(
        self, query_points: TensorType, additional_data: Dataset
    ) -> tuple[TensorType, TensorType]:
        """
        Generates samples of y from the GP at query_points conditioned on both the model
        and some additional data.

        :param query_points: Set of query points with shape [M, D]
        :param additional_data: Dataset with query_points with shape [..., N, D] and observations
                 with shape [..., N, L]
        :return: predictive variance at query_points, with shape [..., M, L],
                 and predictive variance at query_points, with shape [..., M, L]
        """

        if isinstance(self.model, SGPR):
            raise NotImplementedError("Conditional predict y is not supported for SGPR.")
        f_mean, f_var = self.conditional_predict_f(query_points, additional_data)
        return self.model.likelihood.predict_mean_and_var(f_mean, f_var)
>>>>>>> 8a4e7562


class NumDataPropertyMixin:
    """Mixin class for exposing num_data as a property, stored in a tf.Variable. This is to work
    around GPFlow storing it as a number, which prevents us from updating it without retracing.
    The property is required due to the way num_data is used in the model elbo methods.

    Note that this doesn't support a num_data value of None.

    This should be removed once GPFlow is updated to support Variables as num_data.
    """

    _num_data: tf.Variable

    @property
    def num_data(self) -> TensorType:
        return self._num_data.value()

    @num_data.setter
    def num_data(self, value: TensorType) -> None:
        self._num_data.assign(value)


class SVGPWrapper(SVGP, NumDataPropertyMixin):
    """A wrapper around GPFlow's SVGP class that stores num_data in a tf.Variable and exposes
    it as a property."""


class SparseVariational(GPflowPredictor, TrainableProbabilisticModel):
    """
    A :class:`TrainableProbabilisticModel` wrapper for a GPflow :class:`~gpflow.models.SVGP`.
    """

    def __init__(self, model: SVGP, optimizer: Optimizer | None = None):
        """
        :param model: The underlying GPflow sparse variational model.
        :param optimizer: The optimizer with which to train the model. Defaults to
            :class:`~trieste.models.optimizer.BatchOptimizer` with :class:`~tf.optimizers.Adam` with
            batch size 100.
        """

        if optimizer is None:
            optimizer = BatchOptimizer(tf.optimizers.Adam(), batch_size=100)

        super().__init__(optimizer)
        self._model = model

        # GPflow stores num_data as a number. However, since we want to be able to update it
        # without having to retrace the acquisition functions, put it in a Variable instead.
        # So that the elbo method doesn't fail we also need to turn it into a property.
        if not isinstance(self._model, SVGPWrapper):
            self._model._num_data = tf.Variable(model.num_data, trainable=False, dtype=tf.float64)
            self._model.__class__ = SVGPWrapper

    def __repr__(self) -> str:
        """"""
        return f"SparseVariational({self._model!r}, {self.optimizer!r})"

    @property
    def model(self) -> SVGP:
        return self._model

    def update(self, dataset: Dataset) -> None:
        # Hard-code asserts from _assert_data_is_compatible because model doesn't store dataset
        if dataset.query_points.shape[-1] != self.model.inducing_variable.Z.shape[-1]:
            raise ValueError(
                f"Shape {dataset.query_points.shape} of new query points is incompatible with"
                f" shape {self.model.inducing_variable.Z.shape} of existing query points."
                f" Trailing dimensions must match."
            )

        if dataset.observations.shape[-1] != self.model.q_mu.shape[-1]:
            raise ValueError(
                f"Shape {dataset.observations.shape} of new observations is incompatible with"
                f" shape {self.model.q_mu.shape} of existing observations. Trailing"
                f" dimensions must match."
            )

        num_data = dataset.query_points.shape[0]
        self.model.num_data = num_data


class VGPWrapper(VGP, NumDataPropertyMixin):
    """A wrapper around GPFlow's VGP class that stores num_data in a tf.Variable and exposes
    it as a property."""


class VariationalGaussianProcess(GPflowPredictor, TrainableProbabilisticModel):
    r"""
    A :class:`TrainableProbabilisticModel` wrapper for a GPflow :class:`~gpflow.models.VGP`.

    A Variational Gaussian Process (VGP) approximates the posterior of a GP
    using the multivariate Gaussian closest to the posterior of the GP by minimizing the
    KL divergence between approximated and exact posteriors. See :cite:`opper2009variational`
    for details.

    The VGP provides (approximate) GP modelling under non-Gaussian likelihoods, for example
    when fitting a classification model over binary data.

    A whitened representation and (optional) natural gradient steps are used to aid
    model optimization.
    """

    def __init__(
        self,
        model: VGP,
        optimizer: Optimizer | None = None,
        use_natgrads: bool = False,
        natgrad_gamma: Optional[float] = None,
    ):
        """
        :param model: The GPflow :class:`~gpflow.models.VGP`.
        :param optimizer: The optimizer with which to train the model. Defaults to
            :class:`~trieste.models.optimizer.Optimizer` with :class:`~gpflow.optimizers.Scipy`.
        :param use_natgrads: If True then alternate model optimization steps with natural
            gradient updates. Note that natural gradients requires
            a :class:`~trieste.models.optimizer.BatchOptimizer` wrapper with
            :class:`~tf.optimizers.Optimizer` optimizer.
        :natgrad_gamma: Gamma parameter for the natural gradient optimizer.
        :raise ValueError (or InvalidArgumentError): If ``model``'s :attr:`q_sqrt` is not rank 3
            or if attempting to combine natural gradients with a :class:`~gpflow.optimizers.Scipy`
            optimizer.
        """
        tf.debugging.assert_rank(model.q_sqrt, 3)

        if optimizer is None and not use_natgrads:
            optimizer = Optimizer(gpflow.optimizers.Scipy())
        elif optimizer is None and use_natgrads:
            optimizer = BatchOptimizer(tf.optimizers.Adam(), batch_size=100)

        super().__init__(optimizer)
        self._model = model

        if use_natgrads:
            if not isinstance(self._optimizer, BatchOptimizer) or not isinstance(
                self._optimizer.optimizer, tf.optimizers.Optimizer
            ):
                raise ValueError(
                    f"""
                    Natgrads can only be used with a BatchOptimizer wrapper using an instance of
                    tf.optimizers.Optimizer, however received f{self._optimizer}.
                    """
                )

            natgrad_gamma = 0.1 if natgrad_gamma is None else natgrad_gamma
        else:
            if natgrad_gamma is not None:
                raise ValueError(
                    """
                    natgrad_gamma is only to be specified when use_natgrads is True.
                    """
                )

        self._use_natgrads = use_natgrads
        self._natgrad_gamma = natgrad_gamma

        # GPflow stores num_data as a number. However, since we want to be able to update it
        # without having to retrace the acquisition functions, put it in a Variable instead.
        # So that the elbo method doesn't fail we also need to turn it into a property.
        if not isinstance(self._model, VGPWrapper):
            self._model._num_data = tf.Variable(
                model.num_data or 0, trainable=False, dtype=tf.float64
            )
            self._model.__class__ = VGPWrapper

        # GPflow stores the data in Tensors. However, since we want to be able to update the data
        # without having to retrace the acquisition functions, put it in Variables instead.
        self._model.data = (
            tf.Variable(
                self._model.data[0], trainable=False, shape=[None, *self._model.data[0].shape[1:]]
            ),
            tf.Variable(
                self._model.data[1], trainable=False, shape=[None, *self._model.data[1].shape[1:]]
            ),
        )

    def __repr__(self) -> str:
        """"""
        return f"VariationalGaussianProcess({self._model!r}, {self.optimizer!r})"

    @property
    def model(self) -> VGP:
        return self._model

    def update(self, dataset: Dataset, *, jitter: float = DEFAULTS.JITTER) -> None:
        """
        Update the model given the specified ``dataset``. Does not train the model.

        :param dataset: The data with which to update the model.
        :param jitter: The size of the jitter to use when stabilizing the Cholesky decomposition of
            the covariance matrix.
        """
        model = self.model

        x, y = self.model.data[0].value(), self.model.data[1].value()
        assert_data_is_compatible(dataset, Dataset(x, y))

        f_mu, f_cov = self.model.predict_f(dataset.query_points, full_cov=True)  # [N, L], [L, N, N]

        # GPflow's VGP model is hard-coded to use the whitened representation, i.e.
        # q_mu and q_sqrt parametrize q(v), and u = f(X) = L v, where L = cholesky(K(X, X))
        # Hence we need to back-transform from f_mu and f_cov to obtain the updated
        # new_q_mu and new_q_sqrt:
        Knn = model.kernel(dataset.query_points, full_cov=True)  # [N, N]
        jitter_mat = jitter * tf.eye(len(dataset), dtype=Knn.dtype)
        Lnn = tf.linalg.cholesky(Knn + jitter_mat)  # [N, N]
        new_q_mu = tf.linalg.triangular_solve(Lnn, f_mu)  # [N, L]
        tmp = tf.linalg.triangular_solve(Lnn[None], f_cov)  # [L, N, N], L⁻¹ f_cov
        S_v = tf.linalg.triangular_solve(Lnn[None], tf.linalg.matrix_transpose(tmp))  # [L, N, N]
        new_q_sqrt = tf.linalg.cholesky(S_v + jitter_mat)  # [L, N, N]

        model.data[0].assign(dataset.query_points)
        model.data[1].assign(dataset.observations)
        model.num_data = len(dataset)
        model.q_mu = gpflow.Parameter(new_q_mu)
        model.q_sqrt = gpflow.Parameter(new_q_sqrt, transform=gpflow.utilities.triangular())

    def optimize(self, dataset: Dataset) -> None:
        """
        :class:`VariationalGaussianProcess` has a custom `optimize` method that (optionally) permits
        alternating between standard optimization steps (for kernel parameters) and natural gradient
        steps for the variational parameters (`q_mu` and `q_sqrt`). See :cite:`salimbeni2018natural`
        for details. Using natural gradients can dramatically speed up model fitting, especially for
        ill-conditioned posteriors.

        If using natural gradients, our optimizer inherits the mini-batch behavior and number
        of optimization steps as the base optimizer specified when initializing
        the :class:`VariationalGaussianProcess`.
        """
        model = self.model

        if self._use_natgrads:  # optimize variational params with natgrad optimizer

            natgrad_optimizer = gpflow.optimizers.NaturalGradient(gamma=self._natgrad_gamma)
            base_optimizer = self.optimizer

            gpflow.set_trainable(model.q_mu, False)  # variational params optimized by natgrad
            gpflow.set_trainable(model.q_sqrt, False)
            variational_params = [(model.q_mu, model.q_sqrt)]
            model_params = model.trainable_variables

            loss_fn = base_optimizer.create_loss(model, dataset)

            @jit(apply=self.optimizer.compile)
            def perform_optimization_step() -> None:  # alternate with natgrad optimizations
                natgrad_optimizer.minimize(loss_fn, variational_params)
                base_optimizer.optimizer.minimize(
                    loss_fn, model_params, **base_optimizer.minimize_args
                )

            for _ in range(base_optimizer.max_iter):  # type: ignore
                perform_optimization_step()

            gpflow.set_trainable(model.q_mu, True)  # revert varitional params to trainable
            gpflow.set_trainable(model.q_sqrt, True)

        else:
            self.optimizer.optimize(model, dataset)<|MERGE_RESOLUTION|>--- conflicted
+++ resolved
@@ -27,11 +27,7 @@
 from ...data import Dataset
 from ...types import TensorType
 from ...utils import DEFAULTS, jit
-<<<<<<< HEAD
-from ..interfaces import TrainableProbabilisticModel, TrajectorySampler
-=======
-from ..interfaces import FastUpdateModel, TrainableProbabilisticModel
->>>>>>> 8a4e7562
+from ..interfaces import FastUpdateModel, TrainableProbabilisticModel, TrajectorySampler
 from ..optimizer import BatchOptimizer, Optimizer
 from .interface import GPflowPredictor
 from .sampler import RandomFourierFeatureTrajectorySampler
@@ -255,7 +251,6 @@
 
         multiple_assign(self.model, current_best_parameters)
 
-<<<<<<< HEAD
     def trajectory_sampler(self) -> TrajectorySampler:
         """
         Return a trajectory sampler. For :class:`GaussianProcessRegression`, we build
@@ -265,7 +260,7 @@
         """
         models_data = Dataset(self.model.data[0].value(), self.model.data[1].value())
         return RandomFourierFeatureTrajectorySampler(self, models_data, self._num_rff_features)
-=======
+
     def conditional_predict_f(
         self, query_points: TensorType, additional_data: Dataset
     ) -> tuple[TensorType, TensorType]:
@@ -451,7 +446,6 @@
             raise NotImplementedError("Conditional predict y is not supported for SGPR.")
         f_mean, f_var = self.conditional_predict_f(query_points, additional_data)
         return self.model.likelihood.predict_mean_and_var(f_mean, f_var)
->>>>>>> 8a4e7562
 
 
 class NumDataPropertyMixin:
