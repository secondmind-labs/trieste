# Copyright 2021 The Trieste Contributors
#
# Licensed under the Apache License, Version 2.0 (the "License");
# you may not use this file except in compliance with the License.
# You may obtain a copy of the License at
#
#     http://www.apache.org/licenses/LICENSE-2.0
#
# Unless required by applicable law or agreed to in writing, software
# distributed under the License is distributed on an "AS IS" BASIS,
# WITHOUT WARRANTIES OR CONDITIONS OF ANY KIND, either express or implied.
# See the License for the specific language governing permissions and
# limitations under the License.

from __future__ import annotations

from typing import Optional

import gpflow
import tensorflow as tf
import tensorflow_probability as tfp
from gpflow.conditionals.util import sample_mvn
from gpflow.models import GPR, SGPR, SVGP, VGP
from gpflow.utilities import multiple_assign, read_values
from gpflow.utilities.ops import leading_transpose

from ...data import Dataset
from ...types import TensorType
from ...utils import DEFAULTS, jit
from ..interfaces import FastUpdateModel, TrainableProbabilisticModel
from ..optimizer import BatchOptimizer, Optimizer
from .interface import GPflowPredictor
from .utils import assert_data_is_compatible, randomize_hyperparameters, squeeze_hyperparameters


class GaussianProcessRegression(GPflowPredictor, TrainableProbabilisticModel, FastUpdateModel):
    """
    A :class:`TrainableProbabilisticModel` wrapper for a GPflow :class:`~gpflow.models.GPR`
    or :class:`~gpflow.models.SGPR`.
    """

    def __init__(
        self, model: GPR | SGPR, optimizer: Optimizer | None = None, num_kernel_samples: int = 10
    ):
        """
        :param model: The GPflow model to wrap.
        :param optimizer: The optimizer with which to train the model. Defaults to
            :class:`~trieste.models.optimizer.Optimizer` with :class:`~gpflow.optimizers.Scipy`.
        :param num_kernel_samples: Number of randomly sampled kernels (for each kernel parameter) to
            evaluate before beginning model optimization. Therefore, for a kernel with `p`
            (vector-valued) parameters, we evaluate `p * num_kernel_samples` kernels.
        """
        super().__init__(optimizer)
        self._model = model

        if num_kernel_samples <= 0:
            raise ValueError(
                f"num_kernel_samples must be greater or equal to zero but got {num_kernel_samples}."
            )
        self._num_kernel_samples = num_kernel_samples

        self._ensure_variable_model_data()

    def __repr__(self) -> str:
        """"""
        return f"GaussianProcessRegression({self._model!r}, {self.optimizer!r})"

    @property
    def model(self) -> GPR | SGPR:
        return self._model

    def _ensure_variable_model_data(self) -> None:
        # GPflow stores the data in Tensors. However, since we want to be able to update the data
        # without having to retrace the acquisition functions, put it in Variables instead.
        # Data has to be stored in variables with dynamic shape to allow for changes
        # Sometimes, for instance after serialization-deserialization, the shape can be overridden
        # Thus here we ensure data is stored in dynamic shape Variables

        if all(isinstance(x, tf.Variable) and x.shape[0] is None for x in self._model.data):
            # both query points and observations are in right shape
            # nothing to do
            return

        self._model.data = (
            tf.Variable(
                self._model.data[0], trainable=False, shape=[None, *self._model.data[0].shape[1:]]
            ),
            tf.Variable(
                self._model.data[1], trainable=False, shape=[None, *self._model.data[1].shape[1:]]
            ),
        )

    def update(self, dataset: Dataset) -> None:
        self._ensure_variable_model_data()

        x, y = self.model.data[0].value(), self.model.data[1].value()

        assert_data_is_compatible(dataset, Dataset(x, y))

        if dataset.query_points.shape[-1] != x.shape[-1]:
            raise ValueError

        if dataset.observations.shape[-1] != y.shape[-1]:
            raise ValueError

        self.model.data[0].assign(dataset.query_points)
        self.model.data[1].assign(dataset.observations)

    def covariance_between_points(
        self, query_points_1: TensorType, query_points_2: TensorType
    ) -> TensorType:
        r"""
                Compute the posterior covariance between sets of query points.

                .. math:: \Sigma_{12} = K_{12} - K_{x1}(K_{xx} + \sigma^2 I)^{-1}K_{x2}

<<<<<<< HEAD
                :param query_points_1: Set of query points with shape [..., N, D]
                :param query_points_2: Sets of query points with shape [M, D]
                :return: Covariance matrix between the sets of query points with shape [..., L, N, M]
=======
        Note that query_points_2 must be a rank 2 tensor, but query_points_1 can
        have leading dimensions.

        :param query_points_1: Set of query points with shape [..., N, D]
        :param query_points_2: Sets of query points with shape [M, D]
        :return: Covariance matrix between the sets of query points with shape [..., L, N, M]
            (L being the number of latent GPs = number of output dimensions)
>>>>>>> b08bb0df
        """
        if isinstance(self.model, SGPR):
            raise NotImplementedError("Covariance between points is not supported for SGPR.")

        tf.debugging.assert_shapes(
            [(query_points_1, [..., "N", "D"]), (query_points_2, ["M", "D"])]
        )

        x = self.model.data[0].value()
        num_data = tf.shape(x)[0]
        s = tf.linalg.diag(tf.fill([num_data], self.model.likelihood.variance))

        K = self.model.kernel(x)  # [num_data, num_data] or [L, num_data, num_data]
        Kx1 = self.model.kernel(query_points_1, x)  # [..., N, num_data] or [..., L, N, num_data]
        Kx2 = self.model.kernel(x, query_points_2)  # [num_data, M] or [L, num_data, M]
        K12 = self.model.kernel(query_points_1, query_points_2)  # [..., N, M] or [..., L, N, M]

        if len(tf.shape(K)) == 2:
            K = tf.expand_dims(K, -3)
            Kx1 = tf.expand_dims(Kx1, -3)
            Kx2 = tf.expand_dims(Kx2, -3)
            K12 = tf.expand_dims(K12, -3)
<<<<<<< HEAD
        elif tf.rank(K) > 3:
            raise NotImplementedError(
                "Covariance between points is not supported "
                f"for kernels of type "
=======
        elif len(tf.shape(K)) > 3:
            raise NotImplementedError(
                "Covariance between points is not supported "
                "for kernels of type "
>>>>>>> b08bb0df
                f"{type(self.model.kernel)}."
            )

        L = tf.linalg.cholesky(K + s)  # [L, num_data, num_data]

        Kx1 = leading_transpose(Kx1, [..., -1, -2])  # [..., L, num_data, N]
        Linv_Kx1 = tf.linalg.triangular_solve(L, Kx1)  # [..., L, num_data, N]
        Linv_Kx2 = tf.linalg.triangular_solve(L, Kx2)  # [L, num_data, M]

<<<<<<< HEAD
=======
        # The line below is just A^T*B over the last 2 dimensions.
>>>>>>> b08bb0df
        cov = K12 - tf.einsum("...lji,ljk->...lik", Linv_Kx1, Linv_Kx2)  # [..., L, N, M]

        tf.debugging.assert_shapes(
            [
                (query_points_1, [..., "N", "D"]),
                (query_points_2, ["M", "D"]),
                (cov, [..., "L", "N", "M"]),
            ]
        )

        return cov

    def optimize(self, dataset: Dataset) -> None:
        """
        Optimize the model with the specified `dataset`.

        For :class:`GaussianProcessRegression`, we (optionally) try multiple randomly sampled
        kernel parameter configurations as well as the configuration specified when initializing
        the kernel. The best configuration is used as the starting point for model optimization.

        For trainable parameters constrained to lie in a finite interval (through a sigmoid
        bijector), we begin model optimization from the best of a random sample from these
        parameters' acceptable domains.

        For trainable parameters without constraints but with priors, we begin model optimization
        from the best of a random sample from these parameters' priors.

        For trainable parameters with neither priors nor constraints, we begin optimization from
        their initial values.

        :param dataset: The data with which to optimize the `model`.
        """

        num_trainable_params_with_priors_or_constraints = tf.reduce_sum(
            [
                tf.size(param)
                for param in self.model.trainable_parameters
                if param.prior is not None or isinstance(param.bijector, tfp.bijectors.Sigmoid)
            ]
        )

        if (
            min(num_trainable_params_with_priors_or_constraints, self._num_kernel_samples) >= 1
        ):  # Find a promising kernel initialization
            self.find_best_model_initialization(
                self._num_kernel_samples * num_trainable_params_with_priors_or_constraints
            )

        self.optimizer.optimize(self.model, dataset)

    def find_best_model_initialization(self, num_kernel_samples: int) -> None:
        """
        Test `num_kernel_samples` models with sampled kernel parameters. The model's kernel
        parameters are then set to the sample achieving maximal likelihood.

        :param num_kernel_samples: Number of randomly sampled kernels to evaluate.
        """

        @tf.function
        def evaluate_loss_of_model_parameters() -> tf.Tensor:
            randomize_hyperparameters(self.model)
            return self.model.training_loss()

        squeeze_hyperparameters(self.model)
        current_best_parameters = read_values(self.model)
        min_loss = self.model.training_loss()

        for _ in tf.range(num_kernel_samples):
            try:
                train_loss = evaluate_loss_of_model_parameters()
            except tf.errors.InvalidArgumentError:  # allow badly specified kernel params
                train_loss = 1e100

            if train_loss < min_loss:  # only keep best kernel params
                min_loss = train_loss
                current_best_parameters = read_values(self.model)

        multiple_assign(self.model, current_best_parameters)

    def conditional_predict_f(
        self, query_points: TensorType, additional_data: Dataset
    ) -> tuple[TensorType, TensorType]:
        """
        Returns the marginal GP distribution at query_points conditioned on both the model
<<<<<<< HEAD
        and some additional data, using exact formula.
=======
        and some additional data, using exact formula. See :cite:`chevalier2014corrected`
        (eqs. 8-10) for details.
>>>>>>> b08bb0df

        :param query_points: Set of query points with shape [M, D]
        :param additional_data: Dataset with query_points with shape [..., N, D] and observations
                 with shape [..., N, L]
<<<<<<< HEAD
        :return: mean_new: predictive variance at query_points, with shape [..., M, L],
                 and var_new: predictive variance at query_points, with shape [..., M, L]
=======
        :return: mean_qp_new: predictive mean at query_points, with shape [..., M, L],
                 and var_qp_new: predictive variance at query_points, with shape [..., M, L]
>>>>>>> b08bb0df
        """

        tf.debugging.assert_shapes(
            [
                (additional_data.query_points, [..., "N", "D"]),
                (additional_data.observations, [..., "N", "L"]),
                (query_points, ["M", "D"]),
<<<<<<< HEAD
            ]
=======
            ],
            message="additional_data must have query_points with shape [..., N, D]"
            " and observations with shape [..., N, L], and query_points "
            "should have shape [M, D]",
>>>>>>> b08bb0df
        )

        if isinstance(self.model, SGPR):
            raise NotImplementedError("Conditional predict f is not supported for SGPR.")

<<<<<<< HEAD
        mean_old, cov_old = self.model.predict_f(
            additional_data.query_points, full_cov=True
        )  # [..., N, L], [..., L, N, N]
        mean_new, var_new = self.model.predict_f(query_points, full_cov=False)  # [M, L], [M, L]
=======
        mean_add, cov_add = self.model.predict_f(
            additional_data.query_points, full_cov=True
        )  # [..., N, L], [..., L, N, N]
        mean_qp, var_qp = self.model.predict_f(query_points, full_cov=False)  # [M, L], [M, L]
>>>>>>> b08bb0df

        cov_cross = self.covariance_between_points(
            additional_data.query_points, query_points
        )  # [..., L, N, M]

<<<<<<< HEAD
        cov_shape = tf.shape(cov_old)
        noise = self.model.likelihood.variance * tf.eye(
            cov_shape[-2], batch_shape=cov_shape[:-2], dtype=cov_old.dtype
        )
        L_old = tf.linalg.cholesky(cov_old + noise)  # [..., L, N, N]
        A = tf.linalg.triangular_solve(L_old, cov_cross, lower=True)  # [..., L, N, M]
        var_new = var_new - leading_transpose(
            tf.reduce_sum(A ** 2, axis=-2), [..., -1, -2]
        )  # [M, L]

        mean_old_diff = additional_data.observations - mean_old  # [..., N, L]
        mean_old_diff = leading_transpose(mean_old_diff, [..., -1, -2])[..., None]  # [..., L, N, 1]
        AM = tf.linalg.triangular_solve(L_old, mean_old_diff)  # [..., L, N, 1]

        mean_new = mean_new + leading_transpose(
=======
        cov_shape = tf.shape(cov_add)
        noise = self.model.likelihood.variance * tf.eye(
            cov_shape[-2], batch_shape=cov_shape[:-2], dtype=cov_add.dtype
        )
        L_add = tf.linalg.cholesky(cov_add + noise)  # [..., L, N, N]
        A = tf.linalg.triangular_solve(L_add, cov_cross, lower=True)  # [..., L, N, M]
        var_qp_new = var_qp - leading_transpose(
            tf.reduce_sum(A ** 2, axis=-2), [..., -1, -2]
        )  # [..., M, L]

        mean_add_diff = additional_data.observations - mean_add  # [..., N, L]
        mean_add_diff = leading_transpose(mean_add_diff, [..., -1, -2])[..., None]  # [..., L, N, 1]
        AM = tf.linalg.triangular_solve(L_add, mean_add_diff)  # [..., L, N, 1]

        mean_qp_new = mean_qp + leading_transpose(
>>>>>>> b08bb0df
            (tf.matmul(A, AM, transpose_a=True)[..., 0]), [..., -1, -2]
        )  # [..., M, L]

        tf.debugging.assert_shapes(
            [
<<<<<<< HEAD
                (additional_data.query_points, [..., "N", "D"]),
                (additional_data.observations, [..., "N", "L"]),
                (query_points, ["M", "D"]),
                (mean_new, [..., "M", "L"]),
                (var_new, [..., "M", "L"]),
            ]
        )

        return mean_new, var_new
=======
                (additional_data.observations, [..., "N", "L"]),
                (query_points, ["M", "D"]),
                (mean_qp_new, [..., "M", "L"]),
                (var_qp_new, [..., "M", "L"]),
            ],
            message="received unexpected shapes computing conditional_predict_f,"
            "check model kernel structure?",
        )

        return mean_qp_new, var_qp_new
>>>>>>> b08bb0df

    def conditional_predict_joint(
        self, query_points: TensorType, additional_data: Dataset
    ) -> tuple[TensorType, TensorType]:
        """
        Predicts the joint GP distribution at query_points conditioned on both the model
<<<<<<< HEAD
        and some additional data, using exact formula.
=======
        and some additional data, using exact formula. See :cite:`chevalier2014corrected`
        (eqs. 8-10) for details.
>>>>>>> b08bb0df

        :param query_points: Set of query points with shape [M, D]
        :param additional_data: Dataset with query_points with shape [..., N, D] and observations
                 with shape [..., N, L]
<<<<<<< HEAD
        :return: mean_new: predictive variance at query_points, with shape [..., M, L],
                 and cov_new: predictive covariance between query_points, with shape [..., L, M, M]
=======
        :return: mean_qp_new: predictive mean at query_points, with shape [..., M, L],
                 and cov_qp_new: predictive covariance between query_points, with shape
                 [..., L, M, M]
>>>>>>> b08bb0df
        """

        tf.debugging.assert_shapes(
            [
                (additional_data.query_points, [..., "N", "D"]),
                (additional_data.observations, [..., "N", "L"]),
                (query_points, ["M", "D"]),
<<<<<<< HEAD
            ]
        )

=======
            ],
            message="additional_data must have query_points with shape [..., N, D]"
            " and observations with shape [..., N, L], and query_points "
            "should have shape [M, D]",
        )

        if isinstance(self.model, SGPR):
            raise NotImplementedError("Conditional predict f is not supported for SGPR.")

>>>>>>> b08bb0df
        leading_dims = tf.shape(additional_data.query_points)[:-2]  # [...]
        new_shape = tf.concat([leading_dims, tf.shape(query_points)], axis=0)  # [..., M, D]
        query_points_r = tf.broadcast_to(query_points, new_shape)  # [..., M, D]
        points = tf.concat([additional_data.query_points, query_points_r], axis=-2)  # [..., N+M, D]

        mean, cov = self.model.predict_f(points, full_cov=True)  # [..., N+M, L], [..., L, N+M, N+M]

        N = tf.shape(additional_data.query_points)[-2]

<<<<<<< HEAD
        mean_old = mean[..., :N, :]  # [..., N, L]
        m_new = mean[..., N:, :]  # [..., M, L]

        cov_old = cov[..., :N, :N]  # [..., L, N, N]
        c_new = cov[..., N:, N:]  # [..., L, M, M]
        cov_cross = cov[..., :N, N:]  # [..., L, N, M]

        cov_shape = tf.shape(cov_old)
        noise = self.model.likelihood.variance * tf.eye(
            cov_shape[-2], batch_shape=cov_shape[:-2], dtype=cov_old.dtype
        )
        L_old = tf.linalg.cholesky(cov_old + noise)  # [..., L, N, N]
        A = tf.linalg.triangular_solve(L_old, cov_cross, lower=True)  # [..., L, N, M]
        cov_new = c_new - tf.matmul(A, A, transpose_a=True)  # [..., L, M, M]

        mean_old_diff = additional_data.observations - mean_old  # [..., N, L]
        mean_old_diff = leading_transpose(mean_old_diff, [..., -1, -2])[..., None]  # [..., L, N, 1]
        AM = tf.linalg.triangular_solve(L_old, mean_old_diff)  # [..., L, N, 1]
        mean_new = m_new + leading_transpose(
=======
        mean_add = mean[..., :N, :]  # [..., N, L]
        mean_qp = mean[..., N:, :]  # [..., M, L]

        cov_add = cov[..., :N, :N]  # [..., L, N, N]
        cov_qp = cov[..., N:, N:]  # [..., L, M, M]
        cov_cross = cov[..., :N, N:]  # [..., L, N, M]

        cov_shape = tf.shape(cov_add)
        noise = self.model.likelihood.variance * tf.eye(
            cov_shape[-2], batch_shape=cov_shape[:-2], dtype=cov_add.dtype
        )
        L_add = tf.linalg.cholesky(cov_add + noise)  # [..., L, N, N]
        A = tf.linalg.triangular_solve(L_add, cov_cross, lower=True)  # [..., L, N, M]
        cov_qp_new = cov_qp - tf.matmul(A, A, transpose_a=True)  # [..., L, M, M]

        mean_add_diff = additional_data.observations - mean_add  # [..., N, L]
        mean_add_diff = leading_transpose(mean_add_diff, [..., -1, -2])[..., None]  # [..., L, N, 1]
        AM = tf.linalg.triangular_solve(L_add, mean_add_diff)  # [..., L, N, 1]
        mean_qp_new = mean_qp + leading_transpose(
>>>>>>> b08bb0df
            (tf.matmul(A, AM, transpose_a=True)[..., 0]), [..., -1, -2]
        )  # [..., M, L]

        tf.debugging.assert_shapes(
            [
<<<<<<< HEAD
                (additional_data.query_points, [..., "N", "D"]),
                (additional_data.observations, [..., "N", "L"]),
                (query_points, ["M", "D"]),
                (mean_new, [..., "M", "L"]),
                (cov_new, [..., "L", "M", "M"]),
            ]
        )

        return mean_new, cov_new
=======
                (additional_data.observations, [..., "N", "L"]),
                (query_points, ["M", "D"]),
                (mean_qp_new, [..., "M", "L"]),
                (cov_qp_new, [..., "L", "M", "M"]),
            ],
            message="received unexpected shapes computing conditional_predict_joint,"
            "check model kernel structure?",
        )

        return mean_qp_new, cov_qp_new
>>>>>>> b08bb0df

    def conditional_predict_f_sample(
        self, query_points: TensorType, additional_data: Dataset, num_samples: int
    ) -> TensorType:
        """
        Generates samples of the GP at query_points conditioned on both the model
        and some additional data.

        :param query_points: Set of query points with shape [M, D]
        :param additional_data: Dataset with query_points with shape [..., N, D] and observations
                 with shape [..., N, L]
        :param num_samples: number of samples
        :return: samples of f at query points, with shape [..., num_samples, M, L]
        """
<<<<<<< HEAD
        mean_new, var_new = self.model.conditional_predict_joint(query_points, additional_data)
        return sample_mvn(mean_new, var_new, full_cov=True, num_samples=num_samples)
=======

        if isinstance(self.model, SGPR):
            raise NotImplementedError("Conditional predict y is not supported for SGPR.")

        mean_new, cov_new = self.conditional_predict_joint(query_points, additional_data)
        mean_for_sample = tf.linalg.adjoint(mean_new)  # [..., L, N]
        samples = sample_mvn(
            mean_for_sample, cov_new, full_cov=True, num_samples=num_samples
        )  # [..., (S), P, N]
        return tf.linalg.adjoint(samples)  # [..., (S), N, L]
>>>>>>> b08bb0df

    def conditional_predict_y(
        self, query_points: TensorType, additional_data: Dataset
    ) -> tuple[TensorType, TensorType]:
        """
        Generates samples of y from the GP at query_points conditioned on both the model
        and some additional data.

        :param query_points: Set of query points with shape [M, D]
        :param additional_data: Dataset with query_points with shape [..., N, D] and observations
<<<<<<< HEAD
         with shape [..., N, L]
        :return: predictive variance at query_points, with shape [..., M, L],
            and predictive variance at query_points, with shape [..., M, L]
        """
        if isinstance(self.model, SGPR):
            raise NotImplementedError("Conditional predict y is not supported for SGPR.")
        f_mean, f_var = self.conditional_predict_f(query_points, additional_data)
        return self.likelihood.predict_mean_and_var(f_mean, f_var)
=======
                 with shape [..., N, L]
        :return: predictive variance at query_points, with shape [..., M, L],
                 and predictive variance at query_points, with shape [..., M, L]
        """

        if isinstance(self.model, SGPR):
            raise NotImplementedError("Conditional predict y is not supported for SGPR.")
        f_mean, f_var = self.conditional_predict_f(query_points, additional_data)
        return self.model.likelihood.predict_mean_and_var(f_mean, f_var)
>>>>>>> b08bb0df


class NumDataPropertyMixin:
    """Mixin class for exposing num_data as a property, stored in a tf.Variable. This is to work
    around GPFlow storing it as a number, which prevents us from updating it without retracing.
    The property is required due to the way num_data is used in the model elbo methods.

    Note that this doesn't support a num_data value of None.

    This should be removed once GPFlow is updated to support Variables as num_data.
    """

    _num_data: tf.Variable

    @property
    def num_data(self) -> TensorType:
        return self._num_data.value()

    @num_data.setter
    def num_data(self, value: TensorType) -> None:
        self._num_data.assign(value)


class SVGPWrapper(SVGP, NumDataPropertyMixin):
    """A wrapper around GPFlow's SVGP class that stores num_data in a tf.Variable and exposes
    it as a property."""


class SparseVariational(GPflowPredictor, TrainableProbabilisticModel):
    """
    A :class:`TrainableProbabilisticModel` wrapper for a GPflow :class:`~gpflow.models.SVGP`.
    """

    def __init__(self, model: SVGP, optimizer: Optimizer | None = None):
        """
        :param model: The underlying GPflow sparse variational model.
        :param optimizer: The optimizer with which to train the model. Defaults to
            :class:`~trieste.models.optimizer.BatchOptimizer` with :class:`~tf.optimizers.Adam` with
            batch size 100.
        """

        if optimizer is None:
            optimizer = BatchOptimizer(tf.optimizers.Adam(), batch_size=100)

        super().__init__(optimizer)
        self._model = model

        # GPflow stores num_data as a number. However, since we want to be able to update it
        # without having to retrace the acquisition functions, put it in a Variable instead.
        # So that the elbo method doesn't fail we also need to turn it into a property.
        if not isinstance(self._model, SVGPWrapper):
            self._model._num_data = tf.Variable(model.num_data, trainable=False, dtype=tf.float64)
            self._model.__class__ = SVGPWrapper

    def __repr__(self) -> str:
        """"""
        return f"SparseVariational({self._model!r}, {self.optimizer!r})"

    @property
    def model(self) -> SVGP:
        return self._model

    def update(self, dataset: Dataset) -> None:
        # Hard-code asserts from _assert_data_is_compatible because model doesn't store dataset
        if dataset.query_points.shape[-1] != self.model.inducing_variable.Z.shape[-1]:
            raise ValueError(
                f"Shape {dataset.query_points.shape} of new query points is incompatible with"
                f" shape {self.model.inducing_variable.Z.shape} of existing query points."
                f" Trailing dimensions must match."
            )

        if dataset.observations.shape[-1] != self.model.q_mu.shape[-1]:
            raise ValueError(
                f"Shape {dataset.observations.shape} of new observations is incompatible with"
                f" shape {self.model.q_mu.shape} of existing observations. Trailing"
                f" dimensions must match."
            )

        num_data = dataset.query_points.shape[0]
        self.model.num_data = num_data


class VGPWrapper(VGP, NumDataPropertyMixin):
    """A wrapper around GPFlow's VGP class that stores num_data in a tf.Variable and exposes
    it as a property."""


class VariationalGaussianProcess(GPflowPredictor, TrainableProbabilisticModel):
    r"""
    A :class:`TrainableProbabilisticModel` wrapper for a GPflow :class:`~gpflow.models.VGP`.

    A Variational Gaussian Process (VGP) approximates the posterior of a GP
    using the multivariate Gaussian closest to the posterior of the GP by minimizing the
    KL divergence between approximated and exact posteriors. See :cite:`opper2009variational`
    for details.

    The VGP provides (approximate) GP modelling under non-Gaussian likelihoods, for example
    when fitting a classification model over binary data.

    A whitened representation and (optional) natural gradient steps are used to aid
    model optimization.
    """

    def __init__(
        self,
        model: VGP,
        optimizer: Optimizer | None = None,
        use_natgrads: bool = False,
        natgrad_gamma: Optional[float] = None,
    ):
        """
        :param model: The GPflow :class:`~gpflow.models.VGP`.
        :param optimizer: The optimizer with which to train the model. Defaults to
            :class:`~trieste.models.optimizer.Optimizer` with :class:`~gpflow.optimizers.Scipy`.
        :param use_natgrads: If True then alternate model optimization steps with natural
            gradient updates. Note that natural gradients requires
            a :class:`~trieste.models.optimizer.BatchOptimizer` wrapper with
            :class:`~tf.optimizers.Optimizer` optimizer.
        :natgrad_gamma: Gamma parameter for the natural gradient optimizer.
        :raise ValueError (or InvalidArgumentError): If ``model``'s :attr:`q_sqrt` is not rank 3
            or if attempting to combine natural gradients with a :class:`~gpflow.optimizers.Scipy`
            optimizer.
        """
        tf.debugging.assert_rank(model.q_sqrt, 3)

        if optimizer is None and not use_natgrads:
            optimizer = Optimizer(gpflow.optimizers.Scipy())
        elif optimizer is None and use_natgrads:
            optimizer = BatchOptimizer(tf.optimizers.Adam(), batch_size=100)

        super().__init__(optimizer)
        self._model = model

        if use_natgrads:
            if not isinstance(self._optimizer, BatchOptimizer) or not isinstance(
                self._optimizer.optimizer, tf.optimizers.Optimizer
            ):
                raise ValueError(
                    f"""
                    Natgrads can only be used with a BatchOptimizer wrapper using an instance of
                    tf.optimizers.Optimizer, however received f{self._optimizer}.
                    """
                )

            natgrad_gamma = 0.1 if natgrad_gamma is None else natgrad_gamma
        else:
            if natgrad_gamma is not None:
                raise ValueError(
                    """
                    natgrad_gamma is only to be specified when use_natgrads is True.
                    """
                )

        self._use_natgrads = use_natgrads
        self._natgrad_gamma = natgrad_gamma

        # GPflow stores num_data as a number. However, since we want to be able to update it
        # without having to retrace the acquisition functions, put it in a Variable instead.
        # So that the elbo method doesn't fail we also need to turn it into a property.
        if not isinstance(self._model, VGPWrapper):
            self._model._num_data = tf.Variable(
                model.num_data or 0, trainable=False, dtype=tf.float64
            )
            self._model.__class__ = VGPWrapper

        # GPflow stores the data in Tensors. However, since we want to be able to update the data
        # without having to retrace the acquisition functions, put it in Variables instead.
        self._model.data = (
            tf.Variable(
                self._model.data[0], trainable=False, shape=[None, *self._model.data[0].shape[1:]]
            ),
            tf.Variable(
                self._model.data[1], trainable=False, shape=[None, *self._model.data[1].shape[1:]]
            ),
        )

    def __repr__(self) -> str:
        """"""
        return f"VariationalGaussianProcess({self._model!r}, {self.optimizer!r})"

    @property
    def model(self) -> VGP:
        return self._model

    def update(self, dataset: Dataset, *, jitter: float = DEFAULTS.JITTER) -> None:
        """
        Update the model given the specified ``dataset``. Does not train the model.

        :param dataset: The data with which to update the model.
        :param jitter: The size of the jitter to use when stabilizing the Cholesky decomposition of
            the covariance matrix.
        """
        model = self.model

        x, y = self.model.data[0].value(), self.model.data[1].value()
        assert_data_is_compatible(dataset, Dataset(x, y))

        f_mu, f_cov = self.model.predict_f(dataset.query_points, full_cov=True)  # [N, L], [L, N, N]

        # GPflow's VGP model is hard-coded to use the whitened representation, i.e.
        # q_mu and q_sqrt parametrize q(v), and u = f(X) = L v, where L = cholesky(K(X, X))
        # Hence we need to back-transform from f_mu and f_cov to obtain the updated
        # new_q_mu and new_q_sqrt:
        Knn = model.kernel(dataset.query_points, full_cov=True)  # [N, N]
        jitter_mat = jitter * tf.eye(len(dataset), dtype=Knn.dtype)
        Lnn = tf.linalg.cholesky(Knn + jitter_mat)  # [N, N]
        new_q_mu = tf.linalg.triangular_solve(Lnn, f_mu)  # [N, L]
        tmp = tf.linalg.triangular_solve(Lnn[None], f_cov)  # [L, N, N], L⁻¹ f_cov
        S_v = tf.linalg.triangular_solve(Lnn[None], tf.linalg.matrix_transpose(tmp))  # [L, N, N]
        new_q_sqrt = tf.linalg.cholesky(S_v + jitter_mat)  # [L, N, N]

        model.data[0].assign(dataset.query_points)
        model.data[1].assign(dataset.observations)
        model.num_data = len(dataset)
        model.q_mu = gpflow.Parameter(new_q_mu)
        model.q_sqrt = gpflow.Parameter(new_q_sqrt, transform=gpflow.utilities.triangular())

    def optimize(self, dataset: Dataset) -> None:
        """
        :class:`VariationalGaussianProcess` has a custom `optimize` method that (optionally) permits
        alternating between standard optimization steps (for kernel parameters) and natural gradient
        steps for the variational parameters (`q_mu` and `q_sqrt`). See :cite:`salimbeni2018natural`
        for details. Using natural gradients can dramatically speed up model fitting, especially for
        ill-conditioned posteriors.

        If using natural gradients, our optimizer inherits the mini-batch behavior and number
        of optimization steps as the base optimizer specified when initializing
        the :class:`VariationalGaussianProcess`.
        """
        model = self.model

        if self._use_natgrads:  # optimize variational params with natgrad optimizer

            natgrad_optimizer = gpflow.optimizers.NaturalGradient(gamma=self._natgrad_gamma)
            base_optimizer = self.optimizer

            gpflow.set_trainable(model.q_mu, False)  # variational params optimized by natgrad
            gpflow.set_trainable(model.q_sqrt, False)
            variational_params = [(model.q_mu, model.q_sqrt)]
            model_params = model.trainable_variables

            loss_fn = base_optimizer.create_loss(model, dataset)

            @jit(apply=self.optimizer.compile)
            def perform_optimization_step() -> None:  # alternate with natgrad optimizations
                natgrad_optimizer.minimize(loss_fn, variational_params)
                base_optimizer.optimizer.minimize(
                    loss_fn, model_params, **base_optimizer.minimize_args
                )

            for _ in range(base_optimizer.max_iter):  # type: ignore
                perform_optimization_step()

            gpflow.set_trainable(model.q_mu, True)  # revert varitional params to trainable
            gpflow.set_trainable(model.q_sqrt, True)

        else:
            self.optimizer.optimize(model, dataset)<|MERGE_RESOLUTION|>--- conflicted
+++ resolved
@@ -114,11 +114,6 @@
 
                 .. math:: \Sigma_{12} = K_{12} - K_{x1}(K_{xx} + \sigma^2 I)^{-1}K_{x2}
 
-<<<<<<< HEAD
-                :param query_points_1: Set of query points with shape [..., N, D]
-                :param query_points_2: Sets of query points with shape [M, D]
-                :return: Covariance matrix between the sets of query points with shape [..., L, N, M]
-=======
         Note that query_points_2 must be a rank 2 tensor, but query_points_1 can
         have leading dimensions.
 
@@ -126,7 +121,6 @@
         :param query_points_2: Sets of query points with shape [M, D]
         :return: Covariance matrix between the sets of query points with shape [..., L, N, M]
             (L being the number of latent GPs = number of output dimensions)
->>>>>>> b08bb0df
         """
         if isinstance(self.model, SGPR):
             raise NotImplementedError("Covariance between points is not supported for SGPR.")
@@ -149,17 +143,10 @@
             Kx1 = tf.expand_dims(Kx1, -3)
             Kx2 = tf.expand_dims(Kx2, -3)
             K12 = tf.expand_dims(K12, -3)
-<<<<<<< HEAD
-        elif tf.rank(K) > 3:
-            raise NotImplementedError(
-                "Covariance between points is not supported "
-                f"for kernels of type "
-=======
         elif len(tf.shape(K)) > 3:
             raise NotImplementedError(
                 "Covariance between points is not supported "
                 "for kernels of type "
->>>>>>> b08bb0df
                 f"{type(self.model.kernel)}."
             )
 
@@ -169,10 +156,7 @@
         Linv_Kx1 = tf.linalg.triangular_solve(L, Kx1)  # [..., L, num_data, N]
         Linv_Kx2 = tf.linalg.triangular_solve(L, Kx2)  # [L, num_data, M]
 
-<<<<<<< HEAD
-=======
         # The line below is just A^T*B over the last 2 dimensions.
->>>>>>> b08bb0df
         cov = K12 - tf.einsum("...lji,ljk->...lik", Linv_Kx1, Linv_Kx2)  # [..., L, N, M]
 
         tf.debugging.assert_shapes(
@@ -257,23 +241,14 @@
     ) -> tuple[TensorType, TensorType]:
         """
         Returns the marginal GP distribution at query_points conditioned on both the model
-<<<<<<< HEAD
-        and some additional data, using exact formula.
-=======
         and some additional data, using exact formula. See :cite:`chevalier2014corrected`
         (eqs. 8-10) for details.
->>>>>>> b08bb0df
 
         :param query_points: Set of query points with shape [M, D]
         :param additional_data: Dataset with query_points with shape [..., N, D] and observations
                  with shape [..., N, L]
-<<<<<<< HEAD
-        :return: mean_new: predictive variance at query_points, with shape [..., M, L],
-                 and var_new: predictive variance at query_points, with shape [..., M, L]
-=======
         :return: mean_qp_new: predictive mean at query_points, with shape [..., M, L],
                  and var_qp_new: predictive variance at query_points, with shape [..., M, L]
->>>>>>> b08bb0df
         """
 
         tf.debugging.assert_shapes(
@@ -281,52 +256,24 @@
                 (additional_data.query_points, [..., "N", "D"]),
                 (additional_data.observations, [..., "N", "L"]),
                 (query_points, ["M", "D"]),
-<<<<<<< HEAD
-            ]
-=======
             ],
             message="additional_data must have query_points with shape [..., N, D]"
             " and observations with shape [..., N, L], and query_points "
             "should have shape [M, D]",
->>>>>>> b08bb0df
         )
 
         if isinstance(self.model, SGPR):
             raise NotImplementedError("Conditional predict f is not supported for SGPR.")
 
-<<<<<<< HEAD
-        mean_old, cov_old = self.model.predict_f(
-            additional_data.query_points, full_cov=True
-        )  # [..., N, L], [..., L, N, N]
-        mean_new, var_new = self.model.predict_f(query_points, full_cov=False)  # [M, L], [M, L]
-=======
         mean_add, cov_add = self.model.predict_f(
             additional_data.query_points, full_cov=True
         )  # [..., N, L], [..., L, N, N]
         mean_qp, var_qp = self.model.predict_f(query_points, full_cov=False)  # [M, L], [M, L]
->>>>>>> b08bb0df
 
         cov_cross = self.covariance_between_points(
             additional_data.query_points, query_points
         )  # [..., L, N, M]
 
-<<<<<<< HEAD
-        cov_shape = tf.shape(cov_old)
-        noise = self.model.likelihood.variance * tf.eye(
-            cov_shape[-2], batch_shape=cov_shape[:-2], dtype=cov_old.dtype
-        )
-        L_old = tf.linalg.cholesky(cov_old + noise)  # [..., L, N, N]
-        A = tf.linalg.triangular_solve(L_old, cov_cross, lower=True)  # [..., L, N, M]
-        var_new = var_new - leading_transpose(
-            tf.reduce_sum(A ** 2, axis=-2), [..., -1, -2]
-        )  # [M, L]
-
-        mean_old_diff = additional_data.observations - mean_old  # [..., N, L]
-        mean_old_diff = leading_transpose(mean_old_diff, [..., -1, -2])[..., None]  # [..., L, N, 1]
-        AM = tf.linalg.triangular_solve(L_old, mean_old_diff)  # [..., L, N, 1]
-
-        mean_new = mean_new + leading_transpose(
-=======
         cov_shape = tf.shape(cov_add)
         noise = self.model.likelihood.variance * tf.eye(
             cov_shape[-2], batch_shape=cov_shape[:-2], dtype=cov_add.dtype
@@ -342,23 +289,11 @@
         AM = tf.linalg.triangular_solve(L_add, mean_add_diff)  # [..., L, N, 1]
 
         mean_qp_new = mean_qp + leading_transpose(
->>>>>>> b08bb0df
             (tf.matmul(A, AM, transpose_a=True)[..., 0]), [..., -1, -2]
         )  # [..., M, L]
 
         tf.debugging.assert_shapes(
             [
-<<<<<<< HEAD
-                (additional_data.query_points, [..., "N", "D"]),
-                (additional_data.observations, [..., "N", "L"]),
-                (query_points, ["M", "D"]),
-                (mean_new, [..., "M", "L"]),
-                (var_new, [..., "M", "L"]),
-            ]
-        )
-
-        return mean_new, var_new
-=======
                 (additional_data.observations, [..., "N", "L"]),
                 (query_points, ["M", "D"]),
                 (mean_qp_new, [..., "M", "L"]),
@@ -369,31 +304,21 @@
         )
 
         return mean_qp_new, var_qp_new
->>>>>>> b08bb0df
 
     def conditional_predict_joint(
         self, query_points: TensorType, additional_data: Dataset
     ) -> tuple[TensorType, TensorType]:
         """
         Predicts the joint GP distribution at query_points conditioned on both the model
-<<<<<<< HEAD
-        and some additional data, using exact formula.
-=======
         and some additional data, using exact formula. See :cite:`chevalier2014corrected`
         (eqs. 8-10) for details.
->>>>>>> b08bb0df
 
         :param query_points: Set of query points with shape [M, D]
         :param additional_data: Dataset with query_points with shape [..., N, D] and observations
                  with shape [..., N, L]
-<<<<<<< HEAD
-        :return: mean_new: predictive variance at query_points, with shape [..., M, L],
-                 and cov_new: predictive covariance between query_points, with shape [..., L, M, M]
-=======
         :return: mean_qp_new: predictive mean at query_points, with shape [..., M, L],
                  and cov_qp_new: predictive covariance between query_points, with shape
                  [..., L, M, M]
->>>>>>> b08bb0df
         """
 
         tf.debugging.assert_shapes(
@@ -401,11 +326,6 @@
                 (additional_data.query_points, [..., "N", "D"]),
                 (additional_data.observations, [..., "N", "L"]),
                 (query_points, ["M", "D"]),
-<<<<<<< HEAD
-            ]
-        )
-
-=======
             ],
             message="additional_data must have query_points with shape [..., N, D]"
             " and observations with shape [..., N, L], and query_points "
@@ -415,7 +335,6 @@
         if isinstance(self.model, SGPR):
             raise NotImplementedError("Conditional predict f is not supported for SGPR.")
 
->>>>>>> b08bb0df
         leading_dims = tf.shape(additional_data.query_points)[:-2]  # [...]
         new_shape = tf.concat([leading_dims, tf.shape(query_points)], axis=0)  # [..., M, D]
         query_points_r = tf.broadcast_to(query_points, new_shape)  # [..., M, D]
@@ -425,27 +344,6 @@
 
         N = tf.shape(additional_data.query_points)[-2]
 
-<<<<<<< HEAD
-        mean_old = mean[..., :N, :]  # [..., N, L]
-        m_new = mean[..., N:, :]  # [..., M, L]
-
-        cov_old = cov[..., :N, :N]  # [..., L, N, N]
-        c_new = cov[..., N:, N:]  # [..., L, M, M]
-        cov_cross = cov[..., :N, N:]  # [..., L, N, M]
-
-        cov_shape = tf.shape(cov_old)
-        noise = self.model.likelihood.variance * tf.eye(
-            cov_shape[-2], batch_shape=cov_shape[:-2], dtype=cov_old.dtype
-        )
-        L_old = tf.linalg.cholesky(cov_old + noise)  # [..., L, N, N]
-        A = tf.linalg.triangular_solve(L_old, cov_cross, lower=True)  # [..., L, N, M]
-        cov_new = c_new - tf.matmul(A, A, transpose_a=True)  # [..., L, M, M]
-
-        mean_old_diff = additional_data.observations - mean_old  # [..., N, L]
-        mean_old_diff = leading_transpose(mean_old_diff, [..., -1, -2])[..., None]  # [..., L, N, 1]
-        AM = tf.linalg.triangular_solve(L_old, mean_old_diff)  # [..., L, N, 1]
-        mean_new = m_new + leading_transpose(
-=======
         mean_add = mean[..., :N, :]  # [..., N, L]
         mean_qp = mean[..., N:, :]  # [..., M, L]
 
@@ -465,23 +363,11 @@
         mean_add_diff = leading_transpose(mean_add_diff, [..., -1, -2])[..., None]  # [..., L, N, 1]
         AM = tf.linalg.triangular_solve(L_add, mean_add_diff)  # [..., L, N, 1]
         mean_qp_new = mean_qp + leading_transpose(
->>>>>>> b08bb0df
             (tf.matmul(A, AM, transpose_a=True)[..., 0]), [..., -1, -2]
         )  # [..., M, L]
 
         tf.debugging.assert_shapes(
             [
-<<<<<<< HEAD
-                (additional_data.query_points, [..., "N", "D"]),
-                (additional_data.observations, [..., "N", "L"]),
-                (query_points, ["M", "D"]),
-                (mean_new, [..., "M", "L"]),
-                (cov_new, [..., "L", "M", "M"]),
-            ]
-        )
-
-        return mean_new, cov_new
-=======
                 (additional_data.observations, [..., "N", "L"]),
                 (query_points, ["M", "D"]),
                 (mean_qp_new, [..., "M", "L"]),
@@ -492,7 +378,6 @@
         )
 
         return mean_qp_new, cov_qp_new
->>>>>>> b08bb0df
 
     def conditional_predict_f_sample(
         self, query_points: TensorType, additional_data: Dataset, num_samples: int
@@ -507,10 +392,6 @@
         :param num_samples: number of samples
         :return: samples of f at query points, with shape [..., num_samples, M, L]
         """
-<<<<<<< HEAD
-        mean_new, var_new = self.model.conditional_predict_joint(query_points, additional_data)
-        return sample_mvn(mean_new, var_new, full_cov=True, num_samples=num_samples)
-=======
 
         if isinstance(self.model, SGPR):
             raise NotImplementedError("Conditional predict y is not supported for SGPR.")
@@ -521,7 +402,6 @@
             mean_for_sample, cov_new, full_cov=True, num_samples=num_samples
         )  # [..., (S), P, N]
         return tf.linalg.adjoint(samples)  # [..., (S), N, L]
->>>>>>> b08bb0df
 
     def conditional_predict_y(
         self, query_points: TensorType, additional_data: Dataset
@@ -532,16 +412,6 @@
 
         :param query_points: Set of query points with shape [M, D]
         :param additional_data: Dataset with query_points with shape [..., N, D] and observations
-<<<<<<< HEAD
-         with shape [..., N, L]
-        :return: predictive variance at query_points, with shape [..., M, L],
-            and predictive variance at query_points, with shape [..., M, L]
-        """
-        if isinstance(self.model, SGPR):
-            raise NotImplementedError("Conditional predict y is not supported for SGPR.")
-        f_mean, f_var = self.conditional_predict_f(query_points, additional_data)
-        return self.likelihood.predict_mean_and_var(f_mean, f_var)
-=======
                  with shape [..., N, L]
         :return: predictive variance at query_points, with shape [..., M, L],
                  and predictive variance at query_points, with shape [..., M, L]
@@ -551,7 +421,6 @@
             raise NotImplementedError("Conditional predict y is not supported for SGPR.")
         f_mean, f_var = self.conditional_predict_f(query_points, additional_data)
         return self.model.likelihood.predict_mean_and_var(f_mean, f_var)
->>>>>>> b08bb0df
 
 
 class NumDataPropertyMixin:
