# Copyright 2021 The Trieste Contributors
#
# Licensed under the Apache License, Version 2.0 (the "License");
# you may not use this file except in compliance with the License.
# You may obtain a copy of the License at
#
#     http://www.apache.org/licenses/LICENSE-2.0
#
# Unless required by applicable law or agreed to in writing, software
# distributed under the License is distributed on an "AS IS" BASIS,
# WITHOUT WARRANTIES OR CONDITIONS OF ANY KIND, either express or implied.
# See the License for the specific language governing permissions and
# limitations under the License.

from __future__ import annotations

from typing import Optional, Sequence, Tuple, Union, cast

import gpflow
import tensorflow as tf
import tensorflow_probability as tfp
from gpflow.conditionals.util import sample_mvn
from gpflow.inducing_variables import (
    SeparateIndependentInducingVariables,
    SharedIndependentInducingVariables,
)
from gpflow.logdensities import multivariate_normal
from gpflow.models import GPR, SGPR, SVGP, VGP
from gpflow.models.vgp import update_vgp_data
from gpflow.utilities import add_noise_cov, is_variable, multiple_assign, read_values
from gpflow.utilities.ops import leading_transpose

from ...data import (
    Dataset,
    add_fidelity_column,
    check_and_extract_fidelity_query_points,
    split_dataset_by_fidelity,
)
from ...types import TensorType
from ...utils import DEFAULTS, jit
from ...utils.misc import flatten_leading_dims
from ..interfaces import (
    FastUpdateModel,
    HasTrajectorySampler,
    SupportsCovarianceWithTopFidelity,
    SupportsGetInducingVariables,
    SupportsGetInternalData,
    TrainableProbabilisticModel,
    TrajectorySampler,
)
from ..optimizer import BatchOptimizer, Optimizer
from .inducing_point_selectors import InducingPointSelector
from .interface import GPflowPredictor, SupportsCovarianceBetweenPoints
from .sampler import DecoupledTrajectorySampler, RandomFourierFeatureTrajectorySampler
from .utils import (
    _covariance_between_points_for_variational_models,
    _whiten_points,
    assert_data_is_compatible,
    check_optimizer,
    randomize_hyperparameters,
    squeeze_hyperparameters,
)


class GaussianProcessRegression(
    GPflowPredictor,
    TrainableProbabilisticModel,
    FastUpdateModel,
    SupportsCovarianceBetweenPoints,
    SupportsGetInternalData,
    HasTrajectorySampler,
):
    """
    A :class:`TrainableProbabilisticModel` wrapper for a GPflow :class:`~gpflow.models.GPR`.

    As Bayesian optimization requires a large number of sequential predictions (i.e. when maximizing
    acquisition functions), rather than calling the model directly at prediction time we instead
    call the posterior objects built by these models. These posterior objects store the
    pre-computed Gram matrices, which can be reused to allow faster subsequent predictions. However,
    note that these posterior objects need to be updated whenever the underlying model is changed
    by calling :meth:`update_posterior_cache` (this
    happens automatically after calls to :meth:`update` or :math:`optimize`).
    """

    def __init__(
        self,
        model: GPR,
        optimizer: Optimizer | None = None,
        num_kernel_samples: int = 10,
        num_rff_features: int = 1000,
        use_decoupled_sampler: bool = True,
    ):
        """
        :param model: The GPflow model to wrap.
        :param optimizer: The optimizer with which to train the model. Defaults to
            :class:`~trieste.models.optimizer.Optimizer` with :class:`~gpflow.optimizers.Scipy`.
        :param num_kernel_samples: Number of randomly sampled kernels (for each kernel parameter) to
            evaluate before beginning model optimization. Therefore, for a kernel with `p`
            (vector-valued) parameters, we evaluate `p * num_kernel_samples` kernels.
        :param num_rff_features: The number of random Fourier features used to approximate the
            kernel when calling :meth:`trajectory_sampler`. We use a default of 1000 as it
            typically perfoms well for a wide range of kernels. Note that very smooth
            kernels (e.g. RBF) can be well-approximated with fewer features.
        :param use_decoupled_sampler: If True use a decoupled random Fourier feature sampler, else
            just use a random Fourier feature sampler. The decoupled sampler suffers less from
            overestimating variance and can typically get away with a lower num_rff_features.
        """
        super().__init__(optimizer)
        self._model = model

        check_optimizer(self.optimizer)

        if num_kernel_samples < 0:
            raise ValueError(
                f"num_kernel_samples must be greater or equal to zero but got {num_kernel_samples}."
            )
        self._num_kernel_samples = num_kernel_samples

        if num_rff_features <= 0:
            raise ValueError(
                f"num_rff_features must be greater than zero but got {num_rff_features}."
            )
        self._num_rff_features = num_rff_features
        self._use_decoupled_sampler = use_decoupled_sampler
        self._ensure_variable_model_data()
        self.create_posterior_cache()

    def __repr__(self) -> str:
        """"""
        return (
            f"GaussianProcessRegression({self.model!r}, {self.optimizer!r},"
            f"{self._num_kernel_samples!r}, {self._num_rff_features!r},"
            f"{self._use_decoupled_sampler!r})"
        )

    @property
    def model(self) -> GPR:
        return self._model

    def _ensure_variable_model_data(self) -> None:
        # GPflow stores the data in Tensors. However, since we want to be able to update the data
        # without having to retrace the acquisition functions, put it in Variables instead.
        # Data has to be stored in variables with dynamic shape to allow for changes
        # Sometimes, for instance after serialization-deserialization, the shape can be overridden
        # Thus here we ensure data is stored in dynamic shape Variables

        if all(is_variable(x) and x.shape[0] is None for x in self._model.data):
            # both query points and observations are in right shape
            # nothing to do
            return

        self._model.data = (
            tf.Variable(
                self._model.data[0], trainable=False, shape=[None, *self._model.data[0].shape[1:]]
            ),
            tf.Variable(
                self._model.data[1], trainable=False, shape=[None, *self._model.data[1].shape[1:]]
            ),
        )

    def predict_y(self, query_points: TensorType) -> tuple[TensorType, TensorType]:
        f_mean, f_var = self.predict(query_points)
        return self.model.likelihood.predict_mean_and_var(query_points, f_mean, f_var)

    def update(self, dataset: Dataset) -> None:
        self._ensure_variable_model_data()

        x, y = self.model.data[0].value(), self.model.data[1].value()

        assert_data_is_compatible(dataset, Dataset(x, y))

        if dataset.query_points.shape[-1] != x.shape[-1]:
            raise ValueError

        if dataset.observations.shape[-1] != y.shape[-1]:
            raise ValueError

        self.model.data[0].assign(dataset.query_points)
        self.model.data[1].assign(dataset.observations)
        self.update_posterior_cache()

    def covariance_between_points(
        self, query_points_1: TensorType, query_points_2: TensorType
    ) -> TensorType:
        r"""
        Compute the posterior covariance between sets of query points.

        .. math:: \Sigma_{12} = K_{12} - K_{x1}(K_{xx} + \sigma^2 I)^{-1}K_{x2}

        Note that query_points_2 must be a rank 2 tensor, but query_points_1 can
        have leading dimensions.

        :param query_points_1: Set of query points with shape [..., N, D]
        :param query_points_2: Sets of query points with shape [M, D]
        :return: Covariance matrix between the sets of query points with shape [..., L, N, M]
            (L being the number of latent GPs = number of output dimensions)
        """
        tf.debugging.assert_shapes(
            [(query_points_1, [..., "N", "D"]), (query_points_2, ["M", "D"])]
        )

        x = self.model.data[0].value()
        num_data = tf.shape(x)[0]
        s = tf.linalg.diag(tf.fill([num_data], self.model.likelihood.variance))

        K = self.model.kernel(x)  # [num_data, num_data] or [L, num_data, num_data]
        Kx1 = self.model.kernel(query_points_1, x)  # [..., N, num_data] or [..., L, N, num_data]
        Kx2 = self.model.kernel(x, query_points_2)  # [num_data, M] or [L, num_data, M]
        K12 = self.model.kernel(query_points_1, query_points_2)  # [..., N, M] or [..., L, N, M]

        if len(tf.shape(K)) == 2:
            # if single output GPR, the kernel does not return the latent dimension so
            # we add it back here
            K = tf.expand_dims(K, -3)
            Kx1 = tf.expand_dims(Kx1, -3)
            Kx2 = tf.expand_dims(Kx2, -3)
            K12 = tf.expand_dims(K12, -3)
        elif len(tf.shape(K)) > 3:
            raise NotImplementedError(
                "Covariance between points is not supported "
                "for kernels of type "
                f"{type(self.model.kernel)}."
            )

        L = tf.linalg.cholesky(K + s)  # [L, num_data, num_data]

        Kx1 = leading_transpose(Kx1, [..., -1, -2])  # [..., L, num_data, N]
        Linv_Kx1 = tf.linalg.triangular_solve(L, Kx1)  # [..., L, num_data, N]
        Linv_Kx2 = tf.linalg.triangular_solve(L, Kx2)  # [L, num_data, M]

        # The line below is just A^T*B over the last 2 dimensions.
        cov = K12 - tf.einsum("...lji,ljk->...lik", Linv_Kx1, Linv_Kx2)  # [..., L, N, M]

        num_latent = self.model.num_latent_gps
        if cov.shape[-3] == 1 and num_latent > 1:
            # For multioutput GPR with shared kernel, we need to duplicate cov
            # for each output
            cov = tf.repeat(cov, num_latent, axis=-3)

        tf.debugging.assert_shapes(
            [
                (query_points_1, [..., "N", "D"]),
                (query_points_2, ["M", "D"]),
                (cov, [..., "L", "N", "M"]),
            ]
        )

        return cov

    def optimize(self, dataset: Dataset) -> None:
        """
        Optimize the model with the specified `dataset`.

        For :class:`GaussianProcessRegression`, we (optionally) try multiple randomly sampled
        kernel parameter configurations as well as the configuration specified when initializing
        the kernel. The best configuration is used as the starting point for model optimization.

        For trainable parameters constrained to lie in a finite interval (through a sigmoid
        bijector), we begin model optimization from the best of a random sample from these
        parameters' acceptable domains.

        For trainable parameters without constraints but with priors, we begin model optimization
        from the best of a random sample from these parameters' priors.

        For trainable parameters with neither priors nor constraints, we begin optimization from
        their initial values.

        :param dataset: The data with which to optimize the `model`.
        """

        num_trainable_params_with_priors_or_constraints = tf.reduce_sum(
            [
                tf.size(param)
                for param in self.model.trainable_parameters
                if param.prior is not None or isinstance(param.bijector, tfp.bijectors.Sigmoid)
            ]
        )

        if (
            min(num_trainable_params_with_priors_or_constraints, self._num_kernel_samples) >= 1
        ):  # Find a promising kernel initialization
            self.find_best_model_initialization(
                self._num_kernel_samples * num_trainable_params_with_priors_or_constraints
            )
        self.optimizer.optimize(self.model, dataset)
        self.update_posterior_cache()

    def find_best_model_initialization(self, num_kernel_samples: int) -> None:
        """
        Test `num_kernel_samples` models with sampled kernel parameters. The model's kernel
        parameters are then set to the sample achieving maximal likelihood.

        :param num_kernel_samples: Number of randomly sampled kernels to evaluate.
        """

        @tf.function
        def evaluate_loss_of_model_parameters() -> tf.Tensor:
            randomize_hyperparameters(self.model)
            return self.model.training_loss()

        squeeze_hyperparameters(self.model)
        current_best_parameters = read_values(self.model)
        min_loss = self.model.training_loss()

        for _ in tf.range(num_kernel_samples):
            try:
                train_loss = evaluate_loss_of_model_parameters()
            except tf.errors.InvalidArgumentError:  # allow badly specified kernel params
                train_loss = 1e100

            if train_loss < min_loss:  # only keep best kernel params
                min_loss = train_loss
                current_best_parameters = read_values(self.model)

        multiple_assign(self.model, current_best_parameters)

    def trajectory_sampler(self) -> TrajectorySampler[GaussianProcessRegression]:
        """
        Return a trajectory sampler. For :class:`GaussianProcessRegression`, we build
        trajectories using a random Fourier feature approximation.

        At the moment only models with single latent GP are supported.

        :return: The trajectory sampler.
        :raise NotImplementedError: If we try to use the
            sampler with a model that has more than one latent GP.
        """
        if self.model.num_latent_gps > 1:
            raise NotImplementedError(
                f"""
                Trajectory sampler does not currently support models with multiple latent
                GPs, however received a model with {self.model.num_latent_gps} latent GPs.
                """
            )

        if self._use_decoupled_sampler:
            return DecoupledTrajectorySampler(self, self._num_rff_features)
        else:
            return RandomFourierFeatureTrajectorySampler(self, self._num_rff_features)

    def get_internal_data(self) -> Dataset:
        """
        Return the model's training data.

        :return: The model's training data.
        """
        return Dataset(self.model.data[0], self.model.data[1])

    def conditional_predict_f(
        self, query_points: TensorType, additional_data: Dataset
    ) -> tuple[TensorType, TensorType]:
        """
        Returns the marginal GP distribution at query_points conditioned on both the model
        and some additional data, using exact formula. See :cite:`chevalier2014corrected`
        (eqs. 8-10) for details.

        :param query_points: Set of query points with shape [M, D]
        :param additional_data: Dataset with query_points with shape [..., N, D] and observations
                 with shape [..., N, L]
        :return: mean_qp_new: predictive mean at query_points, with shape [..., M, L],
                 and var_qp_new: predictive variance at query_points, with shape [..., M, L]
        """
        tf.debugging.assert_shapes(
            [
                (additional_data.query_points, [..., "N", "D"]),
                (additional_data.observations, [..., "N", "L"]),
                (query_points, ["M", "D"]),
            ],
            message="additional_data must have query_points with shape [..., N, D]"
            " and observations with shape [..., N, L], and query_points "
            "should have shape [M, D]",
        )

        mean_add, cov_add = self.predict_joint(
            additional_data.query_points
        )  # [..., N, L], [..., L, N, N]
        mean_qp, var_qp = self.predict(query_points)  # [M, L], [M, L]

        cov_cross = self.covariance_between_points(
            additional_data.query_points, query_points
        )  # [..., L, N, M]

        cov_shape = tf.shape(cov_add)
        noise = self.get_observation_noise() * tf.eye(
            cov_shape[-2], batch_shape=cov_shape[:-2], dtype=cov_add.dtype
        )
        L_add = tf.linalg.cholesky(cov_add + noise)  # [..., L, N, N]
        A = tf.linalg.triangular_solve(L_add, cov_cross, lower=True)  # [..., L, N, M]
        var_qp_new = var_qp - leading_transpose(
            tf.reduce_sum(A**2, axis=-2), [..., -1, -2]
        )  # [..., M, L]

        mean_add_diff = additional_data.observations - mean_add  # [..., N, L]
        mean_add_diff = leading_transpose(mean_add_diff, [..., -1, -2])[..., None]  # [..., L, N, 1]
        AM = tf.linalg.triangular_solve(L_add, mean_add_diff)  # [..., L, N, 1]

        mean_qp_new = mean_qp + leading_transpose(
            (tf.matmul(A, AM, transpose_a=True)[..., 0]), [..., -1, -2]
        )  # [..., M, L]

        tf.debugging.assert_shapes(
            [
                (additional_data.observations, [..., "N", "L"]),
                (query_points, ["M", "D"]),
                (mean_qp_new, [..., "M", "L"]),
                (var_qp_new, [..., "M", "L"]),
            ],
            message="received unexpected shapes computing conditional_predict_f,"
            "check model kernel structure?",
        )

        return mean_qp_new, var_qp_new

    def conditional_predict_joint(
        self, query_points: TensorType, additional_data: Dataset
    ) -> tuple[TensorType, TensorType]:
        """
        Predicts the joint GP distribution at query_points conditioned on both the model
        and some additional data, using exact formula. See :cite:`chevalier2014corrected`
        (eqs. 8-10) for details.

        :param query_points: Set of query points with shape [M, D]
        :param additional_data: Dataset with query_points with shape [..., N, D] and observations
                 with shape [..., N, L]
        :return: mean_qp_new: predictive mean at query_points, with shape [..., M, L],
                 and cov_qp_new: predictive covariance between query_points, with shape
                 [..., L, M, M]
        """
        tf.debugging.assert_shapes(
            [
                (additional_data.query_points, [..., "N", "D"]),
                (additional_data.observations, [..., "N", "L"]),
                (query_points, ["M", "D"]),
            ],
            message="additional_data must have query_points with shape [..., N, D]"
            " and observations with shape [..., N, L], and query_points "
            "should have shape [M, D]",
        )

        leading_dims = tf.shape(additional_data.query_points)[:-2]  # [...]
        new_shape = tf.concat([leading_dims, tf.shape(query_points)], axis=0)  # [..., M, D]
        query_points_r = tf.broadcast_to(query_points, new_shape)  # [..., M, D]
        points = tf.concat([additional_data.query_points, query_points_r], axis=-2)  # [..., N+M, D]

        mean, cov = self.predict_joint(points)  # [..., N+M, L], [..., L, N+M, N+M]

        N = tf.shape(additional_data.query_points)[-2]

        mean_add = mean[..., :N, :]  # [..., N, L]
        mean_qp = mean[..., N:, :]  # [..., M, L]

        cov_add = cov[..., :N, :N]  # [..., L, N, N]
        cov_qp = cov[..., N:, N:]  # [..., L, M, M]
        cov_cross = cov[..., :N, N:]  # [..., L, N, M]

        cov_shape = tf.shape(cov_add)
        noise = self.get_observation_noise() * tf.eye(
            cov_shape[-2], batch_shape=cov_shape[:-2], dtype=cov_add.dtype
        )
        L_add = tf.linalg.cholesky(cov_add + noise)  # [..., L, N, N]
        A = tf.linalg.triangular_solve(L_add, cov_cross, lower=True)  # [..., L, N, M]
        cov_qp_new = cov_qp - tf.matmul(A, A, transpose_a=True)  # [..., L, M, M]

        mean_add_diff = additional_data.observations - mean_add  # [..., N, L]
        mean_add_diff = leading_transpose(mean_add_diff, [..., -1, -2])[..., None]  # [..., L, N, 1]
        AM = tf.linalg.triangular_solve(L_add, mean_add_diff)  # [..., L, N, 1]
        mean_qp_new = mean_qp + leading_transpose(
            (tf.matmul(A, AM, transpose_a=True)[..., 0]), [..., -1, -2]
        )  # [..., M, L]

        tf.debugging.assert_shapes(
            [
                (additional_data.observations, [..., "N", "L"]),
                (query_points, ["M", "D"]),
                (mean_qp_new, [..., "M", "L"]),
                (cov_qp_new, [..., "L", "M", "M"]),
            ],
            message="received unexpected shapes computing conditional_predict_joint,"
            "check model kernel structure?",
        )

        return mean_qp_new, cov_qp_new

    def conditional_predict_f_sample(
        self, query_points: TensorType, additional_data: Dataset, num_samples: int
    ) -> TensorType:
        """
        Generates samples of the GP at query_points conditioned on both the model
        and some additional data.

        :param query_points: Set of query points with shape [M, D]
        :param additional_data: Dataset with query_points with shape [..., N, D] and observations
                 with shape [..., N, L]
        :param num_samples: number of samples
        :return: samples of f at query points, with shape [..., num_samples, M, L]
        """

        mean_new, cov_new = self.conditional_predict_joint(query_points, additional_data)
        mean_for_sample = tf.linalg.adjoint(mean_new)  # [..., L, N]
        samples = sample_mvn(
            mean_for_sample, cov_new, full_cov=True, num_samples=num_samples
        )  # [..., (S), P, N]
        return tf.linalg.adjoint(samples)  # [..., (S), N, L]

    def conditional_predict_y(
        self, query_points: TensorType, additional_data: Dataset
    ) -> tuple[TensorType, TensorType]:
        """
        Generates samples of y from the GP at query_points conditioned on both the model
        and some additional data.

        :param query_points: Set of query points with shape [M, D]
        :param additional_data: Dataset with query_points with shape [..., N, D] and observations
                 with shape [..., N, L]
        :return: predictive variance at query_points, with shape [..., M, L],
                 and predictive variance at query_points, with shape [..., M, L]
        """
        f_mean, f_var = self.conditional_predict_f(query_points, additional_data)
        return self.model.likelihood.predict_mean_and_var(query_points, f_mean, f_var)


class SparseGaussianProcessRegression(
    GPflowPredictor,
    TrainableProbabilisticModel,
    SupportsCovarianceBetweenPoints,
    SupportsGetInducingVariables,
    SupportsGetInternalData,
    HasTrajectorySampler,
):
    """
    A :class:`TrainableProbabilisticModel` wrapper for a GPflow :class:`~gpflow.models.SGPR`.
    At the moment we only support models with a single latent GP. This is due to ``compute_qu``
    method in :class:`~gpflow.models.SGPR` that is used for computing covariance between
    query points and trajectory sampling, which at the moment works only for single latent GP.

    Similarly to our :class:`GaussianProcessRegression`, our :class:`~gpflow.models.SGPR` wrapper
    directly calls the posterior objects built by these models at prediction
    time. These posterior objects store the pre-computed Gram matrices, which can be reused to allow
    faster subsequent predictions. However, note that these posterior objects need to be updated
    whenever the underlying model is changed  by calling :meth:`update_posterior_cache` (this
    happens automatically after calls to :meth:`update` or :math:`optimize`).
    """

    def __init__(
        self,
        model: SGPR,
        optimizer: Optimizer | None = None,
        num_rff_features: int = 1000,
        inducing_point_selector: Optional[
            InducingPointSelector[SparseGaussianProcessRegression]
        ] = None,
    ):
        """
        :param model: The GPflow model to wrap.
        :param optimizer: The optimizer with which to train the model. Defaults to
            :class:`~trieste.models.optimizer.Optimizer` with :class:`~gpflow.optimizers.Scipy`.
        :param num_rff_features: The number of random Fourier features used to approximate the
            kernel when calling :meth:`trajectory_sampler`. We use a default of 1000 as it
            typically perfoms well for a wide range of kernels. Note that very smooth
            kernels (e.g. RBF) can be well-approximated with fewer features.
        :param inducing_point_selector: The (optional) desired inducing point selector that
            will update the underlying GPflow SGPR model's inducing points as
            the optimization progresses.
        :raise NotImplementedError (or ValueError): If we try to use a model with invalid
            ``num_rff_features``, or an ``inducing_point_selector`` with a model
            that has more than one set of inducing points.
        """
        super().__init__(optimizer)
        self._model = model

        check_optimizer(self.optimizer)

        if num_rff_features <= 0:
            raise ValueError(
                f"num_rff_features must be greater or equal to zero but got {num_rff_features}."
            )
        self._num_rff_features = num_rff_features

        if isinstance(self.model.inducing_variable, SeparateIndependentInducingVariables):
            if inducing_point_selector is not None:
                raise NotImplementedError(
                    f"""
                    InducingPointSelectors only currently support models with a single set
                    of inducing points however received inducing points of
                    type {type(self.model.inducing_variable)}.
                    """
                )
        self._inducing_point_selector = inducing_point_selector

        self._ensure_variable_model_data()
        self.create_posterior_cache()

    def __repr__(self) -> str:
        """"""
        return (
            f"SparseGaussianProcessRegression({self.model!r}, {self.optimizer!r},"
            f"{self._num_rff_features!r}, {self._inducing_point_selector!r})"
        )

    @property
    def model(self) -> SGPR:
        return self._model

    @property
    def inducing_point_selector(
        self,
    ) -> Optional[InducingPointSelector[SparseGaussianProcessRegression]]:
        return self._inducing_point_selector

    def predict_y(self, query_points: TensorType) -> tuple[TensorType, TensorType]:
        f_mean, f_var = self.predict(query_points)
        return self.model.likelihood.predict_mean_and_var(query_points, f_mean, f_var)

    def _ensure_variable_model_data(self) -> None:
        # GPflow stores the data in Tensors. However, since we want to be able to update the data
        # without having to retrace the acquisition functions, put it in Variables instead.
        # Data has to be stored in variables with dynamic shape to allow for changes
        # Sometimes, for instance after serialization-deserialization, the shape can be overridden
        # Thus here we ensure data is stored in dynamic shape Variables
        if not all(is_variable(x) and x.shape[0] is None for x in self._model.data):
            self._model.data = (
                tf.Variable(
                    self._model.data[0],
                    trainable=False,
                    shape=[None, *self._model.data[0].shape[1:]],
                ),
                tf.Variable(
                    self._model.data[1],
                    trainable=False,
                    shape=[None, *self._model.data[1].shape[1:]],
                ),
            )

        if not is_variable(self._model.num_data):
            self._model.num_data = tf.Variable(self._model.num_data, trainable=False)

    def optimize(self, dataset: Dataset) -> None:
        """
        Optimize the model with the specified `dataset`.

        :param dataset: The data with which to optimize the `model`.
        """
        self.optimizer.optimize(self.model, dataset)
        self.update_posterior_cache()

    def update(self, dataset: Dataset) -> None:
        self._ensure_variable_model_data()

        x, y = self.model.data[0].value(), self.model.data[1].value()

        assert_data_is_compatible(dataset, Dataset(x, y))

        if dataset.query_points.shape[-1] != x.shape[-1]:
            raise ValueError

        if dataset.observations.shape[-1] != y.shape[-1]:
            raise ValueError

        self.model.data[0].assign(dataset.query_points)
        self.model.data[1].assign(dataset.observations)

        current_inducing_points, q_mu, _, _ = self.get_inducing_variables()

        if isinstance(current_inducing_points, list):
            inducing_points_trailing_dim = current_inducing_points[0].shape[-1]
        else:
            inducing_points_trailing_dim = current_inducing_points.shape[-1]

        if dataset.query_points.shape[-1] != inducing_points_trailing_dim:
            raise ValueError(
                f"Shape {dataset.query_points.shape} of new query points is incompatible with"
                f" shape {self.model.inducing_variable.Z.shape} of existing query points."
                f" Trailing dimensions must match."
            )

        if dataset.observations.shape[-1] != q_mu.shape[-1]:
            raise ValueError(
                f"Shape {dataset.observations.shape} of new observations is incompatible with"
                f" shape {self.model.q_mu.shape} of existing observations. Trailing"
                f" dimensions must match."
            )

        num_data = dataset.query_points.shape[0]
        self.model.num_data.assign(num_data)

        if self._inducing_point_selector is not None:
            new_inducing_points = self._inducing_point_selector.calculate_inducing_points(
                current_inducing_points, self, dataset
            )
            if not tf.reduce_all(
                tf.math.equal(
                    new_inducing_points,
                    current_inducing_points,
                )
            ):  # only bother updating if points actually change
                self._update_inducing_variables(new_inducing_points)

        self.update_posterior_cache()

    def _update_inducing_variables(self, new_inducing_points: TensorType) -> None:
        """
        When updating the inducing points of a model, we must also update the other
        inducing variables, i.e. `q_mu` and `q_sqrt` accordingly. The exact form of this update
        depends if we are using whitened representations of the inducing variables.
        See :meth:`_whiten_points` for details.

        :param new_inducing_points: The desired values for the new inducing points.
        :raise NotImplementedError: If we try to update the inducing variables of a model
            that has more than one set of inducing points.
        """

        if isinstance(new_inducing_points, list):
            raise NotImplementedError(
                f"""
                We do not currently support updating models with multiple sets of
                inducing points however received; {new_inducing_points}
                """
            )

        old_inducing_points, _, _, _ = self.get_inducing_variables()
        tf.assert_equal(
            tf.shape(old_inducing_points), tf.shape(new_inducing_points)
        )  # number of inducing points must not change

        if isinstance(self.model.inducing_variable, SharedIndependentInducingVariables):
            # gpflow says inducing_variable might be a ndarray; it won't
            cast(TensorType, self.model.inducing_variable.inducing_variable).Z.assign(
                new_inducing_points
            )  # [M, D]
        else:
            self.model.inducing_variable.Z.assign(new_inducing_points)  # [M, D]

    def get_inducing_variables(
        self,
    ) -> Tuple[Union[TensorType, list[TensorType]], TensorType, TensorType, bool]:
        """
        Return the model's inducing variables. The SGPR model does not have ``q_mu``, ``q_sqrt`` and
        ``whiten`` objects. We can use ``compute_qu`` method to obtain ``q_mu`` and ``q_sqrt``,
        while the SGPR model does not use the whitened representation. Note that at the moment
        ``compute_qu`` works only for single latent GP and returns ``q_sqrt`` in a shape that is
        inconsistent with the SVGP model (hence we need to do modify its shape).

        :return: The inducing points (i.e. locations of the inducing variables), as a Tensor or a
            list of Tensors (when the model has multiple inducing points); a tensor containing the
            variational mean ``q_mu``; a tensor containing the Cholesky decomposition of the
            variational covariance ``q_sqrt``; and a bool denoting if we are using whitened or
            non-whitened representations.
        :raise NotImplementedError: If the model has more than one latent GP.
        """
        if self.model.num_latent_gps > 1:
            raise NotImplementedError(
                f"""
                We do not currently support models with more than one latent GP,
                however received a model with {self.model.num_latent_gps} outputs.
                """
            )

        inducing_variable = self.model.inducing_variable

        if isinstance(inducing_variable, SharedIndependentInducingVariables):
            # gpflow says inducing_variable might be a ndarray; it won't
            inducing_points = cast(TensorType, inducing_variable.inducing_variable).Z  # [M, D]
        elif isinstance(inducing_variable, SeparateIndependentInducingVariables):
            inducing_points = [
                cast(TensorType, inducing_variable).Z
                for inducing_variable in inducing_variable.inducing_variables
            ]  # list of L [M, D] tensors
        else:
            inducing_points = inducing_variable.Z  # [M, D]

        q_mu, q_var = self.model.compute_qu()
        q_sqrt = tf.linalg.cholesky(q_var)
        q_sqrt = tf.expand_dims(q_sqrt, 0)
        whiten = False

        return inducing_points, q_mu, q_sqrt, whiten

    def covariance_between_points(
        self, query_points_1: TensorType, query_points_2: TensorType
    ) -> TensorType:
        r"""
        Compute the posterior covariance between sets of query points.

        Note that query_points_2 must be a rank 2 tensor, but query_points_1 can
        have leading dimensions.

        :param query_points_1: Set of query points with shape [..., A, D]
        :param query_points_2: Sets of query points with shape [B, D]
        :return: Covariance matrix between the sets of query points with shape [..., L, A, B]
            (L being the number of latent GPs = number of output dimensions)
        """
        inducing_points, _, q_sqrt, whiten = self.get_inducing_variables()

        return _covariance_between_points_for_variational_models(
            kernel=self.get_kernel(),
            inducing_points=inducing_points,
            q_sqrt=q_sqrt,
            query_points_1=query_points_1,
            query_points_2=query_points_2,
            whiten=whiten,
        )

    def trajectory_sampler(self) -> TrajectorySampler[SparseGaussianProcessRegression]:
        """
        Return a trajectory sampler. For :class:`SparseGaussianProcessRegression`, we build
        trajectories using a decoupled random Fourier feature approximation. Note that this
        is available only for single output models.

        At the moment only models with single latent GP are supported.

        :return: The trajectory sampler.
        :raise NotImplementedError: If we try to use the
            sampler with a model that has more than one latent GP.
        """
        if self.model.num_latent_gps > 1:
            raise NotImplementedError(
                f"""
                Trajectory sampler does not currently support models with multiple latent
                GPs, however received a model with {self.model.num_latent_gps} latent GPs.
                """
            )

        return DecoupledTrajectorySampler(self, self._num_rff_features)

    def get_internal_data(self) -> Dataset:
        """
        Return the model's training data.

        :return: The model's training data.
        """
        return Dataset(self.model.data[0], self.model.data[1])


class SparseVariational(
    GPflowPredictor,
    TrainableProbabilisticModel,
    SupportsCovarianceBetweenPoints,
    SupportsGetInducingVariables,
    HasTrajectorySampler,
):
    """
    A :class:`TrainableProbabilisticModel` wrapper for a GPflow :class:`~gpflow.models.SVGP`.

    Similarly to our :class:`GaussianProcessRegression`, our :class:`~gpflow.models.SVGP` wrapper
    directly calls the posterior objects built by these models at prediction
    time. These posterior objects store the pre-computed Gram matrices, which can be reused to allow
    faster subsequent predictions. However, note that these posterior objects need to be updated
    whenever the underlying model is changed  by calling :meth:`update_posterior_cache` (this
    happens automatically after calls to :meth:`update` or :math:`optimize`).
    """

    def __init__(
        self,
        model: SVGP,
        optimizer: Optimizer | None = None,
        num_rff_features: int = 1000,
        inducing_point_selector: Optional[InducingPointSelector[SparseVariational]] = None,
    ):
        """
        :param model: The underlying GPflow sparse variational model.
        :param optimizer: The optimizer with which to train the model. Defaults to
            :class:`~trieste.models.optimizer.BatchOptimizer` with :class:`~tf.optimizers.Adam` with
            batch size 100.
        :param num_rff_features: The number of random Fourier features used to approximate the
            kernel when performing decoupled Thompson sampling through
            its :meth:`trajectory_sampler`. We use a default of 1000 as it typically
            perfoms well for a wide range of kernels. Note that very smooth kernels (e.g. RBF)
            can be well-approximated with fewer features.
        :param inducing_point_selector: The (optional) desired inducing_point_selector that
            will update the underlying GPflow sparse variational model's inducing points as
            the optimization progresses.
        :raise NotImplementedError: If we try to use an inducing_point_selector with a model
            that has more than one set of inducing points.
        """

        tf.debugging.assert_rank(
            model.q_sqrt, 3, "SparseVariational requires an SVGP model with q_diag=False."
        )

        if optimizer is None:
            optimizer = BatchOptimizer(tf.optimizers.Adam(), batch_size=100, compile=True)

        super().__init__(optimizer)
        self._model = model

        if num_rff_features <= 0:
            raise ValueError(
                f"num_rff_features must be greater or equal to zero but got {num_rff_features}."
            )
        self._num_rff_features = num_rff_features

        check_optimizer(optimizer)

        if isinstance(self.model.inducing_variable, SeparateIndependentInducingVariables):
            if inducing_point_selector is not None:
                raise NotImplementedError(
                    f"""
                    InducingPointSelectors only currently support models with a single set
                    of inducing points however received inducing points of
                    type {type(self.model.inducing_variable)}.
                    """
                )

        self._inducing_point_selector = inducing_point_selector
        self._ensure_variable_model_data()
        self.create_posterior_cache()

    def _ensure_variable_model_data(self) -> None:
        # GPflow stores the data in Tensors. However, since we want to be able to update the data
        # without having to retrace the acquisition functions, put it in Variables instead.
        # Data has to be stored in variables with dynamic shape to allow for changes
        # Sometimes, for instance after serialization-deserialization, the shape can be overridden
        # Thus here we ensure data is stored in dynamic shape Variables
        if not is_variable(self._model.num_data):
            self._model.num_data = tf.Variable(self._model.num_data, trainable=False)

    def __repr__(self) -> str:
        """"""
        return (
            f"SparseVariational({self.model!r}, {self.optimizer!r},"
            f"{self._num_rff_features!r}, {self._inducing_point_selector!r})"
        )

    @property
    def model(self) -> SVGP:
        return self._model

    @property
    def inducing_point_selector(self) -> Optional[InducingPointSelector[SparseVariational]]:
        return self._inducing_point_selector

    def predict_y(self, query_points: TensorType) -> tuple[TensorType, TensorType]:
        f_mean, f_var = self.predict(query_points)
        return self.model.likelihood.predict_mean_and_var(query_points, f_mean, f_var)

    def update(self, dataset: Dataset) -> None:
        self._ensure_variable_model_data()

        # Hard-code asserts from _assert_data_is_compatible because model doesn't store dataset
        current_inducing_points, q_mu, _, _ = self.get_inducing_variables()

        if isinstance(current_inducing_points, list):
            inducing_points_trailing_dim = current_inducing_points[0].shape[-1]
        else:
            inducing_points_trailing_dim = current_inducing_points.shape[-1]

        if dataset.query_points.shape[-1] != inducing_points_trailing_dim:
            raise ValueError(
                f"Shape {dataset.query_points.shape} of new query points is incompatible with"
                f" shape {self.model.inducing_variable.Z.shape} of existing query points."
                f" Trailing dimensions must match."
            )

        if dataset.observations.shape[-1] != q_mu.shape[-1]:
            raise ValueError(
                f"Shape {dataset.observations.shape} of new observations is incompatible with"
                f" shape {self.model.q_mu.shape} of existing observations. Trailing"
                f" dimensions must match."
            )

        num_data = dataset.query_points.shape[0]
        assert self.model.num_data is not None
        self.model.num_data.assign(num_data)

        if self._inducing_point_selector is not None:
            new_inducing_points = self._inducing_point_selector.calculate_inducing_points(
                current_inducing_points, self, dataset
            )
            if not tf.reduce_all(
                tf.math.equal(
                    new_inducing_points,
                    current_inducing_points,
                )
            ):  # only bother updating if points actually change
                self._update_inducing_variables(new_inducing_points)
                self.update_posterior_cache()

    def optimize(self, dataset: Dataset) -> None:
        """
        Optimize the model with the specified `dataset`.

        :param dataset: The data with which to optimize the `model`.
        """
        self.optimizer.optimize(self.model, dataset)
        self.update_posterior_cache()

    def _update_inducing_variables(self, new_inducing_points: TensorType) -> None:
        """
        When updating the inducing points of a model, we must also update the other
        inducing variables, i.e. `q_mu` and `q_sqrt` accordingly. The exact form of this update
        depends if we are using whitened representations of the inducing variables.
        See :meth:`_whiten_points` for details.

        :param new_inducing_points: The desired values for the new inducing points.
        :raise NotImplementedError: If we try to update the inducing variables of a model
            that has more than one set of inducing points.
        """

        if isinstance(new_inducing_points, list):
            raise NotImplementedError(
                f"""
                We do not currently support updating models with multiple sets of
                inducing points however received; {new_inducing_points}
                """
            )

        old_inducing_points, _, _, whiten = self.get_inducing_variables()
        tf.assert_equal(
            tf.shape(old_inducing_points), tf.shape(new_inducing_points)
        )  # number of inducing points must not change

        if whiten:
            new_q_mu, new_q_sqrt = _whiten_points(self, new_inducing_points)
        else:
            new_q_mu, new_f_cov = self.predict_joint(new_inducing_points)  # [N, L], [L, N, N]
            new_q_mu -= self.model.mean_function(new_inducing_points)
            jitter_mat = DEFAULTS.JITTER * tf.eye(
                tf.shape(new_inducing_points)[0], dtype=new_f_cov.dtype
            )
            new_q_sqrt = tf.linalg.cholesky(new_f_cov + jitter_mat)

        self.model.q_mu.assign(new_q_mu)  # [N, L]
        self.model.q_sqrt.assign(new_q_sqrt)  # [L, N, N]

        if isinstance(self.model.inducing_variable, SharedIndependentInducingVariables):
            # gpflow says inducing_variable might be a ndarray; it won't
            cast(TensorType, self.model.inducing_variable.inducing_variable).Z.assign(
                new_inducing_points
            )  # [M, D]
        else:
            self.model.inducing_variable.Z.assign(new_inducing_points)  # [M, D]

    def get_inducing_variables(
        self,
    ) -> Tuple[Union[TensorType, list[TensorType]], TensorType, TensorType, bool]:
        """
        Return the model's inducing variables.

        :return: The inducing points (i.e. locations of the inducing variables), as a Tensor or a
            list of Tensors (when the model has multiple inducing points); A tensor containing the
            variational mean q_mu; a tensor containing the Cholesky decomposition of the variational
            covariance q_sqrt; and a bool denoting if we are using whitened or
            non-whitened representations.
        """
        inducing_variable = self.model.inducing_variable

        if isinstance(inducing_variable, SharedIndependentInducingVariables):
            # gpflow says inducing_variable might be a ndarray; it won't
            inducing_points = cast(TensorType, inducing_variable.inducing_variable).Z  # [M, D]
        elif isinstance(inducing_variable, SeparateIndependentInducingVariables):
            inducing_points = [
                cast(TensorType, inducing_variable).Z
                for inducing_variable in inducing_variable.inducing_variables
            ]  # list of L [M, D] tensors
        else:
            inducing_points = inducing_variable.Z  # [M, D]

        return inducing_points, self.model.q_mu, self.model.q_sqrt, self.model.whiten

    def covariance_between_points(
        self, query_points_1: TensorType, query_points_2: TensorType
    ) -> TensorType:
        r"""
        Compute the posterior covariance between sets of query points.

        Note that query_points_2 must be a rank 2 tensor, but query_points_1 can
        have leading dimensions.

        :param query_points_1: Set of query points with shape [..., A, D]
        :param query_points_2: Sets of query points with shape [B, D]
        :return: Covariance matrix between the sets of query points with shape [..., L, A, B]
            (L being the number of latent GPs = number of output dimensions)
        """
        inducing_points, _, q_sqrt, whiten = self.get_inducing_variables()

        return _covariance_between_points_for_variational_models(
            kernel=self.get_kernel(),
            inducing_points=inducing_points,
            q_sqrt=q_sqrt,
            query_points_1=query_points_1,
            query_points_2=query_points_2,
            whiten=whiten,
        )

    def trajectory_sampler(self) -> TrajectorySampler[SparseVariational]:
        """
        Return a trajectory sampler. For :class:`SparseVariational`, we build
        trajectories using a decoupled random Fourier feature approximation.

        At the moment only models with single latent GP are supported.

        :return: The trajectory sampler.
        :raise NotImplementedError: If we try to use the
            sampler with a model that has more than one latent GP.
        """
        if self.model.num_latent_gps > 1:
            raise NotImplementedError(
                f"""
                Trajectory sampler does not currently support models with multiple latent
                GPs, however received a model with {self.model.num_latent_gps} latent GPs.
                """
            )

        return DecoupledTrajectorySampler(self, self._num_rff_features)


class VariationalGaussianProcess(
    GPflowPredictor,
    TrainableProbabilisticModel,
    SupportsCovarianceBetweenPoints,
    SupportsGetInducingVariables,
    HasTrajectorySampler,
):
    r"""
    A :class:`TrainableProbabilisticModel` wrapper for a GPflow :class:`~gpflow.models.VGP`.

    A Variational Gaussian Process (VGP) approximates the posterior of a GP
    using the multivariate Gaussian closest to the posterior of the GP by minimizing the
    KL divergence between approximated and exact posteriors. See :cite:`opper2009variational`
    for details.

    The VGP provides (approximate) GP modelling under non-Gaussian likelihoods, for example
    when fitting a classification model over binary data.

    A whitened representation and (optional) natural gradient steps are used to aid
    model optimization.

    Similarly to our :class:`GaussianProcessRegression`, our :class:`~gpflow.models.VGP` wrapper
    directly calls the posterior objects built by these models at prediction
    time. These posterior objects store the pre-computed Gram matrices, which can be reused to allow
    faster subsequent predictions. However, note that these posterior objects need to be updated
    whenever the underlying model is changed  by calling :meth:`update_posterior_cache` (this
    happens automatically after calls to :meth:`update` or :math:`optimize`).
    """

    def __init__(
        self,
        model: VGP,
        optimizer: Optimizer | None = None,
        use_natgrads: bool = False,
        natgrad_gamma: Optional[float] = None,
        num_rff_features: int = 1000,
    ):
        """
        :param model: The GPflow :class:`~gpflow.models.VGP`.
        :param optimizer: The optimizer with which to train the model. Defaults to
            :class:`~trieste.models.optimizer.Optimizer` with :class:`~gpflow.optimizers.Scipy`.
        :param use_natgrads: If True then alternate model optimization steps with natural
            gradient updates. Note that natural gradients requires
            a :class:`~trieste.models.optimizer.BatchOptimizer` wrapper with
            :class:`~tf.optimizers.Optimizer` optimizer.
        :natgrad_gamma: Gamma parameter for the natural gradient optimizer.
        :param num_rff_features: The number of random Fourier features used to approximate the
            kernel when performing decoupled Thompson sampling through
            its :meth:`trajectory_sampler`. We use a default of 1000 as it typically perfoms
            well for a wide range of kernels. Note that very smooth kernels (e.g. RBF) can
            be well-approximated with fewer features.
        :raise ValueError (or InvalidArgumentError): If ``model``'s :attr:`q_sqrt` is not rank 3
            or if attempting to combine natural gradients with a :class:`~gpflow.optimizers.Scipy`
            optimizer.
        """
        tf.debugging.assert_rank(model.q_sqrt, 3)

        if optimizer is None and not use_natgrads:
            optimizer = Optimizer(gpflow.optimizers.Scipy(), compile=True)
        elif optimizer is None and use_natgrads:
            optimizer = BatchOptimizer(tf.optimizers.Adam(), batch_size=100, compile=True)

        super().__init__(optimizer)

        check_optimizer(self.optimizer)

        if use_natgrads:
            if not isinstance(self.optimizer.optimizer, tf.optimizers.Optimizer):
                raise ValueError(
                    f"""
                    Natgrads can only be used with a BatchOptimizer wrapper using an instance of
                    tf.optimizers.Optimizer, however received {self.optimizer}.
                    """
                )
            natgrad_gamma = 0.1 if natgrad_gamma is None else natgrad_gamma
        else:
            if isinstance(self.optimizer.optimizer, tf.optimizers.Optimizer):
                raise ValueError(
                    f"""
                    If not using natgrads an Optimizer wrapper should be used with
                    gpflow.optimizers.Scipy, however received {self.optimizer}.
                    """
                )
            if natgrad_gamma is not None:
                raise ValueError(
                    """
                    natgrad_gamma is only to be specified when use_natgrads is True.
                    """
                )

        if num_rff_features <= 0:
            raise ValueError(
                f"num_rff_features must be greater or equal to zero but got {num_rff_features}."
            )
        self._num_rff_features = num_rff_features

        self._model = model
        self._use_natgrads = use_natgrads
        self._natgrad_gamma = natgrad_gamma
        self._ensure_variable_model_data()
        self.create_posterior_cache()

    def _ensure_variable_model_data(self) -> None:
        # GPflow stores the data in Tensors. However, since we want to be able to update the data
        # without having to retrace the acquisition functions, put it in Variables instead.
        # Data has to be stored in variables with dynamic shape to allow for changes
        # Sometimes, for instance after serialization-deserialization, the shape can be overridden
        # Thus here we ensure data is stored in dynamic shape Variables

        model = self.model
        if not all(isinstance(x, tf.Variable) and x.shape[0] is None for x in model.data):
            variable_data = (
                tf.Variable(
                    model.data[0],
                    trainable=False,
                    shape=[None, *model.data[0].shape[1:]],
                ),
                tf.Variable(
                    model.data[1],
                    trainable=False,
                    shape=[None, *model.data[1].shape[1:]],
                ),
            )

            model.__init__(  # type: ignore[misc]
                variable_data,
                model.kernel,
                model.likelihood,
                model.mean_function,
                model.num_latent_gps,
            )

    def __repr__(self) -> str:
        """"""
        return (
            f"VariationalGaussianProcess({self.model!r}, {self.optimizer!r})"
            f"{self._use_natgrads!r}, {self._natgrad_gamma!r}, {self._num_rff_features!r})"
        )

    @property
    def model(self) -> VGP:
        return self._model

    def predict_y(self, query_points: TensorType) -> tuple[TensorType, TensorType]:
        f_mean, f_var = self.predict(query_points)
        return self.model.likelihood.predict_mean_and_var(query_points, f_mean, f_var)

    def update(self, dataset: Dataset, *, jitter: float = DEFAULTS.JITTER) -> None:
        """
        Update the model given the specified ``dataset``. Does not train the model.

        :param dataset: The data with which to update the model.
        :param jitter: The size of the jitter to use when stabilizing the Cholesky decomposition of
            the covariance matrix.
        """
        self._ensure_variable_model_data()
        update_vgp_data(self.model, (dataset.query_points, dataset.observations))
        self.update_posterior_cache()

    def optimize(self, dataset: Dataset) -> None:
        """
        :class:`VariationalGaussianProcess` has a custom `optimize` method that (optionally) permits
        alternating between standard optimization steps (for kernel parameters) and natural gradient
        steps for the variational parameters (`q_mu` and `q_sqrt`). See :cite:`salimbeni2018natural`
        for details. Using natural gradients can dramatically speed up model fitting, especially for
        ill-conditioned posteriors.

        If using natural gradients, our optimizer inherits the mini-batch behavior and number
        of optimization steps as the base optimizer specified when initializing
        the :class:`VariationalGaussianProcess`.
        """
        model = self.model

        if self._use_natgrads:  # optimize variational params with natgrad optimizer
            natgrad_optimizer = gpflow.optimizers.NaturalGradient(gamma=self._natgrad_gamma)
            base_optimizer = self.optimizer

            gpflow.set_trainable(model.q_mu, False)  # variational params optimized by natgrad
            gpflow.set_trainable(model.q_sqrt, False)
            variational_params = [(model.q_mu, model.q_sqrt)]
            model_params = model.trainable_variables

            loss_fn = base_optimizer.create_loss(model, dataset)

            @jit(apply=self.optimizer.compile)
            def perform_optimization_step() -> None:  # alternate with natgrad optimizations
                natgrad_optimizer.minimize(loss_fn, variational_params)
                base_optimizer.optimizer.minimize(
                    loss_fn, model_params, **base_optimizer.minimize_args
                )

            for _ in range(base_optimizer.max_iter):  # type: ignore
                perform_optimization_step()

            gpflow.set_trainable(model.q_mu, True)  # revert varitional params to trainable
            gpflow.set_trainable(model.q_sqrt, True)

        else:
            self.optimizer.optimize(model, dataset)

        self.update_posterior_cache()

    def get_inducing_variables(self) -> Tuple[TensorType, TensorType, TensorType, bool]:
        """
        Return the model's inducing variables. Note that GPflow's VGP model is
        hard-coded to use the whitened representation.

        :return: Tensors containing: the inducing points (i.e. locations of the inducing
            variables); the variational mean q_mu; the Cholesky decomposition of the
            variational covariance q_sqrt; and a bool denoting if we are using whitened
            or non-whitened representations.
        """
        inducing_points = self.model.data[0]
        q_mu = self.model.q_mu
        q_sqrt = self.model.q_sqrt
        whiten = True  # GPflow's VGP model is hard-coded to use the whitened representation
        return inducing_points, q_mu, q_sqrt, whiten

    def trajectory_sampler(self) -> TrajectorySampler[VariationalGaussianProcess]:
        """
        Return a trajectory sampler. For :class:`VariationalGaussianProcess`, we build
        trajectories using a decoupled random Fourier feature approximation.

        At the moment only models with single latent GP are supported.

        :return: The trajectory sampler.
        :raise NotImplementedError: If we try to use the
            sampler with a model that has more than one latent GP.
        """
        if self.model.num_latent_gps > 1:
            raise NotImplementedError(
                f"""
                Trajectory sampler does not currently support models with multiple latent
                GPs, however received a model with {self.model.num_latent_gps} latent GPs.
                """
            )

        return DecoupledTrajectorySampler(self, self._num_rff_features)

    def covariance_between_points(
        self, query_points_1: TensorType, query_points_2: TensorType
    ) -> TensorType:
        r"""
        Compute the posterior covariance between sets of query points.

        Note that query_points_2 must be a rank 2 tensor, but query_points_1 can
        have leading dimensions.

        :param query_points_1: Set of query points with shape [..., A, D]
        :param query_points_2: Sets of query points with shape [B, D]
        :return: Covariance matrix between the sets of query points with shape [..., L, A, B]
            (L being the number of latent GPs = number of output dimensions)
        """

        inducing_points, _, q_sqrt, whiten = self.get_inducing_variables()

        return _covariance_between_points_for_variational_models(
            kernel=self.get_kernel(),
            inducing_points=self.model.data[0],
            q_sqrt=q_sqrt,
            query_points_1=query_points_1,
            query_points_2=query_points_2,
            whiten=whiten,
        )


class MultifidelityAutoregressive(TrainableProbabilisticModel, SupportsCovarianceWithTopFidelity):
    r"""
    A :class:`TrainableProbabilisticModel` implementation of the model
    from :cite:`Kennedy2000`. This is a multi-fidelity model that works with an
    arbitrary number of fidelities. It relies on there being a linear relationship
    between fidelities, and may not perform well for more complex relationships.
    Precisely, it models the relationship between sequential fidelities as

    .. math:: f_{i}(x) = \rho f_{i-1}(x) + \delta(x)

    where :math:`\rho` is a scalar and :math:`\delta` models the residual between the fidelities.
    The only base models supported in this implementation are :class:`~gpflow.models.GPR` models.
    Note: Currently only supports single output problems.
    """

    def __init__(
        self,
        fidelity_models: Sequence[GaussianProcessRegression],
    ):
        """
        :param fidelity_models: List of
            :class:`~trieste.models.gpflow.models.GaussianProcessRegression`
            models, one for each fidelity. The model at index 0 will be used as the signal model
            for the lowest fidelity and models at higher indices will be used as the residual
            model for each higher fidelity.
        """
        self._num_fidelities = len(fidelity_models)

        self.lowest_fidelity_signal_model = fidelity_models[0]
        # Note: The 0th index in the below is not a residual model, and should not be used.
        self.fidelity_residual_models: Sequence[GaussianProcessRegression] = fidelity_models
        # set this as a Parameter so that we can optimize it
        rho = [
            gpflow.Parameter(1.0, trainable=True, name=f"rho_{i}")
            for i in range(self.num_fidelities - 1)
        ]
        self.rho: list[gpflow.Parameter] = [
            gpflow.Parameter(1.0, trainable=False, name="dummy_variable"),
            *rho,
        ]

    @property
    def num_fidelities(self) -> int:
        return self._num_fidelities

    def predict(self, query_points: TensorType) -> tuple[TensorType, TensorType]:
        """
        Predict the marginal mean and variance at query_points.

        :param query_points: Query points with shape [N, D+1], where the
            final column of the final dimension contains the fidelity of the query point
        :return: mean: The mean at query_points with shape [N, P],
                 and var: The variance at query_points with shape [N, P]
        """
        (
            query_points_wo_fidelity,  # [..., N, D]
            query_points_fidelity_col,  # [..., N, 1]
        ) = check_and_extract_fidelity_query_points(
            query_points, max_fidelity=self.num_fidelities - 1
        )

        signal_mean, signal_var = self.lowest_fidelity_signal_model.predict(
            query_points_wo_fidelity
        )  # [..., N, P], [..., N, P]

        for fidelity, (fidelity_residual_model, rho) in enumerate(
            zip(self.fidelity_residual_models, self.rho)
        ):
            if fidelity == 0:
                continue

            # Find indices of query points that need predicting for
            fidelity_float = tf.cast(fidelity, query_points.dtype)
            mask = query_points_fidelity_col >= fidelity_float  # [..., N, 1]
            fidelity_indices = tf.where(mask)[..., :-1]
            # Gather necessary query points and  predict
            fidelity_filtered_query_points = tf.gather_nd(
                query_points_wo_fidelity, fidelity_indices
            )
            (
                filtered_fidelity_residual_mean,
                filtered_fidelity_residual_var,
            ) = fidelity_residual_model.predict(fidelity_filtered_query_points)

            # Scatter predictions back into correct location
            fidelity_residual_mean = tf.tensor_scatter_nd_update(
                signal_mean, fidelity_indices, filtered_fidelity_residual_mean
            )
            fidelity_residual_var = tf.tensor_scatter_nd_update(
                signal_var, fidelity_indices, filtered_fidelity_residual_var
            )

            # Calculate mean and var for all columns (will be incorrect for qps with fid < fidelity)
            new_fidelity_signal_mean = rho * signal_mean + fidelity_residual_mean
            new_fidelity_signal_var = fidelity_residual_var + (rho**2) * signal_var

            # Mask out incorrect values and update mean and var for correct ones
            mask = query_points_fidelity_col >= fidelity_float
            signal_mean = tf.where(mask, new_fidelity_signal_mean, signal_mean)
            signal_var = tf.where(mask, new_fidelity_signal_var, signal_var)

        return signal_mean, signal_var

    def _calculate_residual(self, dataset: Dataset, fidelity: int) -> TensorType:
        r"""
        Calculate the true residuals for a set of datapoints at a given fidelity.

        Dataset should be made up of points that you have observations for at fidelity `fidelity`.
        The residuals calculated here are the difference between the data and the prediction at the
        lower fidelity multiplied by the rho value at this fidelity. This produces the training
        data for the residual models.

        .. math:: r_{i} = y - \rho_{i} * f_{i-1}(x)

        :param dataset: Dataset of points for which to calculate the residuals. Must have
         observations at fidelity `fidelity`. Query points shape is [N, D], observations is [N,P].
        :param fidelity: The fidelity for which to calculate the residuals
        :return: The true residuals at given datapoints for given fidelity, shape is [N,1].
        """
        fidelity_query_points = add_fidelity_column(dataset.query_points, fidelity - 1)
        residuals = (
            dataset.observations - self.rho[fidelity] * self.predict(fidelity_query_points)[0]
        )
        return residuals

    def sample(self, query_points: TensorType, num_samples: int) -> TensorType:
        """
        Sample `num_samples` samples from the posterior distribution at `query_points`

        :param query_points: The query points at which to sample of shape [N, D+1], where the
            final column of the final dimension contains the fidelity of the query point
        :param num_samples: The number of samples (S) to generate for each query point.
        :return: samples from the posterior of shape [..., S, N, P]
        """
        (
            query_points_wo_fidelity,
            query_points_fidelity_col,
        ) = check_and_extract_fidelity_query_points(
            query_points, max_fidelity=self.num_fidelities - 1
        )

        signal_sample = self.lowest_fidelity_signal_model.sample(
            query_points_wo_fidelity, num_samples
        )  # [S, N, P]

        for fidelity in range(1, int(tf.reduce_max(query_points_fidelity_col)) + 1):
            fidelity_residual_sample = self.fidelity_residual_models[fidelity].sample(
                query_points_wo_fidelity, num_samples
            )

            new_fidelity_signal_sample = (
                self.rho[fidelity] * signal_sample + fidelity_residual_sample
            )  # [S, N, P]

            mask = query_points_fidelity_col >= fidelity  # [N, P]
            mask = tf.broadcast_to(mask[..., None, :, :], new_fidelity_signal_sample.shape)

            signal_sample = tf.where(mask, new_fidelity_signal_sample, signal_sample)

        return signal_sample

    def predict_y(self, query_points: TensorType) -> tuple[TensorType, TensorType]:
        """
        Predict the marginal mean and variance at `query_points` including observation noise

        :param query_points: Query points with shape [..., N, D+1], where the
            final column of the final dimension contains the fidelity of the query point
        :return: mean: The mean at query_points with shape [N, P],
                 and var: The variance at query_points with shape [N, P]
        """

        f_mean, f_var = self.predict(query_points)
        query_points_fidelity_col = query_points[..., -1:]

        # Get fidelity 0 observation noise
        observation_noise = (
            tf.ones_like(query_points_fidelity_col)
            * self.lowest_fidelity_signal_model.get_observation_noise()
        )

        for fidelity in range(1, self.num_fidelities):
            fidelity_observation_noise = (
                self.rho[fidelity] ** 2
            ) * observation_noise + self.fidelity_residual_models[fidelity].get_observation_noise()

            mask = query_points_fidelity_col >= fidelity

            observation_noise = tf.where(mask, fidelity_observation_noise, observation_noise)

        return f_mean, f_var + observation_noise

    def update(self, dataset: Dataset) -> None:
        """
        Update the models on their corresponding data. The data for each model is
        extracted by splitting the observations in ``dataset`` by fidelity level.

        :param dataset: The query points and observations for *all* the wrapped models.
        """
        check_and_extract_fidelity_query_points(
            dataset.query_points, max_fidelity=self.num_fidelities - 1
        )
        dataset_per_fidelity = split_dataset_by_fidelity(dataset, self.num_fidelities)
        for fidelity, dataset_for_fidelity in enumerate(dataset_per_fidelity):
            if fidelity == 0:
                self.lowest_fidelity_signal_model.update(dataset_for_fidelity)
            else:
                # Make query points but with final column corresponding to
                # fidelity we wish to predict at
                self.fidelity_residual_models[fidelity].update(
                    Dataset(
                        dataset_for_fidelity.query_points,
                        self._calculate_residual(dataset_for_fidelity, fidelity),
                    )
                )

    def optimize(self, dataset: Dataset) -> None:
        """
        Optimize all the models on their corresponding data. The data for each model is
        extracted by splitting the observations in ``dataset``  by fidelity level.
        Note that we have to code up a custom loss function when optimizing our residual
        model, so that we can include the correlation parameter as an optimisation variable.

        :param dataset: The query points and observations for *all* the wrapped models.
        """
        check_and_extract_fidelity_query_points(
            dataset.query_points, max_fidelity=self.num_fidelities - 1
        )
        dataset_per_fidelity = split_dataset_by_fidelity(dataset, self.num_fidelities)

        for fidelity, dataset_for_fidelity in enumerate(dataset_per_fidelity):
            if fidelity == 0:
                self.lowest_fidelity_signal_model.optimize(dataset_for_fidelity)
            else:
                gpf_residual_model = self.fidelity_residual_models[fidelity].model

                fidelity_observations = dataset_for_fidelity.observations
                fidelity_query_points = dataset_for_fidelity.query_points
                prev_fidelity_query_points = add_fidelity_column(
                    dataset_for_fidelity.query_points, fidelity - 1
                )
                predictions_from_lower_fidelity = self.predict(prev_fidelity_query_points)[0]

                def loss() -> TensorType:  # hardcoded log liklihood calculation for residual model
                    residuals = (
                        fidelity_observations - self.rho[fidelity] * predictions_from_lower_fidelity
                    )
                    K = gpf_residual_model.kernel(fidelity_query_points)
                    ks = add_noise_cov(K, gpf_residual_model.likelihood.variance)
                    L = tf.linalg.cholesky(ks)
                    m = gpf_residual_model.mean_function(fidelity_query_points)
                    log_prob = multivariate_normal(residuals, m, L)
                    return -1.0 * tf.reduce_sum(log_prob)

                trainable_variables = (
                    gpf_residual_model.trainable_variables + self.rho[fidelity].variables
                )
                self.fidelity_residual_models[fidelity].optimizer.optimizer.minimize(
                    loss, trainable_variables
                )
                residuals = self._calculate_residual(dataset_for_fidelity, fidelity)
                self.fidelity_residual_models[fidelity].update(
                    Dataset(fidelity_query_points, residuals)
                )

    def covariance_with_top_fidelity(self, query_points: TensorType) -> TensorType:
        """
        Calculate the covariance of the output at `query_point` and a given fidelity with the
        highest fidelity output at the same `query_point`.

        :param query_points: The query points to calculate the covariance for, of shape [N, D+1],
            where the final column of the final dimension contains the fidelity of the query point
        :return: The covariance with the top fidelity for the `query_points`, of shape [N, P]
        """
        fidelities = query_points[..., -1:]  # [..., 1]

        _, f_var = self.predict(query_points)

        for fidelity in range(self.num_fidelities - 1, -1, -1):
            mask = fidelities < fidelity

            f_var = tf.where(mask, f_var, f_var * self.rho[fidelity])

        return f_var


class MultifidelityNonlinearAutoregressive(
    TrainableProbabilisticModel, SupportsCovarianceWithTopFidelity
):
    r"""
    A :class:`TrainableProbabilisticModel` implementation of the model from
    :cite:`perdikaris2017nonlinear`. This is a multifidelity model that works with
    an arbitrary number of fidelities. It is capable of modelling both linear and non-linear
    relationships between fidelities. It models the relationship between sequential fidelities as

    .. math:: f_{i}(x) =  g_{i}(x, f_{*i-1}(x))

    where :math:`f{*i-1}` is the posterior of the previous fidelity.
    The only base models supported in this implementation are :class:`~gpflow.models.GPR` models.
    Note: Currently only supports single output problems.
    """

    def __init__(
        self,
        fidelity_models: Sequence[GaussianProcessRegression],
        num_monte_carlo_samples: int = 100,
    ):
        """
        :param fidelity_models: List of
            :class:`~trieste.models.gpflow.models.GaussianProcessRegression`
            models, one for each fidelity. The model at index 0 should take
            inputs with the same number of dimensions as `x` and can use any kernel,
            whilst the later models should take an extra input dimesion, and use the kernel
            described in :cite:`perdikaris2017nonlinear`.
        :param num_monte_carlo_samples: The number of Monte Carlo samples to use for the
            sections of prediction and sampling that require the use of Monte Carlo methods.
        """

        self._num_fidelities = len(fidelity_models)
        self.fidelity_models = fidelity_models
        self.monte_carlo_random_numbers = tf.random.normal(
            [num_monte_carlo_samples, 1], dtype=tf.float64
        )

    @property
    def num_fidelities(self) -> int:
        return self._num_fidelities

    def sample(self, query_points: TensorType, num_samples: int) -> TensorType:
        """
        Return ``num_samples`` samples from the independent marginal distributions at
        ``query_points``.

        :param query_points: The points at which to sample, with shape [..., N, D].
        :param num_samples: The number of samples at each point.
        :return: The samples, with shape [..., S, N], where S is the number of samples.
        """
        (
            query_points_wo_fidelity,
            query_points_fidelity_col,
        ) = check_and_extract_fidelity_query_points(
            query_points, max_fidelity=self.num_fidelities - 1
        )  # [..., N, D], [..., N, 1]

        signal_sample = self.fidelity_models[0].sample(
            query_points_wo_fidelity, num_samples
        )  # [..., S, N, 1]

        # Repeat query_points to get same shape as signal sample
        query_points_fidelity_col = tf.broadcast_to(
            query_points_fidelity_col[..., None, :, :], signal_sample.shape
        )  # [..., S, N, 1]

        for fidelity in range(1, self.num_fidelities):
<<<<<<< HEAD

            qp_repeated = tf.broadcast_to(
                query_points_wo_fidelity[..., None, :, :],
                signal_sample.shape[:-1] + query_points_wo_fidelity.shape[-1],
=======
            qp_repeated = tf.repeat(
                query_points_wo_fidelity[..., None, :, :], num_samples, axis=-3
>>>>>>> 0ecd81ee
            )  # [..., S, N, D]
            qp_augmented = tf.concat([qp_repeated, signal_sample], axis=-1)  # [..., S, N, D + 1]
            new_signal_sample = self.fidelity_models[fidelity].sample(
                qp_augmented, 1
            )  # [..., S, 1, N, 1]
            # Remove second dimension caused by getting a single sample
            new_signal_sample = new_signal_sample[..., :, 0, :, :]

            mask = query_points_fidelity_col >= fidelity

            signal_sample = tf.where(mask, new_signal_sample, signal_sample)

        return signal_sample

    def predict(self, query_points: TensorType) -> tuple[TensorType, TensorType]:
        """
        Predict the marginal mean and variance at query_points.

        :param query_points: Query points with shape [..., N, D+1], where the
            final column of the final dimension contains the fidelity of the query point
        :return: mean: The mean at query_points with shape [..., N, P],
            and var: The variance at query_points with shape [..., N, P]
        """
        check_and_extract_fidelity_query_points(query_points, max_fidelity=self.num_fidelities - 1)

        sample_mean, sample_var = self._sample_mean_and_var_at_fidelities(
            query_points
        )  # [..., N, 1, S], [..., N, 1, S]
        variance = tf.reduce_mean(sample_var, axis=-1) + tf.math.reduce_variance(
            sample_mean, axis=-1
        )
        mean = tf.reduce_mean(sample_mean, axis=-1)
        return mean, variance

    def predict_y(self, query_points: TensorType) -> tuple[TensorType, TensorType]:
        """
        Predict the marginal mean and variance at `query_points` including observation noise

        :param query_points: Query points with shape [..., N, D+1], where the
            final column of the final dimension contains the fidelity of the query point
        :return: mean: The mean at query_points with shape [N, P],
            and var: The variance at query_points with shape [N, P]
        """
        _, query_points_fidelity_col = check_and_extract_fidelity_query_points(
            query_points, max_fidelity=self.num_fidelities - 1
        )

        f_mean, f_var = self.predict(query_points)

        # Get fidelity 0 observation noise
        observation_noise = (
            tf.ones_like(query_points_fidelity_col)
            * self.fidelity_models[0].get_observation_noise()
        )

        for fidelity in range(1, self.num_fidelities):
            fidelity_observation_noise = self.fidelity_models[fidelity].get_observation_noise()

            mask = query_points_fidelity_col >= fidelity

            observation_noise = tf.where(mask, fidelity_observation_noise, observation_noise)
        return f_mean, f_var + observation_noise

    def _sample_mean_and_var_at_fidelities(
        self, query_points: TensorType
    ) -> tuple[TensorType, TensorType]:
        """
        Draw `num_monte_carlo_samples` samples of mean and variance from the model at the fidelities
        passed in the final column of the query points.

        :param query_points:  Query points with shape [..., N, D+1], where the
            final column of the final dimension contains the fidelity of the query point
        :return: sample_mean: Samples of the mean at the query points with shape [..., N, 1, S]
            and sample_var: Samples of the variance at the query points with shape [..., N, 1, S]
        """

        (
            query_points_wo_fidelity,
            query_points_fidelity_col,
        ) = check_and_extract_fidelity_query_points(
            query_points, max_fidelity=self.num_fidelities - 1
        )  # [..., N, D], [..., N, 1]

        sample_mean, sample_var = self.fidelity_models[0].predict(
            query_points_wo_fidelity
        )  # [..., N, 1], [..., N, 1]

        # Create new dimension to store samples for each query point
        # Repeat the inital sample mean and variance S times and add a dimension in the
        # middle (so that sample mean and query points can be concatenated sensibly)
        sample_mean = tf.broadcast_to(
            sample_mean, sample_mean.shape[:-1] + self.monte_carlo_random_numbers.shape[0]
        )[
            ..., :, None, :
        ]  # [..., N, 1, S]
        sample_var = tf.broadcast_to(
            sample_var, sample_var.shape[:-1] + self.monte_carlo_random_numbers.shape[0]
        )[
            ..., :, None, :
        ]  # [..., N, 1, S]

        # Repeat fidelity points for each sample to match shapes for masking
        query_points_fidelity_col = tf.broadcast_to(
            query_points_fidelity_col,
            query_points_fidelity_col.shape[:-1] + self.monte_carlo_random_numbers.shape[0],
        )[
            ..., :, None, :
        ]  # [..., N, 1, S]

        # Predict for all fidelities but stop updating once we have
        # reached desired fidelity for each query point
        for fidelity in range(1, self.num_fidelities):
            # sample_mean [..., N, 1, S]
            # sample_var [..., N, 1, S]
            (
                next_fidelity_sample_mean,
                next_fidelity_sample_var,
            ) = self._propagate_samples_through_level(
                query_points_wo_fidelity, fidelity, sample_mean, sample_var
            )

            mask = query_points_fidelity_col >= fidelity  # [..., N, 1, S]

            sample_mean = tf.where(mask, next_fidelity_sample_mean, sample_mean)  # [..., N, 1, S]
            sample_var = tf.where(mask, next_fidelity_sample_var, sample_var)  # [..., N, 1, S]

        return sample_mean, sample_var

    def _propagate_samples_through_level(
        self,
        query_point: TensorType,
        fidelity: int,
        sample_mean: TensorType,
        sample_var: TensorType,
    ) -> tuple[TensorType, TensorType]:
        """
        Propagate samples through a given fidelity.

        This takes a set of query points without a fidelity column and calculates samples
        at the given fidelity, using the sample means and variances from the previous fidelity.

        :param query_points: The query points to sample at, with no fidelity column,
            with shape[..., N, D]
        :param fidelity: The fidelity to propagate the samples through
        :param sample_mean: Samples of the posterior mean at the previous fidelity,
            with shape [..., N, 1, S]
        :param sample_var: Samples of the posterior variance at the previous fidelity,
            with shape [..., N, 1, S]
        :return: sample_mean: Samples of the posterior mean at the given fidelity,
            of shape [..., N, 1, S]
            and sample_var: Samples of the posterior variance at the given fidelity,
            of shape [..., N, 1, S]
        """
        # Repeat random numbers for each query point and add middle dimension
        # for concatentation with query points This also means that it has the same
        # shape as sample_var and sample_mean, so there's no broadcasting required
        # Note: at the moment we use the same monte carlo values for every value in the batch dim

        reshaped_random_numbers = tf.broadcast_to(
            tf.transpose(self.monte_carlo_random_numbers)[..., None, :],
            sample_mean.shape,
        )  # [..., N, 1, S]
        samples = reshaped_random_numbers * tf.sqrt(sample_var) + sample_mean  # [..., N, 1, S]
        # Add an extra unit dim to query_point and repeat for each of the samples
        qp_repeated = tf.broadcast_to(
            query_point[..., :, :, None],  # [..., N, D, 1]
            query_point.shape + samples.shape[-1],
        )  # [..., N, D, S]
        qp_augmented = tf.concat([qp_repeated, samples], axis=-2)  # [..., N, D+1, S]

        # Flatten sample dimension to n_qp dimension to pass through predictor
        # Switch dims to make reshape match up correct dimensions for query points
        # Use Einsum to switch last two dimensions
        qp_augmented = tf.linalg.matrix_transpose(qp_augmented)  # [..., N, S, D+1]

        flat_qp_augmented, unflatten = flatten_leading_dims(qp_augmented)  # [...*N*S, D+1]

        # Dim of flat qp augmented is now [n_qps*n_samples, qp_dims], as the model expects
        sample_mean, sample_var = self.fidelity_models[fidelity].predict(
            flat_qp_augmented
        )  # [...*N*S, 1], [...*N*S, 1]

        # Reshape back to have samples as final dimension
        sample_mean = unflatten(sample_mean)  # [..., N, S, 1]
        sample_var = unflatten(sample_var)  # [..., N, S, 1]
        sample_mean = tf.linalg.matrix_transpose(sample_mean)  # [..., N, 1, S]
        sample_var = tf.linalg.matrix_transpose(sample_var)  # [..., N, 1, S]

        return sample_mean, sample_var

    def update(self, dataset: Dataset) -> None:
        """
        Update the models on their corresponding data. The data for each model is
        extracted by splitting the observations in ``dataset`` by fidelity level.

        :param dataset: The query points and observations for *all* the wrapped models.
        """
        check_and_extract_fidelity_query_points(
            dataset.query_points, max_fidelity=self.num_fidelities - 1
        )
        dataset_per_fidelity = split_dataset_by_fidelity(
            dataset, num_fidelities=self.num_fidelities
        )
        for fidelity, dataset_for_fidelity in enumerate(dataset_per_fidelity):
            if fidelity == 0:
                self.fidelity_models[0].update(dataset_for_fidelity)
            else:
                cur_fidelity_model = self.fidelity_models[fidelity]
                new_final_query_point_col, _ = self.predict(
                    add_fidelity_column(dataset_for_fidelity.query_points, fidelity - 1)
                )
                new_query_points = tf.concat(
                    [dataset_for_fidelity.query_points, new_final_query_point_col], axis=1
                )
                cur_fidelity_model.update(
                    Dataset(new_query_points, dataset_for_fidelity.observations)
                )

    def optimize(self, dataset: Dataset) -> None:
        """
        Optimize all the models on their corresponding data. The data for each model is
        extracted by splitting the observations in ``dataset``  by fidelity level.

        :param dataset: The query points and observations for *all* the wrapped models.
        """
        check_and_extract_fidelity_query_points(
            dataset.query_points, max_fidelity=self.num_fidelities - 1
        )
        dataset_per_fidelity = split_dataset_by_fidelity(dataset, self.num_fidelities)

        for fidelity, dataset_for_fidelity in enumerate(dataset_per_fidelity):
            if fidelity == 0:
                self.fidelity_models[0].optimize(dataset_for_fidelity)
            else:
                fidelity_observations = dataset_for_fidelity.observations
                fidelity_query_points = dataset_for_fidelity.query_points
                prev_fidelity_query_points = add_fidelity_column(
                    fidelity_query_points, fidelity - 1
                )
                means_from_lower_fidelity = self.predict(prev_fidelity_query_points)[0]
                augmented_qps = tf.concat(
                    [fidelity_query_points, means_from_lower_fidelity], axis=1
                )
                self.fidelity_models[fidelity].optimize(
                    Dataset(augmented_qps, fidelity_observations)
                )
                self.fidelity_models[fidelity].update(Dataset(augmented_qps, fidelity_observations))

    def covariance_with_top_fidelity(self, query_points: TensorType) -> TensorType:
        """
        Calculate the covariance of the output at `query_point` and a given fidelity with the
        highest fidelity output at the same `query_point`.

        :param query_points: The query points to calculate the covariance for, of shape [N, D+1],
            where the final column of the final dimension contains the fidelity of the query point
        :return: The covariance with the top fidelity for the `query_points`, of shape [N, P]
        """
        num_samples = 100
        (
            query_points_wo_fidelity,
            query_points_fidelity_col,
        ) = check_and_extract_fidelity_query_points(
            query_points, max_fidelity=self.num_fidelities - 1
        )  # [N, D], [N, 1]

        # Signal sample stops updating once fidelity is reached for that query point
        signal_sample = self.fidelity_models[0].model.predict_f_samples(
            query_points_wo_fidelity, num_samples, full_cov=False
        )

        # Repeat query_points to get same shape as signal sample
        query_points_fidelity_col = tf.broadcast_to(
            query_points_fidelity_col[None, :, :], signal_sample.shape
        )
        # Max fidelity sample keeps updating to the max fidelity
        max_fidelity_sample = tf.identity(signal_sample)

        for fidelity in range(1, self.num_fidelities):
<<<<<<< HEAD

            qp_repeated = tf.broadcast_to(
                query_points_wo_fidelity[None, :, :],
                tf.TensorShape(num_samples) + query_points_wo_fidelity.shape,
=======
            qp_repeated = tf.repeat(
                query_points_wo_fidelity[None, :, :], num_samples, axis=0
>>>>>>> 0ecd81ee
            )  # [S, N, D]
            # We use max fidelity sample here, which is okay because anything
            # with a lower fidelity will not be updated
            qp_augmented = tf.concat([qp_repeated, max_fidelity_sample], axis=-1)  # [S, N, D + 1]
            new_signal_sample = self.fidelity_models[fidelity].model.predict_f_samples(
                qp_augmented, 1, full_cov=False
            )
            # Remove second dimension caused by getting a single sample
            new_signal_sample = new_signal_sample[:, 0, :, :]

            mask = query_points_fidelity_col >= fidelity

            signal_sample = tf.where(mask, new_signal_sample, signal_sample)  # [S, N, 1]
            max_fidelity_sample = new_signal_sample  # [S, N , 1]

        cov = tfp.stats.covariance(signal_sample, max_fidelity_sample)[:, :, 0]

        return cov<|MERGE_RESOLUTION|>--- conflicted
+++ resolved
@@ -1723,15 +1723,9 @@
         )  # [..., S, N, 1]
 
         for fidelity in range(1, self.num_fidelities):
-<<<<<<< HEAD
-
             qp_repeated = tf.broadcast_to(
                 query_points_wo_fidelity[..., None, :, :],
                 signal_sample.shape[:-1] + query_points_wo_fidelity.shape[-1],
-=======
-            qp_repeated = tf.repeat(
-                query_points_wo_fidelity[..., None, :, :], num_samples, axis=-3
->>>>>>> 0ecd81ee
             )  # [..., S, N, D]
             qp_augmented = tf.concat([qp_repeated, signal_sample], axis=-1)  # [..., S, N, D + 1]
             new_signal_sample = self.fidelity_models[fidelity].sample(
@@ -2010,15 +2004,10 @@
         max_fidelity_sample = tf.identity(signal_sample)
 
         for fidelity in range(1, self.num_fidelities):
-<<<<<<< HEAD
 
             qp_repeated = tf.broadcast_to(
                 query_points_wo_fidelity[None, :, :],
                 tf.TensorShape(num_samples) + query_points_wo_fidelity.shape,
-=======
-            qp_repeated = tf.repeat(
-                query_points_wo_fidelity[None, :, :], num_samples, axis=0
->>>>>>> 0ecd81ee
             )  # [S, N, D]
             # We use max fidelity sample here, which is okay because anything
             # with a lower fidelity will not be updated
