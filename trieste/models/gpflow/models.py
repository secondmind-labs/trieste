--- conflicted
+++ resolved
@@ -63,11 +63,7 @@
     HasTrajectorySampler,
 ):
     """
-<<<<<<< HEAD
     A :class:`TrainableProbabilisticModel` wrapper for a GPflow :class:`~gpflow.models.GPR`.
-=======
-    A :class:`TrainableProbabilisticModel` wrapper for a GPflow :class:`~gpflow.models.GPR`
-    or :class:`~gpflow.models.SGPR`.
 
     As Bayesian optimization requires a large number of sequential predictions (i.e. when maximizing
     acquisition functions), rather than calling the model directly at prediction time we instead
@@ -76,7 +72,6 @@
     note that these posterior objects need to be updated whenever the underlying model is changed
     by calling :meth:`update_posterior_cache` (this
     happens automatically after calls to :meth:`update` or :math:`optimize`).
->>>>>>> 23b84936
     """
 
     def __init__(
@@ -98,7 +93,7 @@
             kernel when calling :meth:`trajectory_sampler`. We use a default of 1000 as it
             typically perfoms well for a wide range of kernels. Note that very smooth
             kernels (e.g. RBF) can be well-approximated with fewer features.
-        :param used_decoupled_sampler: If True use a decoupled random Fourier feature sampler, else
+        :param use_decoupled_sampler: If True use a decoupled random Fourier feature sampler, else
             just use a random Fourier feature sampler. The decoupled sampler suffers less from
             overestimating variance and can typically get away with a lower num_rff_features.
         """
@@ -124,7 +119,11 @@
 
     def __repr__(self) -> str:
         """"""
-        return f"GaussianProcessRegression({self.model!r}, {self.optimizer!r})"
+        return (
+            f"GaussianProcessRegression({self.model!r}, {self.optimizer!r},"
+            f"{self._num_kernel_samples!r}, {self._num_rff_features!r},"
+            f"{self._use_decoupled_sampler!r})"
+        )
 
     @property
     def model(self) -> GPR:
@@ -353,16 +352,8 @@
             "should have shape [M, D]",
         )
 
-<<<<<<< HEAD
-        mean_add, cov_add = self.model.predict_f(
-            additional_data.query_points, full_cov=True
-=======
-        if isinstance(self.model, SGPR):
-            raise NotImplementedError("Conditional predict f is not supported for SGPR.")
-
         mean_add, cov_add = self.predict_joint(
             additional_data.query_points
->>>>>>> 23b84936
         )  # [..., N, L], [..., L, N, N]
         mean_qp, var_qp = self.predict(query_points)  # [M, L], [M, L]
 
@@ -509,7 +500,6 @@
         return self.model.likelihood.predict_mean_and_var(f_mean, f_var)
 
 
-<<<<<<< HEAD
 class SparseGaussianProcessRegression(
     GPflowPredictor,
     TrainableProbabilisticModel,
@@ -774,96 +764,6 @@
         return Dataset(self.model.data[0], self.model.data[1])
 
 
-
-class NumDataPropertyMixin:
-    """Mixin class for exposing num_data as a property, stored in a tf.Variable. This is to work
-    around GPFlow storing it as a number, which prevents us from updating it without retracing.
-    The property is required due to the way num_data is used in the model elbo methods.
-
-    Note that this doesn't support a num_data value of None.
-
-    This should be removed once GPFlow is updated to support Variables as num_data.
-    """
-
-    _num_data: tf.Variable
-
-    @property
-    def num_data(self) -> TensorType:
-        return self._num_data.value()
-
-    @num_data.setter
-    def num_data(self, value: TensorType) -> None:
-        self._num_data.assign(value)
-
-
-class Parameter(gpflow.Parameter):
-    """A modified version of gpflow.Parameter that supports variable shapes."""
-
-    def __init__(
-        self,
-        value: TensorData,
-        *,
-        transform: Optional[Transform] = None,
-        prior: Optional[Prior] = None,
-        prior_on: Union[str, PriorOn] = PriorOn.CONSTRAINED,
-        trainable: bool = True,
-        dtype: Optional[DType] = None,
-        name: Optional[str] = None,
-        transformed_shape: Any = None,
-        pretransformed_shape: Any = None,
-    ):
-        """
-        A copy of gpflow.Parameter's init but with additional shape arguments that are passed
-        to a modified TransformedVariable.
-        """
-        if transform is None:
-            transform = tfp.bijectors.Identity()
-
-        value = _cast_to_dtype(value, dtype)
-        _validate_unconstrained_value(value, transform, dtype)
-
-        # An inlined, modified version of TransformedVariable's __init__ that also passes any shape
-        # parameter specified in kwargs to the DeferredTensor parent's __init__.
-        # (use same parameter names as TransformedVariable)
-        bijector = transform
-        initial_value = value
-
-        for attr in {
-            "forward",
-            "forward_event_shape",
-            "inverse",
-            "inverse_event_shape",
-            "name",
-            "dtype",
-        }:
-            if not hasattr(bijector, attr):
-                raise TypeError(
-                    "Argument `bijector` missing required `Bijector` "
-                    'attribute "{}".'.format(attr)
-                )
-
-        if callable(initial_value):
-            initial_value = initial_value()
-        initial_value = tf.convert_to_tensor(initial_value, dtype_hint=bijector.dtype, dtype=dtype)
-        super(TransformedVariable, self).__init__(  # type: ignore[call-arg]
-            pretransformed_input=tf.Variable(
-                initial_value=bijector.inverse(initial_value),
-                name=name,
-                dtype=dtype,
-                shape=pretransformed_shape,
-            ),
-            transform_fn=bijector,
-            shape=transformed_shape or initial_value.shape,
-            name=bijector.name,
-        )
-        self._bijector = bijector
-
-        self.prior = prior
-        self.prior_on = prior_on  # type: ignore  # see https://github.com/python/mypy/issues/3004
-
-
-=======
->>>>>>> 23b84936
 class SparseVariational(
     GPflowPredictor,
     TrainableProbabilisticModel,
@@ -1252,9 +1152,6 @@
                 model.num_latent_gps,
             )
 
-        if not isinstance(self._model.num_data, tf.Variable):
-            self._model.num_data = tf.Variable(self._model.num_data, trainable=False, dtype=tf.int64)
-
     def __repr__(self) -> str:
         """"""
         return (
@@ -1279,26 +1176,8 @@
             the covariance matrix.
         """
         self._ensure_variable_model_data()
-<<<<<<< HEAD
-
-        model = self.model
-
-        x, y = self.model.data[0].value(), self.model.data[1].value()
-        assert_data_is_compatible(dataset, Dataset(x, y))
-
-        # GPflow's VGP model is hard-coded to use the whitened representation.
-        new_q_mu, new_q_sqrt = _whiten_points(self, dataset.query_points)
-        model.q_mu.assign(new_q_mu)
-        model.q_sqrt.assign(new_q_sqrt)
-
-        num_data = tf.cast(dataset.query_points.shape[0], tf.int64)
-        model.data[0].assign(dataset.query_points)  # do not update data until called _whiten_points
-        model.data[1].assign(dataset.observations)
-        model.num_data.assign(num_data)
-=======
         update_vgp_data(self.model, (dataset.query_points, dataset.observations))
         self.update_posterior_cache()
->>>>>>> 23b84936
 
     def optimize(self, dataset: Dataset) -> None:
         """
