# Copyright 2021 The Trieste Contributors
#
# Licensed under the Apache License, Version 2.0 (the "License");
# you may not use this file except in compliance with the License.
# You may obtain a copy of the License at
#
#     http://www.apache.org/licenses/LICENSE-2.0
#
# Unless required by applicable law or agreed to in writing, software
# distributed under the License is distributed on an "AS IS" BASIS,
# WITHOUT WARRANTIES OR CONDITIONS OF ANY KIND, either express or implied.
# See the License for the specific language governing permissions and
# limitations under the License.

from __future__ import annotations

from typing import Any, Optional, Tuple, Union

import gpflow
import tensorflow as tf
import tensorflow_probability as tfp
from gpflow.base import (
    DType,
    Prior,
    PriorOn,
    TensorData,
    Transform,
    _cast_to_dtype,
    _validate_unconstrained_value,
)
from gpflow.conditionals.util import sample_mvn
from gpflow.models import GPR, SGPR, SVGP, VGP
from gpflow.utilities import multiple_assign, read_values
from gpflow.utilities.ops import leading_transpose
from tensorflow_probability.python.util import TransformedVariable

from ...data import Dataset
from ...types import TensorType
from ...utils import DEFAULTS, jit
from ..interfaces import (
    FastUpdateModel,
    HasTrajectorySampler,
    SupportsGetInducingVariables,
    SupportsGetInternalData,
    TrainableProbabilisticModel,
    TrajectorySampler,
)
from ..optimizer import BatchOptimizer, Optimizer
from .interface import GPflowPredictor, SupportsCovarianceBetweenPoints
from .sampler import DecoupledTrajectorySampler, RandomFourierFeatureTrajectorySampler
from .utils import (
    assert_data_is_compatible,
    check_optimizer,
    randomize_hyperparameters,
    squeeze_hyperparameters,
)


class GaussianProcessRegression(
    GPflowPredictor,
    TrainableProbabilisticModel,
    FastUpdateModel,
    SupportsCovarianceBetweenPoints,
    SupportsGetInternalData,
    HasTrajectorySampler,
):
    """
    A :class:`TrainableProbabilisticModel` wrapper for a GPflow :class:`~gpflow.models.GPR`
    or :class:`~gpflow.models.SGPR`.
    """

    def __init__(
        self,
        model: GPR | SGPR,
        optimizer: Optimizer | None = None,
        num_kernel_samples: int = 10,
        num_rff_features: int = 1000,
        use_decoupled_sampler: bool = True,
    ):
        """
        :param model: The GPflow model to wrap.
        :param optimizer: The optimizer with which to train the model. Defaults to
            :class:`~trieste.models.optimizer.Optimizer` with :class:`~gpflow.optimizers.Scipy`.
        :param num_kernel_samples: Number of randomly sampled kernels (for each kernel parameter) to
            evaluate before beginning model optimization. Therefore, for a kernel with `p`
            (vector-valued) parameters, we evaluate `p * num_kernel_samples` kernels.
        :param num_rff_features: The number of random Fourier features used to approximate the
            kernel when calling :meth:`trajectory_sampler`. We use a default of 1000 as it
            typically perfoms well for a wide range of kernels. Note that very smooth
            kernels (e.g. RBF) can be well-approximated with fewer features.
        :param used_decoupled_sampler: If True use a decoupled random Fourier feature sampler, else
            just use a random Fourier feature sampler. The decoupled sampler suffers less from
            overestimating variance and can typically get away with a lower num_rff_features.
        """
        super().__init__(optimizer)
        self._model = model

        check_optimizer(self.optimizer)

        if num_kernel_samples <= 0:
            raise ValueError(
                f"num_kernel_samples must be greater or equal to zero but got {num_kernel_samples}."
            )
        self._num_kernel_samples = num_kernel_samples

        if num_rff_features <= 0:
            raise ValueError(
                f"num_rff_features must be greater or equal to zero but got {num_rff_features}."
            )
        self._num_rff_features = num_rff_features
        self._use_decoupled_sampler = use_decoupled_sampler
        self._ensure_variable_model_data()

    def __repr__(self) -> str:
        """"""
        return f"GaussianProcessRegression({self.model!r}, {self.optimizer!r})"

    @property
    def model(self) -> GPR | SGPR:
        return self._model

    def _ensure_variable_model_data(self) -> None:
        # GPflow stores the data in Tensors. However, since we want to be able to update the data
        # without having to retrace the acquisition functions, put it in Variables instead.
        # Data has to be stored in variables with dynamic shape to allow for changes
        # Sometimes, for instance after serialization-deserialization, the shape can be overridden
        # Thus here we ensure data is stored in dynamic shape Variables

        if all(isinstance(x, tf.Variable) and x.shape[0] is None for x in self._model.data):
            # both query points and observations are in right shape
            # nothing to do
            return

        self._model.data = (
            tf.Variable(
                self._model.data[0], trainable=False, shape=[None, *self._model.data[0].shape[1:]]
            ),
            tf.Variable(
                self._model.data[1], trainable=False, shape=[None, *self._model.data[1].shape[1:]]
            ),
        )

    def update(self, dataset: Dataset) -> None:
        self._ensure_variable_model_data()

        x, y = self.model.data[0].value(), self.model.data[1].value()

        assert_data_is_compatible(dataset, Dataset(x, y))

        if dataset.query_points.shape[-1] != x.shape[-1]:
            raise ValueError

        if dataset.observations.shape[-1] != y.shape[-1]:
            raise ValueError

        self.model.data[0].assign(dataset.query_points)
        self.model.data[1].assign(dataset.observations)

    def covariance_between_points(
        self, query_points_1: TensorType, query_points_2: TensorType
    ) -> TensorType:
        r"""
        Compute the posterior covariance between sets of query points.

        .. math:: \Sigma_{12} = K_{12} - K_{x1}(K_{xx} + \sigma^2 I)^{-1}K_{x2}

        Note that query_points_2 must be a rank 2 tensor, but query_points_1 can
        have leading dimensions.

        :param query_points_1: Set of query points with shape [..., N, D]
        :param query_points_2: Sets of query points with shape [M, D]
        :return: Covariance matrix between the sets of query points with shape [..., L, N, M]
            (L being the number of latent GPs = number of output dimensions)
        """
        if isinstance(self.model, SGPR):
            raise NotImplementedError("Covariance between points is not supported for SGPR.")

        tf.debugging.assert_shapes(
            [(query_points_1, [..., "N", "D"]), (query_points_2, ["M", "D"])]
        )

        x = self.model.data[0].value()
        num_data = tf.shape(x)[0]
        s = tf.linalg.diag(tf.fill([num_data], self.model.likelihood.variance))

        K = self.model.kernel(x)  # [num_data, num_data] or [L, num_data, num_data]
        Kx1 = self.model.kernel(query_points_1, x)  # [..., N, num_data] or [..., L, N, num_data]
        Kx2 = self.model.kernel(x, query_points_2)  # [num_data, M] or [L, num_data, M]
        K12 = self.model.kernel(query_points_1, query_points_2)  # [..., N, M] or [..., L, N, M]

        if len(tf.shape(K)) == 2:
            # if single output GPR, the kernel does not return the latent dimension so
            # we add it back here
            K = tf.expand_dims(K, -3)
            Kx1 = tf.expand_dims(Kx1, -3)
            Kx2 = tf.expand_dims(Kx2, -3)
            K12 = tf.expand_dims(K12, -3)
        elif len(tf.shape(K)) > 3:
            raise NotImplementedError(
                "Covariance between points is not supported "
                "for kernels of type "
                f"{type(self.model.kernel)}."
            )

        L = tf.linalg.cholesky(K + s)  # [L, num_data, num_data]

        Kx1 = leading_transpose(Kx1, [..., -1, -2])  # [..., L, num_data, N]
        Linv_Kx1 = tf.linalg.triangular_solve(L, Kx1)  # [..., L, num_data, N]
        Linv_Kx2 = tf.linalg.triangular_solve(L, Kx2)  # [L, num_data, M]

        # The line below is just A^T*B over the last 2 dimensions.
        cov = K12 - tf.einsum("...lji,ljk->...lik", Linv_Kx1, Linv_Kx2)  # [..., L, N, M]

        num_latent = self.model.num_latent_gps
        if cov.shape[-3] == 1 and num_latent > 1:
            # For multioutput GPR with shared kernel, we need to duplicate cov
            # for each output
            cov = tf.repeat(cov, num_latent, axis=-3)

        tf.debugging.assert_shapes(
            [
                (query_points_1, [..., "N", "D"]),
                (query_points_2, ["M", "D"]),
                (cov, [..., "L", "N", "M"]),
            ]
        )

        return cov

    def optimize(self, dataset: Dataset) -> None:
        """
        Optimize the model with the specified `dataset`.

        For :class:`GaussianProcessRegression`, we (optionally) try multiple randomly sampled
        kernel parameter configurations as well as the configuration specified when initializing
        the kernel. The best configuration is used as the starting point for model optimization.

        For trainable parameters constrained to lie in a finite interval (through a sigmoid
        bijector), we begin model optimization from the best of a random sample from these
        parameters' acceptable domains.

        For trainable parameters without constraints but with priors, we begin model optimization
        from the best of a random sample from these parameters' priors.

        For trainable parameters with neither priors nor constraints, we begin optimization from
        their initial values.

        :param dataset: The data with which to optimize the `model`.
        """

        num_trainable_params_with_priors_or_constraints = tf.reduce_sum(
            [
                tf.size(param)
                for param in self.model.trainable_parameters
                if param.prior is not None or isinstance(param.bijector, tfp.bijectors.Sigmoid)
            ]
        )

        if (
            min(num_trainable_params_with_priors_or_constraints, self._num_kernel_samples) >= 1
        ):  # Find a promising kernel initialization
            self.find_best_model_initialization(
                self._num_kernel_samples * num_trainable_params_with_priors_or_constraints
            )

        self.optimizer.optimize(self.model, dataset)

    def find_best_model_initialization(self, num_kernel_samples: int) -> None:
        """
        Test `num_kernel_samples` models with sampled kernel parameters. The model's kernel
        parameters are then set to the sample achieving maximal likelihood.

        :param num_kernel_samples: Number of randomly sampled kernels to evaluate.
        """

        @tf.function
        def evaluate_loss_of_model_parameters() -> tf.Tensor:
            randomize_hyperparameters(self.model)
            return self.model.training_loss()

        squeeze_hyperparameters(self.model)
        current_best_parameters = read_values(self.model)
        min_loss = self.model.training_loss()

        for _ in tf.range(num_kernel_samples):
            try:
                train_loss = evaluate_loss_of_model_parameters()
            except tf.errors.InvalidArgumentError:  # allow badly specified kernel params
                train_loss = 1e100

            if train_loss < min_loss:  # only keep best kernel params
                min_loss = train_loss
                current_best_parameters = read_values(self.model)

        multiple_assign(self.model, current_best_parameters)

    def trajectory_sampler(self) -> TrajectorySampler[GaussianProcessRegression]:
        """
        Return a trajectory sampler. For :class:`GaussianProcessRegression`, we build
        trajectories using a random Fourier feature approximation.

        :return: The trajectory sampler.
        """
        if self._use_decoupled_sampler:
            return DecoupledTrajectorySampler(self, self._num_rff_features)
        else:
            return RandomFourierFeatureTrajectorySampler(self, self._num_rff_features)

    def get_internal_data(self) -> Dataset:
        """
        Return the model's training data.

        :return: The model's training data.
        """
        return Dataset(self.model.data[0], self.model.data[1])

    def conditional_predict_f(
        self, query_points: TensorType, additional_data: Dataset
    ) -> tuple[TensorType, TensorType]:
        """
        Returns the marginal GP distribution at query_points conditioned on both the model
        and some additional data, using exact formula. See :cite:`chevalier2014corrected`
        (eqs. 8-10) for details.

        :param query_points: Set of query points with shape [M, D]
        :param additional_data: Dataset with query_points with shape [..., N, D] and observations
                 with shape [..., N, L]
        :return: mean_qp_new: predictive mean at query_points, with shape [..., M, L],
                 and var_qp_new: predictive variance at query_points, with shape [..., M, L]
        """

        tf.debugging.assert_shapes(
            [
                (additional_data.query_points, [..., "N", "D"]),
                (additional_data.observations, [..., "N", "L"]),
                (query_points, ["M", "D"]),
            ],
            message="additional_data must have query_points with shape [..., N, D]"
            " and observations with shape [..., N, L], and query_points "
            "should have shape [M, D]",
        )

        if isinstance(self.model, SGPR):
            raise NotImplementedError("Conditional predict f is not supported for SGPR.")

        mean_add, cov_add = self.model.predict_f(
            additional_data.query_points, full_cov=True
        )  # [..., N, L], [..., L, N, N]
        mean_qp, var_qp = self.model.predict_f(query_points, full_cov=False)  # [M, L], [M, L]

        cov_cross = self.covariance_between_points(
            additional_data.query_points, query_points
        )  # [..., L, N, M]

        cov_shape = tf.shape(cov_add)
        noise = self.model.likelihood.variance * tf.eye(
            cov_shape[-2], batch_shape=cov_shape[:-2], dtype=cov_add.dtype
        )
        L_add = tf.linalg.cholesky(cov_add + noise)  # [..., L, N, N]
        A = tf.linalg.triangular_solve(L_add, cov_cross, lower=True)  # [..., L, N, M]
        var_qp_new = var_qp - leading_transpose(
            tf.reduce_sum(A ** 2, axis=-2), [..., -1, -2]
        )  # [..., M, L]

        mean_add_diff = additional_data.observations - mean_add  # [..., N, L]
        mean_add_diff = leading_transpose(mean_add_diff, [..., -1, -2])[..., None]  # [..., L, N, 1]
        AM = tf.linalg.triangular_solve(L_add, mean_add_diff)  # [..., L, N, 1]

        mean_qp_new = mean_qp + leading_transpose(
            (tf.matmul(A, AM, transpose_a=True)[..., 0]), [..., -1, -2]
        )  # [..., M, L]

        tf.debugging.assert_shapes(
            [
                (additional_data.observations, [..., "N", "L"]),
                (query_points, ["M", "D"]),
                (mean_qp_new, [..., "M", "L"]),
                (var_qp_new, [..., "M", "L"]),
            ],
            message="received unexpected shapes computing conditional_predict_f,"
            "check model kernel structure?",
        )

        return mean_qp_new, var_qp_new

    def conditional_predict_joint(
        self, query_points: TensorType, additional_data: Dataset
    ) -> tuple[TensorType, TensorType]:
        """
        Predicts the joint GP distribution at query_points conditioned on both the model
        and some additional data, using exact formula. See :cite:`chevalier2014corrected`
        (eqs. 8-10) for details.

        :param query_points: Set of query points with shape [M, D]
        :param additional_data: Dataset with query_points with shape [..., N, D] and observations
                 with shape [..., N, L]
        :return: mean_qp_new: predictive mean at query_points, with shape [..., M, L],
                 and cov_qp_new: predictive covariance between query_points, with shape
                 [..., L, M, M]
        """

        tf.debugging.assert_shapes(
            [
                (additional_data.query_points, [..., "N", "D"]),
                (additional_data.observations, [..., "N", "L"]),
                (query_points, ["M", "D"]),
            ],
            message="additional_data must have query_points with shape [..., N, D]"
            " and observations with shape [..., N, L], and query_points "
            "should have shape [M, D]",
        )

        if isinstance(self.model, SGPR):
            raise NotImplementedError("Conditional predict f is not supported for SGPR.")

        leading_dims = tf.shape(additional_data.query_points)[:-2]  # [...]
        new_shape = tf.concat([leading_dims, tf.shape(query_points)], axis=0)  # [..., M, D]
        query_points_r = tf.broadcast_to(query_points, new_shape)  # [..., M, D]
        points = tf.concat([additional_data.query_points, query_points_r], axis=-2)  # [..., N+M, D]

        mean, cov = self.model.predict_f(points, full_cov=True)  # [..., N+M, L], [..., L, N+M, N+M]

        N = tf.shape(additional_data.query_points)[-2]

        mean_add = mean[..., :N, :]  # [..., N, L]
        mean_qp = mean[..., N:, :]  # [..., M, L]

        cov_add = cov[..., :N, :N]  # [..., L, N, N]
        cov_qp = cov[..., N:, N:]  # [..., L, M, M]
        cov_cross = cov[..., :N, N:]  # [..., L, N, M]

        cov_shape = tf.shape(cov_add)
        noise = self.model.likelihood.variance * tf.eye(
            cov_shape[-2], batch_shape=cov_shape[:-2], dtype=cov_add.dtype
        )
        L_add = tf.linalg.cholesky(cov_add + noise)  # [..., L, N, N]
        A = tf.linalg.triangular_solve(L_add, cov_cross, lower=True)  # [..., L, N, M]
        cov_qp_new = cov_qp - tf.matmul(A, A, transpose_a=True)  # [..., L, M, M]

        mean_add_diff = additional_data.observations - mean_add  # [..., N, L]
        mean_add_diff = leading_transpose(mean_add_diff, [..., -1, -2])[..., None]  # [..., L, N, 1]
        AM = tf.linalg.triangular_solve(L_add, mean_add_diff)  # [..., L, N, 1]
        mean_qp_new = mean_qp + leading_transpose(
            (tf.matmul(A, AM, transpose_a=True)[..., 0]), [..., -1, -2]
        )  # [..., M, L]

        tf.debugging.assert_shapes(
            [
                (additional_data.observations, [..., "N", "L"]),
                (query_points, ["M", "D"]),
                (mean_qp_new, [..., "M", "L"]),
                (cov_qp_new, [..., "L", "M", "M"]),
            ],
            message="received unexpected shapes computing conditional_predict_joint,"
            "check model kernel structure?",
        )

        return mean_qp_new, cov_qp_new

    def conditional_predict_f_sample(
        self, query_points: TensorType, additional_data: Dataset, num_samples: int
    ) -> TensorType:
        """
        Generates samples of the GP at query_points conditioned on both the model
        and some additional data.

        :param query_points: Set of query points with shape [M, D]
        :param additional_data: Dataset with query_points with shape [..., N, D] and observations
                 with shape [..., N, L]
        :param num_samples: number of samples
        :return: samples of f at query points, with shape [..., num_samples, M, L]
        """

        if isinstance(self.model, SGPR):
            raise NotImplementedError("Conditional predict y is not supported for SGPR.")

        mean_new, cov_new = self.conditional_predict_joint(query_points, additional_data)
        mean_for_sample = tf.linalg.adjoint(mean_new)  # [..., L, N]
        samples = sample_mvn(
            mean_for_sample, cov_new, full_cov=True, num_samples=num_samples
        )  # [..., (S), P, N]
        return tf.linalg.adjoint(samples)  # [..., (S), N, L]

    def conditional_predict_y(
        self, query_points: TensorType, additional_data: Dataset
    ) -> tuple[TensorType, TensorType]:
        """
        Generates samples of y from the GP at query_points conditioned on both the model
        and some additional data.

        :param query_points: Set of query points with shape [M, D]
        :param additional_data: Dataset with query_points with shape [..., N, D] and observations
                 with shape [..., N, L]
        :return: predictive variance at query_points, with shape [..., M, L],
                 and predictive variance at query_points, with shape [..., M, L]
        """

        if isinstance(self.model, SGPR):
            raise NotImplementedError("Conditional predict y is not supported for SGPR.")
        f_mean, f_var = self.conditional_predict_f(query_points, additional_data)
        return self.model.likelihood.predict_mean_and_var(f_mean, f_var)


class NumDataPropertyMixin:
    """Mixin class for exposing num_data as a property, stored in a tf.Variable. This is to work
    around GPFlow storing it as a number, which prevents us from updating it without retracing.
    The property is required due to the way num_data is used in the model elbo methods.

    Note that this doesn't support a num_data value of None.

    This should be removed once GPFlow is updated to support Variables as num_data.
    """

    _num_data: tf.Variable

    @property
    def num_data(self) -> TensorType:
        return self._num_data.value()

    @num_data.setter
    def num_data(self, value: TensorType) -> None:
        self._num_data.assign(value)


class Parameter(gpflow.Parameter):
    """A modified version of gpflow.Parameter that supports variable shapes."""

    def __init__(
        self,
        value: TensorData,
        *,
        transform: Optional[Transform] = None,
        prior: Optional[Prior] = None,
        prior_on: Union[str, PriorOn] = PriorOn.CONSTRAINED,
        trainable: bool = True,
        dtype: Optional[DType] = None,
        name: Optional[str] = None,
        transformed_shape: Any = None,
        pretransformed_shape: Any = None,
    ):
        """
        A copy of gpflow.Parameter's init but with additional shape arguments that are passed
        to a modified TransformedVariable.
        """
        if transform is None:
            transform = tfp.bijectors.Identity()

        value = _cast_to_dtype(value, dtype)
        _validate_unconstrained_value(value, transform, dtype)

        # An inlined, modified version of TransformedVariable's __init__ that also passes any shape
        # parameter specified in kwargs to the DeferredTensor parent's __init__.
        # (use same parameter names as TransformedVariable)
        bijector = transform
        initial_value = value

        for attr in {
            "forward",
            "forward_event_shape",
            "inverse",
            "inverse_event_shape",
            "name",
            "dtype",
        }:
            if not hasattr(bijector, attr):
                raise TypeError(
                    "Argument `bijector` missing required `Bijector` "
                    'attribute "{}".'.format(attr)
                )

        if callable(initial_value):
            initial_value = initial_value()
        initial_value = tf.convert_to_tensor(initial_value, dtype_hint=bijector.dtype, dtype=dtype)
        super(TransformedVariable, self).__init__(  # type: ignore[call-arg]
            pretransformed_input=tf.Variable(
                initial_value=bijector.inverse(initial_value),
                name=name,
                dtype=dtype,
                shape=pretransformed_shape,
            ),
            transform_fn=bijector,
            shape=transformed_shape or initial_value.shape,
            name=bijector.name,
        )
        self._bijector = bijector

        self.prior = prior
        self.prior_on = prior_on  # type: ignore  # see https://github.com/python/mypy/issues/3004


class SparseVariational(
    GPflowPredictor,
    TrainableProbabilisticModel,
    SupportsCovarianceBetweenPoints,
    SupportsGetInducingVariables,
    HasTrajectorySampler,
):
    """
    A :class:`TrainableProbabilisticModel` wrapper for a GPflow :class:`~gpflow.models.SVGP`.
    """

<<<<<<< HEAD
    def __init__(self, model: SVGP, optimizer: Optimizer | None = None, inducing_point_selector = Optional[InducingPointSelector]=None):
=======
    def __init__(
        self,
        model: SVGP,
        optimizer: Optimizer | None = None,
        num_rff_features: int = 1000,
    ):
>>>>>>> 643f9f05
        """
        :param model: The underlying GPflow sparse variational model.
        :param optimizer: The optimizer with which to train the model. Defaults to
            :class:`~trieste.models.optimizer.BatchOptimizer` with :class:`~tf.optimizers.Adam` with
            batch size 100.
        :param num_rff_features: The number of random Fourier features used to approximate the
            kernel when performing decoupled Thompson sampling through
            its :meth:`trajectory_sampler`. We use a default of 1000 as it typically
            perfoms well for a wide range of kernels. Note that very smooth kernels (e.g. RBF)
            can be well-approximated with fewer features.
        """



        if optimizer is None:
            optimizer = BatchOptimizer(tf.optimizers.Adam(), batch_size=100)

        super().__init__(optimizer)
        self._model = model

        if num_rff_features <= 0:
            raise ValueError(
                f"num_rff_features must be greater or equal to zero but got {num_rff_features}."
            )
        self._num_rff_features = num_rff_features

        check_optimizer(optimizer)

        if inducing_point_selector is None: # TODO do nothing
            inducing_point_selector = DummyInducingPointSelector() 
        self._inducing_point_selector = inducing_point_selector

        # GPflow stores num_data as a number. However, since we want to be able to update it
        # without having to retrace the acquisition functions, put it in a Variable instead.
        # So that the elbo method doesn't fail we also need to turn it into a property.
        if not isinstance(self._model, NumDataPropertyMixin):

            class SVGPWrapper(type(self._model), NumDataPropertyMixin):  # type: ignore
                """A wrapper around GPFlow's SVGP class that stores num_data in a tf.Variable and
                exposes it as a property."""

            self._model._num_data = tf.Variable(model.num_data, trainable=False, dtype=tf.float64)
            self._model.__class__ = SVGPWrapper

    def __repr__(self) -> str:
        """"""
        return f"SparseVariational({self.model!r}, {self.optimizer!r})"

    @property
    def model(self) -> SVGP:
        return self._model

    def update(self, dataset: Dataset) -> None:
        # Hard-code asserts from _assert_data_is_compatible because model doesn't store dataset
        if dataset.query_points.shape[-1] != self.model.inducing_variable.Z.shape[-1]:
            raise ValueError(
                f"Shape {dataset.query_points.shape} of new query points is incompatible with"
                f" shape {self.model.inducing_variable.Z.shape} of existing query points."
                f" Trailing dimensions must match."
            )

        if dataset.observations.shape[-1] != self.model.q_mu.shape[-1]:
            raise ValueError(
                f"Shape {dataset.observations.shape} of new observations is incompatible with"
                f" shape {self.model.q_mu.shape} of existing observations. Trailing"
                f" dimensions must match."
            )

        num_data = dataset.query_points.shape[0]
        self.model.num_data = num_data

<<<<<<< HEAD




        new_inducing_points = self._inducing_point_selector.update(self.model.inducing_variable.Z.copy(), self, self.dataset)







=======
    def get_inducing_variables(self) -> Tuple[TensorType, TensorType, TensorType, bool]:
        """
        Return the model's inducing variables.

        :return: Tensors containing: the inducing points (i.e. locations of the inducing
            variables); the variational mean q_mu; the Cholesky decomposition of the
            variational covariance q_sqrt; and a bool denoting if we are using whitened
            or non-whitened representations.
        """
        inducing_variable = self.model.inducing_variable

        if isinstance(
            inducing_variable, gpflow.inducing_variables.SharedIndependentInducingVariables
        ):
            inducing_points = inducing_variable.inducing_variable.Z
        elif isinstance(
            inducing_variable, gpflow.inducing_variables.SeparateIndependentInducingVariables
        ):
            inducing_points = [
                inducing_variable.Z for inducing_variable in inducing_variable.inducing_variables
            ]
        else:
            inducing_points = inducing_variable.Z

        return inducing_points, self.model.q_mu, self.model.q_sqrt, self.model.whiten
>>>>>>> 643f9f05

    def covariance_between_points(
        self, query_points_1: TensorType, query_points_2: TensorType
    ) -> TensorType:
        r"""
        Compute the posterior covariance between sets of query points.

        Note that query_points_2 must be a rank 2 tensor, but query_points_1 can
        have leading dimensions.

        :param query_points_1: Set of query points with shape [..., A, D]
        :param query_points_2: Sets of query points with shape [B, D]
        :return: Covariance matrix between the sets of query points with shape [..., L, A, B]
            (L being the number of latent GPs = number of output dimensions)
        """
        inducing_points, _, q_sqrt, whiten = self.get_inducing_variables()

        return _covariance_between_points_for_variational_models(
            kernel=self.get_kernel(),
            inducing_points=inducing_points,
            q_sqrt=q_sqrt,
            query_points_1=query_points_1,
            query_points_2=query_points_2,
            whiten=whiten,
        )

    def trajectory_sampler(self) -> TrajectorySampler[SparseVariational]:
        """
        Return a trajectory sampler. For :class:`SparseVariational`, we build
        trajectories using a decoupled random Fourier feature approximation.

        :return: The trajectory sampler.
        """

        return DecoupledTrajectorySampler(self, self._num_rff_features)


class VariationalGaussianProcess(
    GPflowPredictor,
    TrainableProbabilisticModel,
    SupportsCovarianceBetweenPoints,
    SupportsGetInducingVariables,
    HasTrajectorySampler,
):
    r"""
    A :class:`TrainableProbabilisticModel` wrapper for a GPflow :class:`~gpflow.models.VGP`.

    A Variational Gaussian Process (VGP) approximates the posterior of a GP
    using the multivariate Gaussian closest to the posterior of the GP by minimizing the
    KL divergence between approximated and exact posteriors. See :cite:`opper2009variational`
    for details.

    The VGP provides (approximate) GP modelling under non-Gaussian likelihoods, for example
    when fitting a classification model over binary data.

    A whitened representation and (optional) natural gradient steps are used to aid
    model optimization.
    """

    def __init__(
        self,
        model: VGP,
        optimizer: Optimizer | None = None,
        use_natgrads: bool = False,
        natgrad_gamma: Optional[float] = None,
        num_rff_features: int = 1000,
    ):
        """
        :param model: The GPflow :class:`~gpflow.models.VGP`.
        :param optimizer: The optimizer with which to train the model. Defaults to
            :class:`~trieste.models.optimizer.Optimizer` with :class:`~gpflow.optimizers.Scipy`.
        :param use_natgrads: If True then alternate model optimization steps with natural
            gradient updates. Note that natural gradients requires
            a :class:`~trieste.models.optimizer.BatchOptimizer` wrapper with
            :class:`~tf.optimizers.Optimizer` optimizer.
        :natgrad_gamma: Gamma parameter for the natural gradient optimizer.
        :param num_rff_features: The number of random Fourier features used to approximate the
            kernel when performing decoupled Thompson sampling through
            its :meth:`trajectory_sampler`. We use a default of 1000 as it typically perfoms
            well for a wide range of kernels. Note that very smooth kernels (e.g. RBF) can
            be well-approximated with fewer features.
        :raise ValueError (or InvalidArgumentError): If ``model``'s :attr:`q_sqrt` is not rank 3
            or if attempting to combine natural gradients with a :class:`~gpflow.optimizers.Scipy`
            optimizer.
        """
        tf.debugging.assert_rank(model.q_sqrt, 3)

        if optimizer is None and not use_natgrads:
            optimizer = Optimizer(gpflow.optimizers.Scipy())
        elif optimizer is None and use_natgrads:
            optimizer = BatchOptimizer(tf.optimizers.Adam(), batch_size=100)

        super().__init__(optimizer)

        check_optimizer(self.optimizer)

        if use_natgrads:
            if not isinstance(self.optimizer.optimizer, tf.optimizers.Optimizer):
                raise ValueError(
                    f"""
                    Natgrads can only be used with a BatchOptimizer wrapper using an instance of
                    tf.optimizers.Optimizer, however received {self.optimizer}.
                    """
                )
            natgrad_gamma = 0.1 if natgrad_gamma is None else natgrad_gamma
        else:
            if isinstance(self.optimizer.optimizer, tf.optimizers.Optimizer):
                raise ValueError(
                    f"""
                    If not using natgrads an Optimizer wrapper should be used with
                    gpflow.optimizers.Scipy, however received {self.optimizer}.
                    """
                )
            if natgrad_gamma is not None:
                raise ValueError(
                    """
                    natgrad_gamma is only to be specified when use_natgrads is True.
                    """
                )

        if num_rff_features <= 0:
            raise ValueError(
                f"num_rff_features must be greater or equal to zero but got {num_rff_features}."
            )
        self._num_rff_features = num_rff_features

        self._model = model
        self._use_natgrads = use_natgrads
        self._natgrad_gamma = natgrad_gamma
        self._ensure_variable_model_data()

    def _ensure_variable_model_data(self) -> None:
        # GPflow stores the data in Tensors. However, since we want to be able to update the data
        # without having to retrace the acquisition functions, put it in Variables instead.
        # Data has to be stored in variables with dynamic shape to allow for changes
        # Sometimes, for instance after serialization-deserialization, the shape can be overridden
        # Thus here we ensure data is stored in dynamic shape Variables

        if not all(isinstance(x, tf.Variable) and x.shape[0] is None for x in self._model.data):

            self._model.data = (
                tf.Variable(
                    self._model.data[0],
                    trainable=False,
                    shape=[None, *self._model.data[0].shape[1:]],
                ),
                tf.Variable(
                    self._model.data[1],
                    trainable=False,
                    shape=[None, *self._model.data[1].shape[1:]],
                ),
            )

            self._model.q_mu = Parameter(
                self._model.q_mu,
                transform=self._model.q_mu.bijector,
                prior=self._model.q_mu.prior,
                prior_on=self._model.q_mu.prior_on,
                dtype=self._model.q_mu.dtype,
                name=self._model.q_mu.unconstrained_variable.name,
                trainable=self._model.q_mu.trainable,
                transformed_shape=[None, *self._model.q_mu.shape[1:]],
                pretransformed_shape=[None, *self._model.q_mu.unconstrained_variable.shape[1:]],
            )
            self._model.q_sqrt = Parameter(
                self._model.q_sqrt,
                transform=self._model.q_sqrt.bijector,
                prior=self._model.q_sqrt.prior,
                prior_on=self._model.q_sqrt.prior_on,
                dtype=self._model.q_sqrt.dtype,
                name=self._model.q_sqrt.unconstrained_variable.name,
                trainable=self._model.q_sqrt.trainable,
                transformed_shape=[*self._model.q_sqrt.shape[:-2], None, None],
                pretransformed_shape=[*self._model.q_sqrt.unconstrained_variable.shape[:-1], None],
            )

        # GPflow stores num_data as a number. However, since we want to be able to update it
        # without having to retrace the acquisition functions, put it in a Variable instead.
        # So that the elbo method doesn't fail we also need to turn it into a property.
        if not isinstance(self._model, NumDataPropertyMixin):

            class VGPWrapper(type(self._model), NumDataPropertyMixin):  # type: ignore
                """A wrapper around GPFlow's VGP class that stores num_data in a tf.Variable and
                exposes it as a property."""

            self._model._num_data = tf.Variable(
                self._model.num_data or 0, trainable=False, dtype=tf.float64
            )
            self._model.__class__ = VGPWrapper

    def __repr__(self) -> str:
        """"""
        return f"VariationalGaussianProcess({self.model!r}, {self.optimizer!r})"

    @property
    def model(self) -> VGP:
        return self._model

    def update(self, dataset: Dataset, *, jitter: float = DEFAULTS.JITTER) -> None:
        """
        Update the model given the specified ``dataset``. Does not train the model.

        :param dataset: The data with which to update the model.
        :param jitter: The size of the jitter to use when stabilizing the Cholesky decomposition of
            the covariance matrix.
        """
        self._ensure_variable_model_data()

        model = self.model

        x, y = self.model.data[0].value(), self.model.data[1].value()
        assert_data_is_compatible(dataset, Dataset(x, y))

        f_mu, f_cov = self.model.predict_f(dataset.query_points, full_cov=True)  # [N, L], [L, N, N]

        # GPflow's VGP model is hard-coded to use the whitened representation, i.e.
        # q_mu and q_sqrt parametrize q(v), and u = f(X) = L v, where L = cholesky(K(X, X))
        # Hence we need to back-transform from f_mu and f_cov to obtain the updated
        # new_q_mu and new_q_sqrt:
        Knn = model.kernel(dataset.query_points, full_cov=True)  # [N, N]
        jitter_mat = jitter * tf.eye(len(dataset), dtype=Knn.dtype)
        Lnn = tf.linalg.cholesky(Knn + jitter_mat)  # [N, N]
        new_q_mu = tf.linalg.triangular_solve(Lnn, f_mu)  # [N, L]
        tmp = tf.linalg.triangular_solve(Lnn[None], f_cov)  # [L, N, N], L⁻¹ f_cov
        S_v = tf.linalg.triangular_solve(Lnn[None], tf.linalg.matrix_transpose(tmp))  # [L, N, N]
        new_q_sqrt = tf.linalg.cholesky(S_v + jitter_mat)  # [L, N, N]

        model.data[0].assign(dataset.query_points)
        model.data[1].assign(dataset.observations)
        model.num_data = len(dataset)
        model.q_mu.assign(Parameter(new_q_mu))
        model.q_sqrt.assign(Parameter(new_q_sqrt, transform=gpflow.utilities.triangular()))

    def optimize(self, dataset: Dataset) -> None:
        """
        :class:`VariationalGaussianProcess` has a custom `optimize` method that (optionally) permits
        alternating between standard optimization steps (for kernel parameters) and natural gradient
        steps for the variational parameters (`q_mu` and `q_sqrt`). See :cite:`salimbeni2018natural`
        for details. Using natural gradients can dramatically speed up model fitting, especially for
        ill-conditioned posteriors.

        If using natural gradients, our optimizer inherits the mini-batch behavior and number
        of optimization steps as the base optimizer specified when initializing
        the :class:`VariationalGaussianProcess`.
        """
        model = self.model

        if self._use_natgrads:  # optimize variational params with natgrad optimizer

            natgrad_optimizer = gpflow.optimizers.NaturalGradient(gamma=self._natgrad_gamma)
            base_optimizer = self.optimizer

            gpflow.set_trainable(model.q_mu, False)  # variational params optimized by natgrad
            gpflow.set_trainable(model.q_sqrt, False)
            variational_params = [(model.q_mu, model.q_sqrt)]
            model_params = model.trainable_variables

            loss_fn = base_optimizer.create_loss(model, dataset)

            @jit(apply=self.optimizer.compile)
            def perform_optimization_step() -> None:  # alternate with natgrad optimizations
                natgrad_optimizer.minimize(loss_fn, variational_params)
                base_optimizer.optimizer.minimize(
                    loss_fn, model_params, **base_optimizer.minimize_args
                )

            for _ in range(base_optimizer.max_iter):  # type: ignore
                perform_optimization_step()

            gpflow.set_trainable(model.q_mu, True)  # revert varitional params to trainable
            gpflow.set_trainable(model.q_sqrt, True)

        else:
            self.optimizer.optimize(model, dataset)

    def get_inducing_variables(self) -> Tuple[TensorType, TensorType, TensorType, bool]:
        """
        Return the model's inducing variables. Note that GPflow's VGP model is
        hard-coded to use the whitened representation.

        :return: Tensors containing: the inducing points (i.e. locations of the inducing
            variables); the variational mean q_mu; the Cholesky decomposition of the
            variational covariance q_sqrt; and a bool denoting if we are using whitened
            or non-whitened representations.
        """
        inducing_points = self.model.data[0]
        q_mu = self.model.q_mu
        q_sqrt = self.model.q_sqrt
        whiten = True  # GPflow's VGP model is hard-coded to use the whitened representation
        return inducing_points, q_mu, q_sqrt, whiten

    def trajectory_sampler(self) -> TrajectorySampler[VariationalGaussianProcess]:
        """
        Return a trajectory sampler. For :class:`VariationalGaussianProcess`, we build
        trajectories using a decoupled random Fourier feature approximation.

        :return: The trajectory sampler.
        """

        return DecoupledTrajectorySampler(self, self._num_rff_features)

    def covariance_between_points(
        self, query_points_1: TensorType, query_points_2: TensorType
    ) -> TensorType:
        r"""
        Compute the posterior covariance between sets of query points.

        Note that query_points_2 must be a rank 2 tensor, but query_points_1 can
        have leading dimensions.

        :param query_points_1: Set of query points with shape [..., A, D]
        :param query_points_2: Sets of query points with shape [B, D]
        :return: Covariance matrix between the sets of query points with shape [..., L, A, B]
            (L being the number of latent GPs = number of output dimensions)
        """

        inducing_points, _, q_sqrt, whiten = self.get_inducing_variables()

        return _covariance_between_points_for_variational_models(
            kernel=self.get_kernel(),
            inducing_points=self.model.data[0],
            q_sqrt=q_sqrt,
            query_points_1=query_points_1,
            query_points_2=query_points_2,
            whiten=whiten,
        )


def _covariance_between_points_for_variational_models(
    kernel: gpflow.kernels.Kernel,
    inducing_points: TensorType,
    q_sqrt: TensorType,
    query_points_1: TensorType,
    query_points_2: TensorType,
    whiten: bool,
) -> TensorType:
    r"""
    Compute the posterior covariance between sets of query points.

    .. math:: \Sigma_{12} = K_{1x}BK_{x2} + K_{12} - K_{1x}K_{xx}^{-1}K_{x2}

    where :math:`B = K_{xx}^{-1}(q_{sqrt}q_{sqrt}^T)K_{xx}^{-1}`
    or :math:`B = L^{-1}(q_{sqrt}q_{sqrt}^T)(L^{-1})^T` if we are using
    a whitened representation in our variational approximation. Here
    :math:`L` is the Cholesky decomposition of :math:`K_{xx}`.
    See :cite:`titsias2009variational` for a derivation.

    Note that this function can also be applied to
    our :class:`VariationalGaussianProcess` models by passing in the training
    data rather than the locations of the inducing points.

    Although query_points_2 must be a rank 2 tensor, query_points_1 can
    have leading dimensions.

    :inducing points: The input locations chosen for our variational approximation.
    :q_sqrt: The Cholesky decomposition of the covariance matrix of our
        variational distribution.
    :param query_points_1: Set of query points with shape [..., A, D]
    :param query_points_2: Sets of query points with shape [B, D]
    :param whiten:  If True then use whitened representations.
    :return: Covariance matrix between the sets of query points with shape [..., L, A, B]
        (L being the number of latent GPs = number of output dimensions)
    """

    tf.debugging.assert_shapes([(query_points_1, [..., "A", "D"]), (query_points_2, ["B", "D"])])

    num_latent = q_sqrt.shape[0]

    K, Kx1, Kx2, K12 = _compute_kernel_blocks(
        kernel, inducing_points, query_points_1, query_points_2, num_latent
    )

    L = tf.linalg.cholesky(K)  # [L, M, M]
    Linv_Kx1 = tf.linalg.triangular_solve(L, Kx1)  # [..., L, M, A]
    Linv_Kx2 = tf.linalg.triangular_solve(L, Kx2)  # [..., L, M, B]

    def _leading_mul(M_1: TensorType, M_2: TensorType, transpose_a: bool) -> TensorType:
        if transpose_a:  # The einsum below is just A^T*B over the last 2 dimensions.
            return tf.einsum("...lji,ljk->...lik", M_1, M_2)
        else:  # The einsum below is just A*B^T over the last 2 dimensions.
            return tf.einsum("...lij,lkj->...lik", M_1, M_2)

    if whiten:
        first_cov_term = _leading_mul(
            _leading_mul(Linv_Kx1, q_sqrt, transpose_a=True),  # [..., L, A, M]
            _leading_mul(Linv_Kx2, q_sqrt, transpose_a=True),  # [..., L, B, M]
            transpose_a=False,
        )  # [..., L, A, B]
    else:
        Linv_qsqrt = tf.linalg.triangular_solve(L, q_sqrt)  # [L, M, M]
        first_cov_term = _leading_mul(
            _leading_mul(Linv_Kx1, Linv_qsqrt, transpose_a=True),  # [..., L, A, M]
            _leading_mul(Linv_Kx2, Linv_qsqrt, transpose_a=True),  # [..., L, B, M]
            transpose_a=False,
        )  # [..., L, A, B]

    second_cov_term = K12  # [..., L, A, B]
    third_cov_term = _leading_mul(Linv_Kx1, Linv_Kx2, transpose_a=True)  # [..., L, A, B]
    cov = first_cov_term + second_cov_term - third_cov_term  # [..., L, A, B]

    tf.debugging.assert_shapes(
        [
            (query_points_1, [..., "N", "D"]),
            (query_points_2, ["M", "D"]),
            (cov, [..., "L", "N", "M"]),
        ]
    )
    return cov


def _compute_kernel_blocks(
    kernel: gpflow.kernels.Kernel,
    inducing_points: TensorType,
    query_points_1: TensorType,
    query_points_2: TensorType,
    num_latent: int,
) -> tuple[TensorType, TensorType, TensorType, TensorType]:
    """
    Return all the prior covariances required to calculate posterior covariances for each latent
    Gaussian process, as specified by the `num_latent` input.

    This function returns the covariance between: `inducing_points` and `query_points_1`;
    `inducing_points` and `query_points_2`; `query_points_1` and `query_points_2`;
    `inducing_points` and `inducing_points`.

    The calculations are performed differently depending on the type of
    kernel (single output, separate independent multi-output or shared independent
    multi-output) and inducing variables (simple set, SharedIndependent or SeparateIndependent).

    Note that `num_latents` is only used when we use a single kernel for a multi-output model.
    """

    if isinstance(kernel, (gpflow.kernels.SharedIndependent, gpflow.kernels.SeparateIndependent)):
        if type(inducing_points) == list:

            K = tf.concat(
                [ker(Z)[None, ...] for ker, Z in zip(kernel.kernels, inducing_points)], axis=0
            )
            Kx1 = tf.concat(
                [
                    ker(Z, query_points_1)[None, ...]
                    for ker, Z in zip(kernel.kernels, inducing_points)
                ],
                axis=0,
            )  # [..., L, M, A]
            Kx2 = tf.concat(
                [
                    ker(Z, query_points_2)[None, ...]
                    for ker, Z in zip(kernel.kernels, inducing_points)
                ],
                axis=0,
            )  # [L, M, B]
            K12 = tf.concat(
                [ker(query_points_1, query_points_2)[None, ...] for ker in kernel.kernels], axis=0
            )  # [L, M, B]
        else:
            K = kernel(inducing_points, full_cov=True, full_output_cov=False)  # [L, M, M]
            Kx1 = kernel(
                inducing_points, query_points_1, full_cov=True, full_output_cov=False
            )  # [..., L, M, A]
            Kx2 = kernel(
                inducing_points, query_points_2, full_cov=True, full_output_cov=False
            )  # [L, M, B]
            K12 = kernel(
                query_points_1, query_points_2, full_cov=True, full_output_cov=False
            )  # [..., L, A, B]
    else:  # simple calculations for the single output case
        K = kernel(inducing_points)  # [M, M]
        Kx1 = kernel(inducing_points, query_points_1)  # [..., M, A]
        Kx2 = kernel(inducing_points, query_points_2)  # [M, B]
        K12 = kernel(query_points_1, query_points_2)  # [..., A, B]

    if len(tf.shape(K)) == 2:  # if single kernel then repeat for all latent dimensions
        K = tf.repeat(tf.expand_dims(K, -3), num_latent, axis=-3)
        Kx1 = tf.repeat(tf.expand_dims(Kx1, -3), num_latent, axis=-3)
        Kx2 = tf.repeat(tf.expand_dims(Kx2, -3), num_latent, axis=-3)
        K12 = tf.repeat(tf.expand_dims(K12, -3), num_latent, axis=-3)
    elif len(tf.shape(K)) > 3:
        raise NotImplementedError(
            "Covariance between points is not supported " "for kernels of type " f"{type(kernel)}."
        )

    tf.debugging.assert_shapes(
        [
            (K, ["L", "M", "M"]),
            (Kx1, ["L", "M", "A"]),
            (Kx2, ["L", "M", "B"]),
            (K12, ["L", "A", "B"]),
        ]
    )

    return K, Kx1, Kx2, K12<|MERGE_RESOLUTION|>--- conflicted
+++ resolved
@@ -33,6 +33,10 @@
 from gpflow.utilities import multiple_assign, read_values
 from gpflow.utilities.ops import leading_transpose
 from tensorflow_probability.python.util import TransformedVariable
+from gpflow.inducing_variables import SharedIndependentInducingVariables, SeparateIndependentInducingVariables
+
+
+from ...utils import DEFAULTS
 
 from ...data import Dataset
 from ...types import TensorType
@@ -599,16 +603,13 @@
     A :class:`TrainableProbabilisticModel` wrapper for a GPflow :class:`~gpflow.models.SVGP`.
     """
 
-<<<<<<< HEAD
-    def __init__(self, model: SVGP, optimizer: Optimizer | None = None, inducing_point_selector = Optional[InducingPointSelector]=None):
-=======
+
     def __init__(
         self,
         model: SVGP,
         optimizer: Optimizer | None = None,
         num_rff_features: int = 1000,
     ):
->>>>>>> 643f9f05
         """
         :param model: The underlying GPflow sparse variational model.
         :param optimizer: The optimizer with which to train the model. Defaults to
@@ -621,8 +622,6 @@
             can be well-approximated with fewer features.
         """
 
-
-
         if optimizer is None:
             optimizer = BatchOptimizer(tf.optimizers.Adam(), batch_size=100)
 
@@ -663,14 +662,17 @@
 
     def update(self, dataset: Dataset) -> None:
         # Hard-code asserts from _assert_data_is_compatible because model doesn't store dataset
-        if dataset.query_points.shape[-1] != self.model.inducing_variable.Z.shape[-1]:
+
+        current_inducing_points, q_mu, _, _ = self.get_inducing_variables()
+
+        if dataset.query_points.shape[-1] != current_inducing_points.shape[-1]:
             raise ValueError(
                 f"Shape {dataset.query_points.shape} of new query points is incompatible with"
                 f" shape {self.model.inducing_variable.Z.shape} of existing query points."
                 f" Trailing dimensions must match."
             )
 
-        if dataset.observations.shape[-1] != self.model.q_mu.shape[-1]:
+        if dataset.observations.shape[-1] != q_mu.shape[-1]:
             raise ValueError(
                 f"Shape {dataset.observations.shape} of new observations is incompatible with"
                 f" shape {self.model.q_mu.shape} of existing observations. Trailing"
@@ -680,20 +682,50 @@
         num_data = dataset.query_points.shape[0]
         self.model.num_data = num_data
 
-<<<<<<< HEAD
-
-
-
-
-        new_inducing_points = self._inducing_point_selector.update(self.model.inducing_variable.Z.copy(), self, self.dataset)
-
-
-
-
-
-
-
-=======
+        new_inducing_points = self._inducing_point_selector.update(current_inducing_points, self, dataset)
+        if not tf.math.equal(new_inducing_points, current_inducing_points): # TODO
+            self.update_inducing_variables(new_inducing_points)
+            
+
+
+    def update_inducing_variables(self, new_inducing_points: TensorType) -> None:
+        ""
+        # GPflow's VGP model is hard-coded to use the whitened representation, i.e.
+        # q_mu and q_sqrt parametrize q(v), and u = f(X) = L v, where L = cholesky(K(X, X))
+        # Hence we need to back-transform from f_mu and f_cov to obtain the updated
+        # new_q_mu and new_q_sqrt: TODO
+
+        whiten = self.get_inducing_variables()[-1] 
+
+        if whiten:
+            new_q_mu, new_q_sqrt = _whiten_points(self, new_inducing_points)
+        else:
+            new_q_mu, new_f_cov = self.predict_joint(Z)  # [N, L], [L, N, N]
+            jitter_mat = jitter * tf.eye(num_inducing, dtype=new_f_cov.dtype)
+            new_q_sqrt = tf.linalg.cholesky(new_f_cov + jitter_mat)
+
+        model.q_mu.assign(new_q_mu) #  [N, L]
+        model.q_sqrt.assign(new_q_sqrt) #  [L, N, N]
+
+        inducing_variable = self.model.inducing_variable
+
+        # todo add shapes to all these
+
+        if isinstance(
+            inducing_variable, SharedIndependentInducingVariables
+        ):
+            inducing_variable.inducing_variable.inducing_variable.Z.assign(new_inducing_points)
+        elif isinstance(
+            inducing_variable, SeparateIndependentInducingVariables
+        ):
+            inducing_points = [
+                inducing_variable.Z.assign(new_inducing_points)[i:i+1,:,:] for i, inducing_variable in enumerate(inducing_variable.inducing_variables)
+            ]
+        else:
+            inducing_variable.inducing_variable.Z.assign(new_inducing_points)
+
+
+
     def get_inducing_variables(self) -> Tuple[TensorType, TensorType, TensorType, bool]:
         """
         Return the model's inducing variables.
@@ -706,20 +738,21 @@
         inducing_variable = self.model.inducing_variable
 
         if isinstance(
-            inducing_variable, gpflow.inducing_variables.SharedIndependentInducingVariables
+            inducing_variable, SharedIndependentInducingVariables
         ):
             inducing_points = inducing_variable.inducing_variable.Z
         elif isinstance(
-            inducing_variable, gpflow.inducing_variables.SeparateIndependentInducingVariables
+            inducing_variable, SeparateIndependentInducingVariables
         ):
             inducing_points = [
                 inducing_variable.Z for inducing_variable in inducing_variable.inducing_variables
             ]
         else:
-            inducing_points = inducing_variable.Z
+            inducing_points = inducing_variable.Z 
 
         return inducing_points, self.model.q_mu, self.model.q_sqrt, self.model.whiten
->>>>>>> 643f9f05
+
+
 
     def covariance_between_points(
         self, query_points_1: TensorType, query_points_2: TensorType
@@ -933,25 +966,16 @@
         x, y = self.model.data[0].value(), self.model.data[1].value()
         assert_data_is_compatible(dataset, Dataset(x, y))
 
-        f_mu, f_cov = self.model.predict_f(dataset.query_points, full_cov=True)  # [N, L], [L, N, N]
-
         # GPflow's VGP model is hard-coded to use the whitened representation, i.e.
         # q_mu and q_sqrt parametrize q(v), and u = f(X) = L v, where L = cholesky(K(X, X))
         # Hence we need to back-transform from f_mu and f_cov to obtain the updated
-        # new_q_mu and new_q_sqrt:
-        Knn = model.kernel(dataset.query_points, full_cov=True)  # [N, N]
-        jitter_mat = jitter * tf.eye(len(dataset), dtype=Knn.dtype)
-        Lnn = tf.linalg.cholesky(Knn + jitter_mat)  # [N, N]
-        new_q_mu = tf.linalg.triangular_solve(Lnn, f_mu)  # [N, L]
-        tmp = tf.linalg.triangular_solve(Lnn[None], f_cov)  # [L, N, N], L⁻¹ f_cov
-        S_v = tf.linalg.triangular_solve(Lnn[None], tf.linalg.matrix_transpose(tmp))  # [L, N, N]
-        new_q_sqrt = tf.linalg.cholesky(S_v + jitter_mat)  # [L, N, N]
-
+        # new_q_mu and new_q_sqrt: TODO
+        new_q_mu, new_q_sqrt = _whiten_points(self, dataset.query_points)
         model.data[0].assign(dataset.query_points)
         model.data[1].assign(dataset.observations)
         model.num_data = len(dataset)
-        model.q_mu.assign(Parameter(new_q_mu))
-        model.q_sqrt.assign(Parameter(new_q_sqrt, transform=gpflow.utilities.triangular()))
+        model.q_mu.assign(new_q_mu,)
+        model.q_sqrt.assign(new_q_sqrt)
 
     def optimize(self, dataset: Dataset) -> None:
         """
@@ -1211,4 +1235,26 @@
         ]
     )
 
-    return K, Kx1, Kx2, K12+    return K, Kx1, Kx2, K12
+
+
+
+def _whiten_points(model: GPflowPredictor,inducing_points: TensorType,  jitter: float = DEFAULTS.JITTER) -> Tuple[TensorType, TensorType]:
+    """
+    TODO
+
+            # GPflow's VGP model is hard-coded to use the whitened representation, i.e.
+        # q_mu and q_sqrt parametrize q(v), and u = f(X) = L v, where L = cholesky(K(X, X))
+        # Hence we need to back-transform from f_mu and f_cov to obtain the updated
+        # new_q_mu and new_q_sqrt: TODO
+    """ 
+    f_mu, f_cov = model.predict_f(inducing_points, full_cov=True)  # [N, L], [L, N, N]
+    Knn = model.kernel(inducing_points, full_cov=True)  # [N, N]
+    jitter_mat = jitter * tf.eye(tf.shape(inducing_points)[0], dtype=Knn.dtype)
+    Lnn = tf.linalg.cholesky(Knn + jitter_mat)  # [N, N]
+    new_q_mu = tf.linalg.triangular_solve(Lnn, f_mu)  # [N, L]
+    tmp = tf.linalg.triangular_solve(Lnn[None], f_cov)  # [L, N, N], L⁻¹ f_cov
+    S_v = tf.linalg.triangular_solve(Lnn[None], tf.linalg.matrix_transpose(tmp))  # [L, N, N]
+    new_q_sqrt = tf.linalg.cholesky(S_v + jitter_mat)  # [L, N, N]
+
+    return new_q_mu, new_q_sqrt
