# Copyright 2021 The Trieste Contributors
#
# Licensed under the Apache License, Version 2.0 (the "License");
# you may not use this file except in compliance with the License.
# You may obtain a copy of the License at
#
#     http://www.apache.org/licenses/LICENSE-2.0
#
# Unless required by applicable law or agreed to in writing, software
# distributed under the License is distributed on an "AS IS" BASIS,
# WITHOUT WARRANTIES OR CONDITIONS OF ANY KIND, either express or implied.
# See the License for the specific language governing permissions and
# limitations under the License.

from __future__ import annotations

from typing import Any, Optional, Union

import gpflow
import tensorflow as tf
import tensorflow_probability as tfp
from gpflow.base import (
    DType,
    Prior,
    PriorOn,
    TensorData,
    Transform,
    _cast_to_dtype,
    _validate_unconstrained_value,
)
from gpflow.conditionals.util import sample_mvn
from gpflow.inducing_variables import InducingPoints, InducingVariables
from gpflow.models import GPR, SGPR, SVGP, VGP
from gpflow.utilities import multiple_assign, read_values
from gpflow.utilities.ops import leading_transpose
from tensorflow_probability.python.util import TransformedVariable

from ...data import Dataset
from ...types import TensorType
from ...utils import DEFAULTS, jit
from ..interfaces import (
    FastUpdateModel,
    HasTrajectorySampler,
    SupportsGetInternalData,
    TrainableProbabilisticModel,
    TrajectorySampler,
    SupportsGetInducingPoints,
)
from ..optimizer import BatchOptimizer, Optimizer
from .interface import GPflowPredictor, SupportsCovarianceBetweenPoints
from .sampler import RandomFourierFeatureTrajectorySampler
from .utils import (
    assert_data_is_compatible,
    check_optimizer,
    randomize_hyperparameters,
    squeeze_hyperparameters,
)


class GaussianProcessRegression(
    GPflowPredictor,
    TrainableProbabilisticModel,
    FastUpdateModel,
    SupportsCovarianceBetweenPoints,
    SupportsGetInternalData,
    HasTrajectorySampler,
):
    """
    A :class:`TrainableProbabilisticModel` wrapper for a GPflow :class:`~gpflow.models.GPR`
    or :class:`~gpflow.models.SGPR`.
    """

    def __init__(
        self,
        model: GPR | SGPR,
        optimizer: Optimizer | None = None,
        num_kernel_samples: int = 10,
        num_rff_features: int = 1000,
    ):
        """
        :param model: The GPflow model to wrap.
        :param optimizer: The optimizer with which to train the model. Defaults to
            :class:`~trieste.models.optimizer.Optimizer` with :class:`~gpflow.optimizers.Scipy`.
        :param num_kernel_samples: Number of randomly sampled kernels (for each kernel parameter) to
            evaluate before beginning model optimization. Therefore, for a kernel with `p`
            (vector-valued) parameters, we evaluate `p * num_kernel_samples` kernels.
        :param num_rff_features: The number of random Foruier features used to approximate the
            kernel when calling :meth:`trajectory_sampler`. We use a default of 1000 as it
            typically perfoms well for a wide range of kernels. Note that very smooth
            kernels (e.g. RBF) can be well-approximated with fewer features.
        """
        super().__init__(optimizer)
        self._model = model

        check_optimizer(self.optimizer)

        if num_kernel_samples <= 0:
            raise ValueError(
                f"num_kernel_samples must be greater or equal to zero but got {num_kernel_samples}."
            )
        self._num_kernel_samples = num_kernel_samples

        if num_rff_features <= 0:
            raise ValueError(
                f"num_rff_features must be greater or equal to zero but got {num_rff_features}."
            )
        self._num_rff_features = num_rff_features

        self._ensure_variable_model_data()

    def __repr__(self) -> str:
        """"""
        return f"GaussianProcessRegression({self.model!r}, {self.optimizer!r})"

    @property
    def model(self) -> GPR | SGPR:
        return self._model

    def _ensure_variable_model_data(self) -> None:
        # GPflow stores the data in Tensors. However, since we want to be able to update the data
        # without having to retrace the acquisition functions, put it in Variables instead.
        # Data has to be stored in variables with dynamic shape to allow for changes
        # Sometimes, for instance after serialization-deserialization, the shape can be overridden
        # Thus here we ensure data is stored in dynamic shape Variables

        if all(isinstance(x, tf.Variable) and x.shape[0] is None for x in self._model.data):
            # both query points and observations are in right shape
            # nothing to do
            return

        self._model.data = (
            tf.Variable(
                self._model.data[0], trainable=False, shape=[None, *self._model.data[0].shape[1:]]
            ),
            tf.Variable(
                self._model.data[1], trainable=False, shape=[None, *self._model.data[1].shape[1:]]
            ),
        )

    def update(self, dataset: Dataset) -> None:
        self._ensure_variable_model_data()

        x, y = self.model.data[0].value(), self.model.data[1].value()

        assert_data_is_compatible(dataset, Dataset(x, y))

        if dataset.query_points.shape[-1] != x.shape[-1]:
            raise ValueError

        if dataset.observations.shape[-1] != y.shape[-1]:
            raise ValueError

        self.model.data[0].assign(dataset.query_points)
        self.model.data[1].assign(dataset.observations)

    def covariance_between_points(
        self, query_points_1: TensorType, query_points_2: TensorType
    ) -> TensorType:
        r"""
        Compute the posterior covariance between sets of query points.

        .. math:: \Sigma_{12} = K_{12} - K_{x1}(K_{xx} + \sigma^2 I)^{-1}K_{x2}

        Note that query_points_2 must be a rank 2 tensor, but query_points_1 can
        have leading dimensions.

        :param query_points_1: Set of query points with shape [..., N, D]
        :param query_points_2: Sets of query points with shape [M, D]
        :return: Covariance matrix between the sets of query points with shape [..., L, N, M]
            (L being the number of latent GPs = number of output dimensions)
        """
        if isinstance(self.model, SGPR):
            raise NotImplementedError("Covariance between points is not supported for SGPR.")

        tf.debugging.assert_shapes(
            [(query_points_1, [..., "N", "D"]), (query_points_2, ["M", "D"])]
        )

        x = self.model.data[0].value()
        num_data = tf.shape(x)[0]
        s = tf.linalg.diag(tf.fill([num_data], self.model.likelihood.variance))

        K = self.model.kernel(x)  # [num_data, num_data] or [L, num_data, num_data]
        Kx1 = self.model.kernel(query_points_1, x)  # [..., N, num_data] or [..., L, N, num_data]
        Kx2 = self.model.kernel(x, query_points_2)  # [num_data, M] or [L, num_data, M]
        K12 = self.model.kernel(query_points_1, query_points_2)  # [..., N, M] or [..., L, N, M]

        if len(tf.shape(K)) == 2:
            # if single output GPR, the kernel does not return the latent dimension so
            # we add it back here
            K = tf.expand_dims(K, -3)
            Kx1 = tf.expand_dims(Kx1, -3)
            Kx2 = tf.expand_dims(Kx2, -3)
            K12 = tf.expand_dims(K12, -3)
        elif len(tf.shape(K)) > 3:
            raise NotImplementedError(
                "Covariance between points is not supported "
                "for kernels of type "
                f"{type(self.model.kernel)}."
            )

        L = tf.linalg.cholesky(K + s)  # [L, num_data, num_data]

        Kx1 = leading_transpose(Kx1, [..., -1, -2])  # [..., L, num_data, N]
        Linv_Kx1 = tf.linalg.triangular_solve(L, Kx1)  # [..., L, num_data, N]
        Linv_Kx2 = tf.linalg.triangular_solve(L, Kx2)  # [L, num_data, M]

        # The line below is just A^T*B over the last 2 dimensions.
        cov = K12 - tf.einsum("...lji,ljk->...lik", Linv_Kx1, Linv_Kx2)  # [..., L, N, M]

        num_latent = self.model.num_latent_gps
        if cov.shape[-3] == 1 and num_latent > 1:
            # For multioutput GPR with shared kernel, we need to duplicate cov
            # for each output
            cov = tf.repeat(cov, num_latent, axis=-3)

        tf.debugging.assert_shapes(
            [
                (query_points_1, [..., "N", "D"]),
                (query_points_2, ["M", "D"]),
                (cov, [..., "L", "N", "M"]),
            ]
        )

        return cov

    def optimize(self, dataset: Dataset) -> None:
        """
        Optimize the model with the specified `dataset`.

        For :class:`GaussianProcessRegression`, we (optionally) try multiple randomly sampled
        kernel parameter configurations as well as the configuration specified when initializing
        the kernel. The best configuration is used as the starting point for model optimization.

        For trainable parameters constrained to lie in a finite interval (through a sigmoid
        bijector), we begin model optimization from the best of a random sample from these
        parameters' acceptable domains.

        For trainable parameters without constraints but with priors, we begin model optimization
        from the best of a random sample from these parameters' priors.

        For trainable parameters with neither priors nor constraints, we begin optimization from
        their initial values.

        :param dataset: The data with which to optimize the `model`.
        """

        num_trainable_params_with_priors_or_constraints = tf.reduce_sum(
            [
                tf.size(param)
                for param in self.model.trainable_parameters
                if param.prior is not None or isinstance(param.bijector, tfp.bijectors.Sigmoid)
            ]
        )

        if (
            min(num_trainable_params_with_priors_or_constraints, self._num_kernel_samples) >= 1
        ):  # Find a promising kernel initialization
            self.find_best_model_initialization(
                self._num_kernel_samples * num_trainable_params_with_priors_or_constraints
            )

        self.optimizer.optimize(self.model, dataset)

    def find_best_model_initialization(self, num_kernel_samples: int) -> None:
        """
        Test `num_kernel_samples` models with sampled kernel parameters. The model's kernel
        parameters are then set to the sample achieving maximal likelihood.

        :param num_kernel_samples: Number of randomly sampled kernels to evaluate.
        """

        @tf.function
        def evaluate_loss_of_model_parameters() -> tf.Tensor:
            randomize_hyperparameters(self.model)
            return self.model.training_loss()

        squeeze_hyperparameters(self.model)
        current_best_parameters = read_values(self.model)
        min_loss = self.model.training_loss()

        for _ in tf.range(num_kernel_samples):
            try:
                train_loss = evaluate_loss_of_model_parameters()
            except tf.errors.InvalidArgumentError:  # allow badly specified kernel params
                train_loss = 1e100

            if train_loss < min_loss:  # only keep best kernel params
                min_loss = train_loss
                current_best_parameters = read_values(self.model)

        multiple_assign(self.model, current_best_parameters)

    def trajectory_sampler(self) -> TrajectorySampler[GaussianProcessRegression]:
        """
        Return a trajectory sampler. For :class:`GaussianProcessRegression`, we build
        trajectories using a random Fourier feature approximation.

        :return: The trajectory sampler.
        """

        return RandomFourierFeatureTrajectorySampler(self, self._num_rff_features)

    def get_internal_data(self) -> Dataset:
        """
        Return the model's training data.

        :return: The model's training data.
        """
        return Dataset(self.model.data[0], self.model.data[1])

    def conditional_predict_f(
        self, query_points: TensorType, additional_data: Dataset
    ) -> tuple[TensorType, TensorType]:
        """
        Returns the marginal GP distribution at query_points conditioned on both the model
        and some additional data, using exact formula. See :cite:`chevalier2014corrected`
        (eqs. 8-10) for details.

        :param query_points: Set of query points with shape [M, D]
        :param additional_data: Dataset with query_points with shape [..., N, D] and observations
                 with shape [..., N, L]
        :return: mean_qp_new: predictive mean at query_points, with shape [..., M, L],
                 and var_qp_new: predictive variance at query_points, with shape [..., M, L]
        """

        tf.debugging.assert_shapes(
            [
                (additional_data.query_points, [..., "N", "D"]),
                (additional_data.observations, [..., "N", "L"]),
                (query_points, ["M", "D"]),
            ],
            message="additional_data must have query_points with shape [..., N, D]"
            " and observations with shape [..., N, L], and query_points "
            "should have shape [M, D]",
        )

        if isinstance(self.model, SGPR):
            raise NotImplementedError("Conditional predict f is not supported for SGPR.")

        mean_add, cov_add = self.model.predict_f(
            additional_data.query_points, full_cov=True
        )  # [..., N, L], [..., L, N, N]
        mean_qp, var_qp = self.model.predict_f(query_points, full_cov=False)  # [M, L], [M, L]

        cov_cross = self.covariance_between_points(
            additional_data.query_points, query_points
        )  # [..., L, N, M]

        cov_shape = tf.shape(cov_add)
        noise = self.model.likelihood.variance * tf.eye(
            cov_shape[-2], batch_shape=cov_shape[:-2], dtype=cov_add.dtype
        )
        L_add = tf.linalg.cholesky(cov_add + noise)  # [..., L, N, N]
        A = tf.linalg.triangular_solve(L_add, cov_cross, lower=True)  # [..., L, N, M]
        var_qp_new = var_qp - leading_transpose(
            tf.reduce_sum(A ** 2, axis=-2), [..., -1, -2]
        )  # [..., M, L]

        mean_add_diff = additional_data.observations - mean_add  # [..., N, L]
        mean_add_diff = leading_transpose(mean_add_diff, [..., -1, -2])[..., None]  # [..., L, N, 1]
        AM = tf.linalg.triangular_solve(L_add, mean_add_diff)  # [..., L, N, 1]

        mean_qp_new = mean_qp + leading_transpose(
            (tf.matmul(A, AM, transpose_a=True)[..., 0]), [..., -1, -2]
        )  # [..., M, L]

        tf.debugging.assert_shapes(
            [
                (additional_data.observations, [..., "N", "L"]),
                (query_points, ["M", "D"]),
                (mean_qp_new, [..., "M", "L"]),
                (var_qp_new, [..., "M", "L"]),
            ],
            message="received unexpected shapes computing conditional_predict_f,"
            "check model kernel structure?",
        )

        return mean_qp_new, var_qp_new

    def conditional_predict_joint(
        self, query_points: TensorType, additional_data: Dataset
    ) -> tuple[TensorType, TensorType]:
        """
        Predicts the joint GP distribution at query_points conditioned on both the model
        and some additional data, using exact formula. See :cite:`chevalier2014corrected`
        (eqs. 8-10) for details.

        :param query_points: Set of query points with shape [M, D]
        :param additional_data: Dataset with query_points with shape [..., N, D] and observations
                 with shape [..., N, L]
        :return: mean_qp_new: predictive mean at query_points, with shape [..., M, L],
                 and cov_qp_new: predictive covariance between query_points, with shape
                 [..., L, M, M]
        """

        tf.debugging.assert_shapes(
            [
                (additional_data.query_points, [..., "N", "D"]),
                (additional_data.observations, [..., "N", "L"]),
                (query_points, ["M", "D"]),
            ],
            message="additional_data must have query_points with shape [..., N, D]"
            " and observations with shape [..., N, L], and query_points "
            "should have shape [M, D]",
        )

        if isinstance(self.model, SGPR):
            raise NotImplementedError("Conditional predict f is not supported for SGPR.")

        leading_dims = tf.shape(additional_data.query_points)[:-2]  # [...]
        new_shape = tf.concat([leading_dims, tf.shape(query_points)], axis=0)  # [..., M, D]
        query_points_r = tf.broadcast_to(query_points, new_shape)  # [..., M, D]
        points = tf.concat([additional_data.query_points, query_points_r], axis=-2)  # [..., N+M, D]

        mean, cov = self.model.predict_f(points, full_cov=True)  # [..., N+M, L], [..., L, N+M, N+M]

        N = tf.shape(additional_data.query_points)[-2]

        mean_add = mean[..., :N, :]  # [..., N, L]
        mean_qp = mean[..., N:, :]  # [..., M, L]

        cov_add = cov[..., :N, :N]  # [..., L, N, N]
        cov_qp = cov[..., N:, N:]  # [..., L, M, M]
        cov_cross = cov[..., :N, N:]  # [..., L, N, M]

        cov_shape = tf.shape(cov_add)
        noise = self.model.likelihood.variance * tf.eye(
            cov_shape[-2], batch_shape=cov_shape[:-2], dtype=cov_add.dtype
        )
        L_add = tf.linalg.cholesky(cov_add + noise)  # [..., L, N, N]
        A = tf.linalg.triangular_solve(L_add, cov_cross, lower=True)  # [..., L, N, M]
        cov_qp_new = cov_qp - tf.matmul(A, A, transpose_a=True)  # [..., L, M, M]

        mean_add_diff = additional_data.observations - mean_add  # [..., N, L]
        mean_add_diff = leading_transpose(mean_add_diff, [..., -1, -2])[..., None]  # [..., L, N, 1]
        AM = tf.linalg.triangular_solve(L_add, mean_add_diff)  # [..., L, N, 1]
        mean_qp_new = mean_qp + leading_transpose(
            (tf.matmul(A, AM, transpose_a=True)[..., 0]), [..., -1, -2]
        )  # [..., M, L]

        tf.debugging.assert_shapes(
            [
                (additional_data.observations, [..., "N", "L"]),
                (query_points, ["M", "D"]),
                (mean_qp_new, [..., "M", "L"]),
                (cov_qp_new, [..., "L", "M", "M"]),
            ],
            message="received unexpected shapes computing conditional_predict_joint,"
            "check model kernel structure?",
        )

        return mean_qp_new, cov_qp_new

    def conditional_predict_f_sample(
        self, query_points: TensorType, additional_data: Dataset, num_samples: int
    ) -> TensorType:
        """
        Generates samples of the GP at query_points conditioned on both the model
        and some additional data.

        :param query_points: Set of query points with shape [M, D]
        :param additional_data: Dataset with query_points with shape [..., N, D] and observations
                 with shape [..., N, L]
        :param num_samples: number of samples
        :return: samples of f at query points, with shape [..., num_samples, M, L]
        """

        if isinstance(self.model, SGPR):
            raise NotImplementedError("Conditional predict y is not supported for SGPR.")

        mean_new, cov_new = self.conditional_predict_joint(query_points, additional_data)
        mean_for_sample = tf.linalg.adjoint(mean_new)  # [..., L, N]
        samples = sample_mvn(
            mean_for_sample, cov_new, full_cov=True, num_samples=num_samples
        )  # [..., (S), P, N]
        return tf.linalg.adjoint(samples)  # [..., (S), N, L]

    def conditional_predict_y(
        self, query_points: TensorType, additional_data: Dataset
    ) -> tuple[TensorType, TensorType]:
        """
        Generates samples of y from the GP at query_points conditioned on both the model
        and some additional data.

        :param query_points: Set of query points with shape [M, D]
        :param additional_data: Dataset with query_points with shape [..., N, D] and observations
                 with shape [..., N, L]
        :return: predictive variance at query_points, with shape [..., M, L],
                 and predictive variance at query_points, with shape [..., M, L]
        """

        if isinstance(self.model, SGPR):
            raise NotImplementedError("Conditional predict y is not supported for SGPR.")
        f_mean, f_var = self.conditional_predict_f(query_points, additional_data)
        return self.model.likelihood.predict_mean_and_var(f_mean, f_var)


class NumDataPropertyMixin:
    """Mixin class for exposing num_data as a property, stored in a tf.Variable. This is to work
    around GPFlow storing it as a number, which prevents us from updating it without retracing.
    The property is required due to the way num_data is used in the model elbo methods.

    Note that this doesn't support a num_data value of None.

    This should be removed once GPFlow is updated to support Variables as num_data.
    """

    _num_data: tf.Variable

    @property
    def num_data(self) -> TensorType:
        return self._num_data.value()

    @num_data.setter
    def num_data(self, value: TensorType) -> None:
        self._num_data.assign(value)


class Parameter(gpflow.Parameter):  # type: ignore[misc]
    """A modified version of gpflow.Parameter that supports variable shapes."""

    def __init__(
        self,
        value: TensorData,
        *,
        transform: Optional[Transform] = None,
        prior: Optional[Prior] = None,
        prior_on: Union[str, PriorOn] = PriorOn.CONSTRAINED,
        trainable: bool = True,
        dtype: Optional[DType] = None,
        name: Optional[str] = None,
        transformed_shape: Any = None,
        pretransformed_shape: Any = None,
    ):
        """
        A copy of gpflow.Parameter's init but with additional shape arguments that are passed
        to a modified TransformedVariable.
        """
        if transform is None:
            transform = tfp.bijectors.Identity()

        value = _cast_to_dtype(value, dtype)
        _validate_unconstrained_value(value, transform, dtype)

        # An inlined, modified version of TransformedVariable's __init__ that also passes any shape
        # parameter specified in kwargs to the DeferredTensor parent's __init__.
        # (use same parameter names as TransformedVariable)
        bijector = transform
        initial_value = value

        for attr in {
            "forward",
            "forward_event_shape",
            "inverse",
            "inverse_event_shape",
            "name",
            "dtype",
        }:
            if not hasattr(bijector, attr):
                raise TypeError(
                    "Argument `bijector` missing required `Bijector` "
                    'attribute "{}".'.format(attr)
                )

        if callable(initial_value):
            initial_value = initial_value()
        initial_value = tf.convert_to_tensor(initial_value, dtype_hint=bijector.dtype, dtype=dtype)
        super(TransformedVariable, self).__init__(
            pretransformed_input=tf.Variable(
                initial_value=bijector.inverse(initial_value),
                name=name,
                dtype=dtype,
                shape=pretransformed_shape,
            ),
            transform_fn=bijector,
            shape=transformed_shape or initial_value.shape,
            name=bijector.name,
        )
        self._bijector = bijector

        self.prior = prior
        self.prior_on = prior_on


<<<<<<< HEAD
class SparseVariational(GPflowPredictor, TrainableProbabilisticModel, SupportsGetInducingPoints):
=======
class SparseVariational(
    GPflowPredictor,
    TrainableProbabilisticModel,
    SupportsCovarianceBetweenPoints,
):
>>>>>>> a160d240
    """
    A :class:`TrainableProbabilisticModel` wrapper for a GPflow :class:`~gpflow.models.SVGP`.
    """

    def __init__(self, model: SVGP, optimizer: Optimizer | None = None):
        """
        :param model: The underlying GPflow sparse variational model.
        :param optimizer: The optimizer with which to train the model. Defaults to
            :class:`~trieste.models.optimizer.BatchOptimizer` with :class:`~tf.optimizers.Adam` with
            batch size 100.
        """

        if optimizer is None:
            optimizer = BatchOptimizer(tf.optimizers.Adam(), batch_size=100)

        super().__init__(optimizer)
        self._model = model

        check_optimizer(optimizer)

        # GPflow stores num_data as a number. However, since we want to be able to update it
        # without having to retrace the acquisition functions, put it in a Variable instead.
        # So that the elbo method doesn't fail we also need to turn it into a property.
        if not isinstance(self._model, NumDataPropertyMixin):

            class SVGPWrapper(type(self._model), NumDataPropertyMixin):  # type: ignore
                """A wrapper around GPFlow's SVGP class that stores num_data in a tf.Variable and
                exposes it as a property."""

            self._model._num_data = tf.Variable(model.num_data, trainable=False, dtype=tf.float64)
            self._model.__class__ = SVGPWrapper

    def __repr__(self) -> str:
        """"""
        return f"SparseVariational({self.model!r}, {self.optimizer!r})"

    @property
    def model(self) -> SVGP:
        return self._model

    def update(self, dataset: Dataset) -> None:
        # Hard-code asserts from _assert_data_is_compatible because model doesn't store dataset
        if dataset.query_points.shape[-1] != self.model.inducing_variable.Z.shape[-1]:
            raise ValueError(
                f"Shape {dataset.query_points.shape} of new query points is incompatible with"
                f" shape {self.model.inducing_variable.Z.shape} of existing query points."
                f" Trailing dimensions must match."
            )

        if dataset.observations.shape[-1] != self.model.q_mu.shape[-1]:
            raise ValueError(
                f"Shape {dataset.observations.shape} of new observations is incompatible with"
                f" shape {self.model.q_mu.shape} of existing observations. Trailing"
                f" dimensions must match."
            )

        num_data = dataset.query_points.shape[0]
        self.model.num_data = num_data

    def covariance_between_points(
        self, query_points_1: TensorType, query_points_2: TensorType
    ) -> TensorType:
        r"""
        Compute the posterior covariance between sets of query points.

        Note that query_points_2 must be a rank 2 tensor, but query_points_1 can
        have leading dimensions.

        :param query_points_1: Set of query points with shape [..., A, D]
        :param query_points_2: Sets of query points with shape [B, D]
        :return: Covariance matrix between the sets of query points with shape [..., L, A, B]
            (L being the number of latent GPs = number of output dimensions)
        """

        return _covariance_between_points_for_variational_models(
            kernel=self.get_kernel(),
            inducing_variable=self.model.inducing_variable,
            q_sqrt=self.model.q_sqrt,
            query_points_1=query_points_1,
            query_points_2=query_points_2,
            whiten=self.model.whiten,
        )


class VariationalGaussianProcess(
<<<<<<< HEAD
    GPflowPredictor, TrainableProbabilisticModel, SupportsGetInducingPoints,
=======
    GPflowPredictor,
    TrainableProbabilisticModel,
    SupportsInternalData,
    SupportsCovarianceBetweenPoints,
>>>>>>> a160d240
):
    r"""
    A :class:`TrainableProbabilisticModel` wrapper for a GPflow :class:`~gpflow.models.VGP`.

    A Variational Gaussian Process (VGP) approximates the posterior of a GP
    using the multivariate Gaussian closest to the posterior of the GP by minimizing the
    KL divergence between approximated and exact posteriors. See :cite:`opper2009variational`
    for details.

    The VGP provides (approximate) GP modelling under non-Gaussian likelihoods, for example
    when fitting a classification model over binary data.

    A whitened representation and (optional) natural gradient steps are used to aid
    model optimization.
    """

    def __init__(
        self,
        model: VGP,
        optimizer: Optimizer | None = None,
        use_natgrads: bool = False,
        natgrad_gamma: Optional[float] = None,
    ):
        """
        :param model: The GPflow :class:`~gpflow.models.VGP`.
        :param optimizer: The optimizer with which to train the model. Defaults to
            :class:`~trieste.models.optimizer.Optimizer` with :class:`~gpflow.optimizers.Scipy`.
        :param use_natgrads: If True then alternate model optimization steps with natural
            gradient updates. Note that natural gradients requires
            a :class:`~trieste.models.optimizer.BatchOptimizer` wrapper with
            :class:`~tf.optimizers.Optimizer` optimizer.
        :natgrad_gamma: Gamma parameter for the natural gradient optimizer.
        :raise ValueError (or InvalidArgumentError): If ``model``'s :attr:`q_sqrt` is not rank 3
            or if attempting to combine natural gradients with a :class:`~gpflow.optimizers.Scipy`
            optimizer.
        """
        tf.debugging.assert_rank(model.q_sqrt, 3)

        if optimizer is None and not use_natgrads:
            optimizer = Optimizer(gpflow.optimizers.Scipy())
        elif optimizer is None and use_natgrads:
            optimizer = BatchOptimizer(tf.optimizers.Adam(), batch_size=100)

        super().__init__(optimizer)

        check_optimizer(self.optimizer)

        if use_natgrads:
            if not isinstance(self.optimizer.optimizer, tf.optimizers.Optimizer):
                raise ValueError(
                    f"""
                    Natgrads can only be used with a BatchOptimizer wrapper using an instance of
                    tf.optimizers.Optimizer, however received {self.optimizer}.
                    """
                )
            natgrad_gamma = 0.1 if natgrad_gamma is None else natgrad_gamma
        else:
            if isinstance(self.optimizer.optimizer, tf.optimizers.Optimizer):
                raise ValueError(
                    f"""
                    If not using natgrads an Optimizer wrapper should be used with
                    gpflow.optimizers.Scipy, however received {self.optimizer}.
                    """
                )
            if natgrad_gamma is not None:
                raise ValueError(
                    """
                    natgrad_gamma is only to be specified when use_natgrads is True.
                    """
                )

        self._model = model
        self._use_natgrads = use_natgrads
        self._natgrad_gamma = natgrad_gamma
        self._ensure_variable_model_data()

    def _ensure_variable_model_data(self) -> None:
        # GPflow stores the data in Tensors. However, since we want to be able to update the data
        # without having to retrace the acquisition functions, put it in Variables instead.
        # Data has to be stored in variables with dynamic shape to allow for changes
        # Sometimes, for instance after serialization-deserialization, the shape can be overridden
        # Thus here we ensure data is stored in dynamic shape Variables

        if not all(isinstance(x, tf.Variable) and x.shape[0] is None for x in self._model.data):

            self._model.data = (
                tf.Variable(
                    self._model.data[0],
                    trainable=False,
                    shape=[None, *self._model.data[0].shape[1:]],
                ),
                tf.Variable(
                    self._model.data[1],
                    trainable=False,
                    shape=[None, *self._model.data[1].shape[1:]],
                ),
            )

            self._model.q_mu = Parameter(
                self._model.q_mu,
                transform=self._model.q_mu.bijector,
                prior=self._model.q_mu.prior,
                prior_on=self._model.q_mu.prior_on,
                dtype=self._model.q_mu.dtype,
                name=self._model.q_mu.unconstrained_variable.name,
                trainable=self._model.q_mu.trainable,
                transformed_shape=[None, *self._model.q_mu.shape[1:]],
                pretransformed_shape=[None, *self._model.q_mu.unconstrained_variable.shape[1:]],
            )
            self._model.q_sqrt = Parameter(
                self._model.q_sqrt,
                transform=self._model.q_sqrt.bijector,
                prior=self._model.q_sqrt.prior,
                prior_on=self._model.q_sqrt.prior_on,
                dtype=self._model.q_sqrt.dtype,
                name=self._model.q_sqrt.unconstrained_variable.name,
                trainable=self._model.q_sqrt.trainable,
                transformed_shape=[*self._model.q_sqrt.shape[:-2], None, None],
                pretransformed_shape=[*self._model.q_sqrt.unconstrained_variable.shape[:-1], None],
            )

        # GPflow stores num_data as a number. However, since we want to be able to update it
        # without having to retrace the acquisition functions, put it in a Variable instead.
        # So that the elbo method doesn't fail we also need to turn it into a property.
        if not isinstance(self._model, NumDataPropertyMixin):

            class VGPWrapper(type(self._model), NumDataPropertyMixin):  # type: ignore
                """A wrapper around GPFlow's VGP class that stores num_data in a tf.Variable and
                exposes it as a property."""

            self._model._num_data = tf.Variable(
                self._model.num_data or 0, trainable=False, dtype=tf.float64
            )
            self._model.__class__ = VGPWrapper

    def __repr__(self) -> str:
        """"""
        return f"VariationalGaussianProcess({self.model!r}, {self.optimizer!r})"

    @property
    def model(self) -> VGP:
        return self._model

    def update(self, dataset: Dataset, *, jitter: float = DEFAULTS.JITTER) -> None:
        """
        Update the model given the specified ``dataset``. Does not train the model.

        :param dataset: The data with which to update the model.
        :param jitter: The size of the jitter to use when stabilizing the Cholesky decomposition of
            the covariance matrix.
        """
        self._ensure_variable_model_data()

        model = self.model

        x, y = self.model.data[0].value(), self.model.data[1].value()
        assert_data_is_compatible(dataset, Dataset(x, y))

        f_mu, f_cov = self.model.predict_f(dataset.query_points, full_cov=True)  # [N, L], [L, N, N]

        # GPflow's VGP model is hard-coded to use the whitened representation, i.e.
        # q_mu and q_sqrt parametrize q(v), and u = f(X) = L v, where L = cholesky(K(X, X))
        # Hence we need to back-transform from f_mu and f_cov to obtain the updated
        # new_q_mu and new_q_sqrt:
        Knn = model.kernel(dataset.query_points, full_cov=True)  # [N, N]
        jitter_mat = jitter * tf.eye(len(dataset), dtype=Knn.dtype)
        Lnn = tf.linalg.cholesky(Knn + jitter_mat)  # [N, N]
        new_q_mu = tf.linalg.triangular_solve(Lnn, f_mu)  # [N, L]
        tmp = tf.linalg.triangular_solve(Lnn[None], f_cov)  # [L, N, N], L⁻¹ f_cov
        S_v = tf.linalg.triangular_solve(Lnn[None], tf.linalg.matrix_transpose(tmp))  # [L, N, N]
        new_q_sqrt = tf.linalg.cholesky(S_v + jitter_mat)  # [L, N, N]

        model.data[0].assign(dataset.query_points)
        model.data[1].assign(dataset.observations)
        model.num_data = len(dataset)
        model.q_mu.assign(Parameter(new_q_mu))
        model.q_sqrt.assign(Parameter(new_q_sqrt, transform=gpflow.utilities.triangular()))

    def optimize(self, dataset: Dataset) -> None:
        """
        :class:`VariationalGaussianProcess` has a custom `optimize` method that (optionally) permits
        alternating between standard optimization steps (for kernel parameters) and natural gradient
        steps for the variational parameters (`q_mu` and `q_sqrt`). See :cite:`salimbeni2018natural`
        for details. Using natural gradients can dramatically speed up model fitting, especially for
        ill-conditioned posteriors.

        If using natural gradients, our optimizer inherits the mini-batch behavior and number
        of optimization steps as the base optimizer specified when initializing
        the :class:`VariationalGaussianProcess`.
        """
        model = self.model

        if self._use_natgrads:  # optimize variational params with natgrad optimizer

            natgrad_optimizer = gpflow.optimizers.NaturalGradient(gamma=self._natgrad_gamma)
            base_optimizer = self.optimizer

            gpflow.set_trainable(model.q_mu, False)  # variational params optimized by natgrad
            gpflow.set_trainable(model.q_sqrt, False)
            variational_params = [(model.q_mu, model.q_sqrt)]
            model_params = model.trainable_variables

            loss_fn = base_optimizer.create_loss(model, dataset)

            @jit(apply=self.optimizer.compile)
            def perform_optimization_step() -> None:  # alternate with natgrad optimizations
                natgrad_optimizer.minimize(loss_fn, variational_params)
                base_optimizer.optimizer.minimize(
                    loss_fn, model_params, **base_optimizer.minimize_args
                )

            for _ in range(base_optimizer.max_iter):  # type: ignore
                perform_optimization_step()

            gpflow.set_trainable(model.q_mu, True)  # revert varitional params to trainable
            gpflow.set_trainable(model.q_sqrt, True)

        else:
            self.optimizer.optimize(model, dataset)
<<<<<<< HEAD
=======

    def get_internal_data(self) -> Dataset:
        """
        Return the model's training data.

        :return: The model's training data.
        """
        return Dataset(self.model.data[0].value(), self.model.data[1].value())

    def covariance_between_points(
        self, query_points_1: TensorType, query_points_2: TensorType
    ) -> TensorType:
        r"""
        Compute the posterior covariance between sets of query points.

        Note that query_points_2 must be a rank 2 tensor, but query_points_1 can
        have leading dimensions.

        :param query_points_1: Set of query points with shape [..., A, D]
        :param query_points_2: Sets of query points with shape [B, D]
        :return: Covariance matrix between the sets of query points with shape [..., L, A, B]
            (L being the number of latent GPs = number of output dimensions)
        """

        return _covariance_between_points_for_variational_models(
            kernel=self.get_kernel(),
            inducing_variable=InducingPoints(self.model.data[0].value()),  # pass copy
            q_sqrt=self.model.q_sqrt,
            query_points_1=query_points_1,
            query_points_2=query_points_2,
            whiten=True,  # GPflow's VGP model is hard-coded to use the whitened representation
        )


def _covariance_between_points_for_variational_models(
    kernel: gpflow.kernels.Kernel,
    inducing_variable: InducingVariables,
    q_sqrt: TensorType,
    query_points_1: TensorType,
    query_points_2: TensorType,
    whiten: bool,
) -> TensorType:
    r"""
    Compute the posterior covariance between sets of query points.

    .. math:: \Sigma_{12} = K_{1x}BK_{x2} + K_{12} - K_{1x}K_{xx}^{-1}K_{x2}

    where :math:`B = K_{xx}^{-1}(q_{sqrt}q_{sqrt}^T)K_{xx}^{-1}`
    or :math:`B = L^{-1}(q_{sqrt}q_{sqrt}^T)(L^{-1})^T` if we are using
    a whitened representation in our variational approximation. Here
    :math:`L` is the Cholesky decomposition of :math:`K_{xx}`.
    See :cite:`titsias2009variational` for a derivation.

    Note that this function can also be applied to
    our :class:`VariationalGaussianProcess` models by passing in the training
    data rather than the locations of the inducing points.

    Although query_points_2 must be a rank 2 tensor, query_points_1 can
    have leading dimensions.

    :inducing points: The input locations chosen for our variational approximation.
    :q_sqrt: The Cholesky decomposition of the covariance matrix of our
        variational distribution.
    :param query_points_1: Set of query points with shape [..., A, D]
    :param query_points_2: Sets of query points with shape [B, D]
    :param whiten:  If True then use whitened representations.
    :return: Covariance matrix between the sets of query points with shape [..., L, A, B]
        (L being the number of latent GPs = number of output dimensions)
    """

    tf.debugging.assert_shapes([(query_points_1, [..., "A", "D"]), (query_points_2, ["B", "D"])])

    num_latent = q_sqrt.shape[0]

    K, Kx1, Kx2, K12 = _compute_kernel_blocks(
        kernel, inducing_variable, query_points_1, query_points_2, num_latent
    )

    L = tf.linalg.cholesky(K)  # [L, M, M]
    Linv_Kx1 = tf.linalg.triangular_solve(L, Kx1)  # [..., L, M, A]
    Linv_Kx2 = tf.linalg.triangular_solve(L, Kx2)  # [..., L, M, B]

    def _leading_mul(M_1: TensorType, M_2: TensorType, transpose_a: bool) -> TensorType:
        if transpose_a:  # The einsum below is just A^T*B over the last 2 dimensions.
            return tf.einsum("...lji,ljk->...lik", M_1, M_2)
        else:  # The einsum below is just A*B^T over the last 2 dimensions.
            return tf.einsum("...lij,lkj->...lik", M_1, M_2)

    if whiten:
        first_cov_term = _leading_mul(
            _leading_mul(Linv_Kx1, q_sqrt, transpose_a=True),  # [..., L, A, M]
            _leading_mul(Linv_Kx2, q_sqrt, transpose_a=True),  # [..., L, B, M]
            transpose_a=False,
        )  # [..., L, A, B]
    else:
        Linv_qsqrt = tf.linalg.triangular_solve(L, q_sqrt)  # [L, M, M]
        first_cov_term = _leading_mul(
            _leading_mul(Linv_Kx1, Linv_qsqrt, transpose_a=True),  # [..., L, A, M]
            _leading_mul(Linv_Kx2, Linv_qsqrt, transpose_a=True),  # [..., L, B, M]
            transpose_a=False,
        )  # [..., L, A, B]

    second_cov_term = K12  # [..., L, A, B]
    third_cov_term = _leading_mul(Linv_Kx1, Linv_Kx2, transpose_a=True)  # [..., L, A, B]
    cov = first_cov_term + second_cov_term - third_cov_term  # [..., L, A, B]

    tf.debugging.assert_shapes(
        [
            (query_points_1, [..., "N", "D"]),
            (query_points_2, ["M", "D"]),
            (cov, [..., "L", "N", "M"]),
        ]
    )
    return cov


def _compute_kernel_blocks(
    kernel: gpflow.kernels.Kernel,
    inducing_variable: InducingVariables,
    query_points_1: TensorType,
    query_points_2: TensorType,
    num_latent: int,
) -> tuple[TensorType, TensorType, TensorType, TensorType]:
    """
    Return all the prior covariances required to calculate posterior covariances for each latent
    Gaussian process, as specified by the `num_latent` input.

    This function returns the covariance between: `inducing_variables` and `query_points_1`;
    `inducing_variables` and `query_points_2`; `query_points_1` and `query_points_2`;
    `inducing_variables` and `inducing_variables`.

    The calculations are performed differently depending on the type of
    kernel (single output, separate independent multi-output or shared independent
    multi-output) and inducing variables (simple set, SharedIndependent or SeparateIndependent).

    Note that `num_latents` is only used when we use a single kernel for a multi-output model.
    """

    if type(inducing_variable) in [gpflow.inducing_variables.SharedIndependentInducingVariables]:
        inducing_points = inducing_variable.inducing_variable.Z
    elif type(inducing_variable) in [
        gpflow.inducing_variables.SeparateIndependentInducingVariables
    ]:
        inducing_points = [
            inducing_variable.Z for inducing_variable in inducing_variable.inducing_variables
        ]
    else:
        inducing_points = inducing_variable.Z

    if type(kernel) in [gpflow.kernels.SharedIndependent, gpflow.kernels.SeparateIndependent]:
        if type(inducing_points) == list:

            K = tf.concat(
                [ker(Z)[None, ...] for ker, Z in zip(kernel.kernels, inducing_points)], axis=0
            )
            Kx1 = tf.concat(
                [
                    ker(Z, query_points_1)[None, ...]
                    for ker, Z in zip(kernel.kernels, inducing_points)
                ],
                axis=0,
            )  # [..., L, M, A]
            Kx2 = tf.concat(
                [
                    ker(Z, query_points_2)[None, ...]
                    for ker, Z in zip(kernel.kernels, inducing_points)
                ],
                axis=0,
            )  # [L, M, B]
            K12 = tf.concat(
                [ker(query_points_1, query_points_2)[None, ...] for ker in kernel.kernels], axis=0
            )  # [L, M, B]
        else:
            K = kernel(inducing_points, full_cov=True, full_output_cov=False)  # [L, M, M]
            Kx1 = kernel(
                inducing_points, query_points_1, full_cov=True, full_output_cov=False
            )  # [..., L, M, A]
            Kx2 = kernel(
                inducing_points, query_points_2, full_cov=True, full_output_cov=False
            )  # [L, M, B]
            K12 = kernel(
                query_points_1, query_points_2, full_cov=True, full_output_cov=False
            )  # [..., L, A, B]
    else:  # simple calculations for the single output case
        K = kernel(inducing_points)  # [M, M]
        Kx1 = kernel(inducing_points, query_points_1)  # [..., M, A]
        Kx2 = kernel(inducing_points, query_points_2)  # [M, B]
        K12 = kernel(query_points_1, query_points_2)  # [..., A, B]

    if len(tf.shape(K)) == 2:  # if single kernel then repeat for all latent dimensions
        K = tf.repeat(tf.expand_dims(K, -3), num_latent, axis=-3)
        Kx1 = tf.repeat(tf.expand_dims(Kx1, -3), num_latent, axis=-3)
        Kx2 = tf.repeat(tf.expand_dims(Kx2, -3), num_latent, axis=-3)
        K12 = tf.repeat(tf.expand_dims(K12, -3), num_latent, axis=-3)
    elif len(tf.shape(K)) > 3:
        raise NotImplementedError(
            "Covariance between points is not supported " "for kernels of type " f"{type(kernel)}."
        )

    tf.debugging.assert_shapes(
        [
            (K, ["L", "M", "M"]),
            (Kx1, ["L", "M", "A"]),
            (Kx2, ["L", "M", "B"]),
            (K12, ["L", "A", "B"]),
        ]
    )

    return K, Kx1, Kx2, K12
>>>>>>> a160d240
<|MERGE_RESOLUTION|>--- conflicted
+++ resolved
@@ -41,14 +41,14 @@
 from ..interfaces import (
     FastUpdateModel,
     HasTrajectorySampler,
+    SupportsGetInducingVariables,
     SupportsGetInternalData,
     TrainableProbabilisticModel,
     TrajectorySampler,
-    SupportsGetInducingPoints,
 )
 from ..optimizer import BatchOptimizer, Optimizer
 from .interface import GPflowPredictor, SupportsCovarianceBetweenPoints
-from .sampler import RandomFourierFeatureTrajectorySampler
+from .sampler import DecoupledTrajectorySampler, RandomFourierFeatureTrajectorySampler
 from .utils import (
     assert_data_is_compatible,
     check_optimizer,
@@ -76,6 +76,7 @@
         optimizer: Optimizer | None = None,
         num_kernel_samples: int = 10,
         num_rff_features: int = 1000,
+        use_decoupled_sampler: bool = True,
     ):
         """
         :param model: The GPflow model to wrap.
@@ -84,10 +85,11 @@
         :param num_kernel_samples: Number of randomly sampled kernels (for each kernel parameter) to
             evaluate before beginning model optimization. Therefore, for a kernel with `p`
             (vector-valued) parameters, we evaluate `p * num_kernel_samples` kernels.
-        :param num_rff_features: The number of random Foruier features used to approximate the
+        :param num_rff_features: The number of random Fourier features used to approximate the
             kernel when calling :meth:`trajectory_sampler`. We use a default of 1000 as it
             typically perfoms well for a wide range of kernels. Note that very smooth
             kernels (e.g. RBF) can be well-approximated with fewer features.
+        :param used_decoupled_sampler: TODO
         """
         super().__init__(optimizer)
         self._model = model
@@ -105,7 +107,7 @@
                 f"num_rff_features must be greater or equal to zero but got {num_rff_features}."
             )
         self._num_rff_features = num_rff_features
-
+        self._use_decoupled_sampler = use_decoupled_sampler
         self._ensure_variable_model_data()
 
     def __repr__(self) -> str:
@@ -298,8 +300,10 @@
 
         :return: The trajectory sampler.
         """
-
-        return RandomFourierFeatureTrajectorySampler(self, self._num_rff_features)
+        if self._use_decoupled_sampler:
+            return DecoupledTrajectorySampler(self, self._num_rff_features)
+        else:
+            return RandomFourierFeatureTrajectorySampler(self, self._num_rff_features)
 
     def get_internal_data(self) -> Dataset:
         """
@@ -583,25 +587,34 @@
         self.prior_on = prior_on
 
 
-<<<<<<< HEAD
-class SparseVariational(GPflowPredictor, TrainableProbabilisticModel, SupportsGetInducingPoints):
-=======
 class SparseVariational(
     GPflowPredictor,
     TrainableProbabilisticModel,
     SupportsCovarianceBetweenPoints,
+    SupportsGetInducingVariables,
 ):
->>>>>>> a160d240
     """
     A :class:`TrainableProbabilisticModel` wrapper for a GPflow :class:`~gpflow.models.SVGP`.
+
+
+        TODO Decoupled
     """
 
-    def __init__(self, model: SVGP, optimizer: Optimizer | None = None):
+    def __init__(
+        self,
+        model: SVGP,
+        optimizer: Optimizer | None = None,
+        num_rff_features: Optional[int] = 1000,
+    ):
         """
         :param model: The underlying GPflow sparse variational model.
         :param optimizer: The optimizer with which to train the model. Defaults to
             :class:`~trieste.models.optimizer.BatchOptimizer` with :class:`~tf.optimizers.Adam` with
             batch size 100.
+        :param num_rff_features: The number of random Fourier features used to approximate the
+            kernel when calling :meth:`trajectory_sampler`. We use a default of 1000 as it
+            typically perfoms well for a wide range of kernels. Note that very smooth
+            kernels (e.g. RBF) can be well-approximated with fewer features.
         """
 
         if optimizer is None:
@@ -609,6 +622,12 @@
 
         super().__init__(optimizer)
         self._model = model
+
+        if num_rff_features <= 0:
+            raise ValueError(
+                f"num_rff_features must be greater or equal to zero but got {num_rff_features}."
+            )
+        self._num_rff_features = num_rff_features
 
         check_optimizer(optimizer)
 
@@ -651,6 +670,27 @@
         num_data = dataset.query_points.shape[0]
         self.model.num_data = num_data
 
+    def get_inducing_variables(self) -> Tuple[TensorType, TensorType, TensorType, bool]:
+        """
+        TODO
+        """
+        inducing_variable = self.model.inducing_variable
+
+        if type(inducing_variable) in [
+            gpflow.inducing_variables.SharedIndependentInducingVariables
+        ]:
+            inducing_points = inducing_variable.inducing_variable.Z
+        elif type(inducing_variable) in [
+            gpflow.inducing_variables.SeparateIndependentInducingVariables
+        ]:
+            inducing_points = [
+                inducing_variable.Z for inducing_variable in inducing_variable.inducing_variables
+            ]
+        else:
+            inducing_points = inducing_variable.Z
+
+        return inducing_points, self.model.q_mu, self.model.q_sqrt, self.model.whiten
+
     def covariance_between_points(
         self, query_points_1: TensorType, query_points_2: TensorType
     ) -> TensorType:
@@ -665,26 +705,33 @@
         :return: Covariance matrix between the sets of query points with shape [..., L, A, B]
             (L being the number of latent GPs = number of output dimensions)
         """
+        inducing_points, _, q_sqrt = self.get_inducing_variables()
 
         return _covariance_between_points_for_variational_models(
             kernel=self.get_kernel(),
-            inducing_variable=self.model.inducing_variable,
-            q_sqrt=self.model.q_sqrt,
+            inducing_variable=inducing_points,
+            q_sqrt=q_sqrt,
             query_points_1=query_points_1,
             query_points_2=query_points_2,
             whiten=self.model.whiten,
         )
 
+    def trajectory_sampler(self) -> TrajectorySampler[SparseVariational]:
+        """
+        Return a trajectory sampler. For :class:`SparseVariational`, we build
+        trajectories using a decoupled random Fourier feature approximation.
+
+        :return: The trajectory sampler.
+        """
+
+        return DecoupledTrajectorySampler(self, self._num_rff_features)
+
 
 class VariationalGaussianProcess(
-<<<<<<< HEAD
-    GPflowPredictor, TrainableProbabilisticModel, SupportsGetInducingPoints,
-=======
     GPflowPredictor,
     TrainableProbabilisticModel,
-    SupportsInternalData,
     SupportsCovarianceBetweenPoints,
->>>>>>> a160d240
+    SupportsGetInducingVariables,
 ):
     r"""
     A :class:`TrainableProbabilisticModel` wrapper for a GPflow :class:`~gpflow.models.VGP`.
@@ -699,6 +746,8 @@
 
     A whitened representation and (optional) natural gradient steps are used to aid
     model optimization.
+
+    TODO Decoupled
     """
 
     def __init__(
@@ -707,6 +756,7 @@
         optimizer: Optimizer | None = None,
         use_natgrads: bool = False,
         natgrad_gamma: Optional[float] = None,
+        num_rff_features: Optional[int] = 1000,
     ):
         """
         :param model: The GPflow :class:`~gpflow.models.VGP`.
@@ -717,6 +767,10 @@
             a :class:`~trieste.models.optimizer.BatchOptimizer` wrapper with
             :class:`~tf.optimizers.Optimizer` optimizer.
         :natgrad_gamma: Gamma parameter for the natural gradient optimizer.
+        :param num_rff_features: The number of random Fourier features used to approximate the
+            kernel when calling :meth:`trajectory_sampler`. We use a default of 1000 as it
+            typically perfoms well for a wide range of kernels. Note that very smooth
+            kernels (e.g. RBF) can be well-approximated with fewer features.
         :raise ValueError (or InvalidArgumentError): If ``model``'s :attr:`q_sqrt` is not rank 3
             or if attempting to combine natural gradients with a :class:`~gpflow.optimizers.Scipy`
             optimizer.
@@ -756,6 +810,12 @@
                     """
                 )
 
+        if num_rff_features <= 0:
+            raise ValueError(
+                f"num_rff_features must be greater or equal to zero but got {num_rff_features}."
+            )
+        self._num_rff_features = num_rff_features
+
         self._model = model
         self._use_natgrads = use_natgrads
         self._natgrad_gamma = natgrad_gamma
@@ -904,16 +964,23 @@
 
         else:
             self.optimizer.optimize(model, dataset)
-<<<<<<< HEAD
-=======
-
-    def get_internal_data(self) -> Dataset:
-        """
-        Return the model's training data.
-
-        :return: The model's training data.
-        """
-        return Dataset(self.model.data[0].value(), self.model.data[1].value())
+
+    def get_inducing_variables(self) -> Tuple[TensorType, TensorType, TensorType, bool]:
+        """
+        TODO
+        """
+
+        return self.model.data[0], self.model.q_mu, self.model.q_sqrt, True
+
+    def trajectory_sampler(self) -> TrajectorySampler[VariationalGaussianProcess]:
+        """
+        Return a trajectory sampler. For :class:`VariationalGaussianProcess`, we build
+        trajectories using a decoupled random Fourier feature approximation.
+
+        :return: The trajectory sampler.
+        """
+
+        return DecoupledTrajectorySampler(self, self._num_rff_features)
 
     def covariance_between_points(
         self, query_points_1: TensorType, query_points_2: TensorType
@@ -930,10 +997,12 @@
             (L being the number of latent GPs = number of output dimensions)
         """
 
+        inducing_points, _, q_sqrt = self.get_inducing_variables()
+
         return _covariance_between_points_for_variational_models(
             kernel=self.get_kernel(),
-            inducing_variable=InducingPoints(self.model.data[0].value()),  # pass copy
-            q_sqrt=self.model.q_sqrt,
+            inducing_points=InducingPoints(self.model.data[0]),
+            q_sqrt=q_sqrt,
             query_points_1=query_points_1,
             query_points_2=query_points_2,
             whiten=True,  # GPflow's VGP model is hard-coded to use the whitened representation
@@ -942,7 +1011,7 @@
 
 def _covariance_between_points_for_variational_models(
     kernel: gpflow.kernels.Kernel,
-    inducing_variable: InducingVariables,
+    inducing_points: TensorType,
     q_sqrt: TensorType,
     query_points_1: TensorType,
     query_points_2: TensorType,
@@ -981,7 +1050,7 @@
     num_latent = q_sqrt.shape[0]
 
     K, Kx1, Kx2, K12 = _compute_kernel_blocks(
-        kernel, inducing_variable, query_points_1, query_points_2, num_latent
+        kernel, inducing_points, query_points_1, query_points_2, num_latent
     )
 
     L = tf.linalg.cholesky(K)  # [L, M, M]
@@ -1024,7 +1093,7 @@
 
 def _compute_kernel_blocks(
     kernel: gpflow.kernels.Kernel,
-    inducing_variable: InducingVariables,
+    inducing_points: TensorType,
     query_points_1: TensorType,
     query_points_2: TensorType,
     num_latent: int,
@@ -1033,9 +1102,9 @@
     Return all the prior covariances required to calculate posterior covariances for each latent
     Gaussian process, as specified by the `num_latent` input.
 
-    This function returns the covariance between: `inducing_variables` and `query_points_1`;
-    `inducing_variables` and `query_points_2`; `query_points_1` and `query_points_2`;
-    `inducing_variables` and `inducing_variables`.
+    This function returns the covariance between: `inducing_points` and `query_points_1`;
+    `inducing_points` and `query_points_2`; `query_points_1` and `query_points_2`;
+    `inducing_points` and `inducing_points`.
 
     The calculations are performed differently depending on the type of
     kernel (single output, separate independent multi-output or shared independent
@@ -1043,17 +1112,6 @@
 
     Note that `num_latents` is only used when we use a single kernel for a multi-output model.
     """
-
-    if type(inducing_variable) in [gpflow.inducing_variables.SharedIndependentInducingVariables]:
-        inducing_points = inducing_variable.inducing_variable.Z
-    elif type(inducing_variable) in [
-        gpflow.inducing_variables.SeparateIndependentInducingVariables
-    ]:
-        inducing_points = [
-            inducing_variable.Z for inducing_variable in inducing_variable.inducing_variables
-        ]
-    else:
-        inducing_points = inducing_variable.Z
 
     if type(kernel) in [gpflow.kernels.SharedIndependent, gpflow.kernels.SeparateIndependent]:
         if type(inducing_points) == list:
@@ -1114,5 +1172,4 @@
         ]
     )
 
-    return K, Kx1, Kx2, K12
->>>>>>> a160d240
+    return K, Kx1, Kx2, K12