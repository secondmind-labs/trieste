--- conflicted
+++ resolved
@@ -1124,22 +1124,7 @@
     Note that `num_latents` is only used when we use a single kernel for a multi-output model.
     """
 
-<<<<<<< HEAD
-    if type(kernel) in [gpflow.kernels.SharedIndependent, gpflow.kernels.SeparateIndependent]:
-=======
-    if type(inducing_variable) in [gpflow.inducing_variables.SharedIndependentInducingVariables]:
-        inducing_points = inducing_variable.inducing_variable.Z
-    elif type(inducing_variable) in [
-        gpflow.inducing_variables.SeparateIndependentInducingVariables
-    ]:
-        inducing_points = [
-            inducing_variable.Z for inducing_variable in inducing_variable.inducing_variables
-        ]
-    else:
-        inducing_points = inducing_variable.Z
-
     if isinstance(kernel, (gpflow.kernels.SharedIndependent, gpflow.kernels.SeparateIndependent)):
->>>>>>> e2196acf
         if type(inducing_points) == list:
 
             K = tf.concat(
