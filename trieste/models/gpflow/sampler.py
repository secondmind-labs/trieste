# Copyright 2020 The Trieste Contributors
#
# Licensed under the Apache License, Version 2.0 (the "License");
# you may not use this file except in compliance with the License.
# You may obtain a copy of the License at
#
#     http://www.apache.org/licenses/LICENSE-2.0
#
# Unless required by applicable law or agreed to in writing, software
# distributed under the License is distributed on an "AS IS" BASIS,
# WITHOUT WARRANTIES OR CONDITIONS OF ANY KIND, either express or implied.
# See the License for the specific language governing permissions and
# limitations under the License.
"""
This module is the home of the sampling functionality required by Trieste's
GPflow wrappers.
"""

from __future__ import annotations

from abc import ABC, abstractmethod
from typing import Generic, Union

import tensorflow as tf
import tensorflow_probability as tfp

try:
    from gpflux.layers.basis_functions.fourier_features import RandomFourierFeaturesCosine as RFF
except (ModuleNotFoundError, ImportError):
    # temporary support for gpflux 0.2.3
    from gpflux.layers.basis_functions import RandomFourierFeatures as RFF

from gpflux.layers.basis_functions.fourier_features.base import FourierFeaturesBase
from gpflux.layers.basis_functions.fourier_features.random.base import RFF_SUPPORTED_KERNELS
from gpflux.math import compute_A_inv_b
from typing_extensions import Protocol, runtime_checkable

from ...types import TensorType
from ...utils import DEFAULTS, flatten_leading_dims
from ..interfaces import (
    ProbabilisticModel,
    ProbabilisticModelType,
    ReparametrizationSampler,
    SupportsGetKernel,
    SupportsGetObservationNoise,
    SupportsGetInternalData,
    SupportsPredictJoint,
    SupportsGetInducingPoints,
    TrajectoryFunction,
    TrajectoryFunctionClass,
    TrajectorySampler,
)

class IndependentReparametrizationSampler(ReparametrizationSampler[ProbabilisticModel]):
    r"""
    This sampler employs the *reparameterization trick* to approximate samples from a
    :class:`ProbabilisticModel`\ 's predictive distribution as

    .. math:: x \mapsto \mu(x) + \epsilon \sigma(x)

    where :math:`\epsilon \sim \mathcal N (0, 1)` is constant for a given sampler, thus ensuring
    samples form a continuous curve.
    """

    def __init__(self, sample_size: int, model: ProbabilisticModel):
        """
        :param sample_size: The number of samples to take at each point. Must be positive.
        :param model: The model to sample from.
        :raise ValueError (or InvalidArgumentError): If ``sample_size`` is not positive.
        """
        super().__init__(sample_size, model)

        # _eps is essentially a lazy constant. It is declared and assigned an empty tensor here, and
        # populated on the first call to sample
        self._eps = tf.Variable(
            tf.ones([sample_size, 0], dtype=tf.float64), shape=[sample_size, None]
        )  # [S, 0]

    def sample(self, at: TensorType, *, jitter: float = DEFAULTS.JITTER) -> TensorType:
        """
        Return approximate samples from the `model` specified at :meth:`__init__`. Multiple calls to
        :meth:`sample`, for any given :class:`IndependentReparametrizationSampler` and ``at``, will
        produce the exact same samples. Calls to :meth:`sample` on *different*
        :class:`IndependentReparametrizationSampler` instances will produce different samples.

        :param at: Where to sample the predictive distribution, with shape `[..., 1, D]`, for points
            of dimension `D`.
        :param jitter: The size of the jitter to use when stabilising the Cholesky decomposition of
            the covariance matrix.
        :return: The samples, of shape `[..., S, 1, L]`, where `S` is the `sample_size` and `L` is
            the number of latent model dimensions.
        :raise ValueError (or InvalidArgumentError): If ``at`` has an invalid shape or ``jitter``
            is negative.
        """
        tf.debugging.assert_shapes([(at, [..., 1, None])])
        tf.debugging.assert_greater_equal(jitter, 0.0)

        mean, var = self._model.predict(at[..., None, :, :])  # [..., 1, 1, L], [..., 1, 1, L]
        var = var + jitter

        if not self._initialized:
            self._eps.assign(
                tf.random.normal([self._sample_size, tf.shape(mean)[-1]], dtype=tf.float64)
            )  # [S, L]
            self._initialized.assign(True)

        return mean + tf.sqrt(var) * tf.cast(self._eps[:, None, :], var.dtype)  # [..., S, 1, L]


class BatchReparametrizationSampler(ReparametrizationSampler[SupportsPredictJoint]):
    r"""
    This sampler employs the *reparameterization trick* to approximate batches of samples from a
    :class:`ProbabilisticModel`\ 's predictive joint distribution as

    .. math:: x \mapsto \mu(x) + \epsilon L(x)

    where :math:`L` is the Cholesky factor s.t. :math:`LL^T` is the covariance, and
    :math:`\epsilon \sim \mathcal N (0, 1)` is constant for a given sampler, thus ensuring samples
    form a continuous curve.
    """

    def __init__(self, sample_size: int, model: SupportsPredictJoint):
        """
        :param sample_size: The number of samples for each batch of points. Must be positive.
        :param model: The model to sample from.
        :raise ValueError (or InvalidArgumentError): If ``sample_size`` is not positive.
        """
        super().__init__(sample_size, model)
        if not isinstance(model, SupportsPredictJoint):
            raise NotImplementedError(
                f"BatchReparametrizationSampler only works with models that support "
                f"predict_joint; received {model.__repr__()}"
            )

        # _eps is essentially a lazy constant. It is declared and assigned an empty tensor here, and
        # populated on the first call to sample
        self._eps = tf.Variable(
            tf.ones([0, 0, sample_size], dtype=tf.float64), shape=[None, None, sample_size]
        )  # [0, 0, S]

    def sample(self, at: TensorType, *, jitter: float = DEFAULTS.JITTER) -> TensorType:
        """
        Return approximate samples from the `model` specified at :meth:`__init__`. Multiple calls to
        :meth:`sample`, for any given :class:`BatchReparametrizationSampler` and ``at``, will
        produce the exact same samples. Calls to :meth:`sample` on *different*
        :class:`BatchReparametrizationSampler` instances will produce different samples.

        :param at: Batches of query points at which to sample the predictive distribution, with
            shape `[..., B, D]`, for batches of size `B` of points of dimension `D`. Must have a
            consistent batch size across all calls to :meth:`sample` for any given
            :class:`BatchReparametrizationSampler`.
        :param jitter: The size of the jitter to use when stabilising the Cholesky decomposition of
            the covariance matrix.
        :return: The samples, of shape `[..., S, B, L]`, where `S` is the `sample_size`, `B` the
            number of points per batch, and `L` the dimension of the model's predictive
            distribution.
        :raise ValueError (or InvalidArgumentError): If any of the following are true:
            - ``at`` is a scalar.
            - The batch size `B` of ``at`` is not positive.
            - The batch size `B` of ``at`` differs from that of previous calls.
            - ``jitter`` is negative.
        """
        tf.debugging.assert_rank_at_least(at, 2)
        tf.debugging.assert_greater_equal(jitter, 0.0)

        batch_size = at.shape[-2]

        tf.debugging.assert_positive(batch_size)

        if self._initialized:
            tf.debugging.assert_equal(
                batch_size,
                tf.shape(self._eps)[-2],
                f"{type(self).__name__} requires a fixed batch size. Got batch size {batch_size}"
                f" but previous batch size was {tf.shape(self._eps)[-2]}.",
            )

        mean, cov = self._model.predict_joint(at)  # [..., B, L], [..., L, B, B]

        if not self._initialized:
            self._eps.assign(
                tf.random.normal(
                    [tf.shape(mean)[-1], batch_size, self._sample_size], dtype=tf.float64
                )  # [L, B, S]
            )
            self._initialized.assign(True)

        identity = tf.eye(batch_size, dtype=cov.dtype)  # [B, B]
        cov_cholesky = tf.linalg.cholesky(cov + jitter * identity)  # [..., L, B, B]

        variance_contribution = cov_cholesky @ tf.cast(self._eps, cov.dtype)  # [..., L, B, S]

        leading_indices = tf.range(tf.rank(variance_contribution) - 3)
        absolute_trailing_indices = [-1, -2, -3] + tf.rank(variance_contribution)
        new_order = tf.concat([leading_indices, absolute_trailing_indices], axis=0)

        return mean[..., None, :, :] + tf.transpose(variance_contribution, new_order)





class FeatureDecompositionTrajectorySampler(
    TrajectorySampler, ABC, Generic[ProbabilisticModelType]
):
    r"""TODO"""

    def __init__(
        self,
        model: ProbabilisticModel,
        feature_functions: ResampleableFeatureFunctions,
    ):
        """
        :param sample_size: The desired number of samples.
        :param model: The model to sample from.
        :raise ValueError: If ``dataset`` is empty.
        """

        super().__init__(model)
        self._feature_functions = feature_functions
        self._weight_sampler: Optional[Callable[[int], TensorType]] = None  # lazy init

    def __repr__(self) -> str:
        """"""
        return f"""{self.__class__.__name__}(
        {self._model!r},
        {self._feature_functions!r})
        """

    def get_trajectory(self) -> TrajectoryFunction:
        """
        Generate an approximate function draw (trajectory) by sampling weights
        and evaluating the feature functions.

        :return: A trajectory function representing an approximate trajectory from the Gaussian
            process, taking an input of shape `[N, D]` and returning shape `[N, 1]`
        """

        weight_sampler = self._prepare_weight_sampler()  # prep feature weight distribution

        return feature_decomposition_trajectory(
            feature_functions=self._feature_functions,
            weight_sampler=weight_sampler,
        )

    def update_trajectory(self, trajectory: TrajectoryFunction) -> TrajectoryFunction:
        """
        Efficiently update a :const:`TrajectoryFunction` to reflect an update in its
        underlying :class:`ProbabilisticModel` and resample accordingly.

        For a :class:`RandomFourierFeatureTrajectorySampler`, updating the sampler
        corresponds to resampling the feature functions (taking into account any
        changed kernel parameters) and recalculating the weight distribution.

        :param trajectory: The trajectory function to be resampled.
        :return: The new resampled trajectory function.
        """
        tf.debugging.Assert(isinstance(trajectory, feature_decomposition_trajectory), [])

        self._feature_functions.resample()  # TODO
        weight_sampler = self._prepare_weight_sampler()  # recalculate weight distribution

        trajectory.update(weight_sampler=weight_sampler)  # type: ignore

        return trajectory  # return trajectory with updated features and weight distribution

    def resample_trajectory(self, trajectory: TrajectoryFunction) -> TrajectoryFunction:
        """
        Efficiently resample a :const:`TrajectoryFunction` in-place to avoid function retracing
        with every new sample.

        :param trajectory: The trajectory function to be resampled.
        :return: The new resampled trajectory function.
        """
        tf.debugging.Assert(isinstance(trajectory, feature_decomposition_trajectory), [])
        trajectory.resample()  # type: ignore
        return trajectory  # return trajectory with resampled weights

    @abstractmethod
    def _prepare_weight_sampler(self) -> Callable[[int], TensorType]:
        # Calculate the posterior of theta (the feature weights) for the specified feature function. TODO
        raise NotImplementedError



@runtime_checkable
class SupportsGetKernelGetObservationNoiseSupportsGetInternalData(
    SupportsGetKernel, SupportsGetObservationNoise, SupportsGetInternalData, Protocol
):
    """
    A probabilistic model that supports get_kernel, get_observation_noise 
    and get_internal_data methods.
    """

    pass



class RandomFourierFeatureTrajectorySampler(
    FeatureDecompositionTrajectorySampler[SupportsGetKernelGetObservationNoiseSupportsGetInternalData]
):
    r"""
    This class builds functions that approximate a trajectory sampled from an underlying Gaussian
    process model. For tractibility, the Gaussian process is approximated with a Bayesian
    Linear model across a set of features sampled from the Fourier feature decomposition of
    the model's kernel. See :cite:`hernandez2014predictive` for details.

    Achieving consistency (ensuring that the same sample draw for all evalutions of a particular
    trajectory function) for exact sample draws from a GP is prohibitively costly because it scales
    cubically with the number of query points. However, finite feature representations can be
    evaluated with constant cost regardless of the required number of queries.

    In particular, we approximate the Gaussian processes' posterior samples as the finite feature
    approximation

    .. math:: \hat{f}(x) = \sum_{i=1}^m \phi_i(x)\theta_i

    where :math:`\phi_i` are m Fourier features and :math:`\theta_i` are
    feature weights sampled from a posterior distribution that depends on the feature values at the
    model's datapoints.

    Our implementation follows :cite:`hernandez2014predictive`, with our calculations
    differing slightly depending on properties of the problem. In particular,  we used different
    calculation strategies depending on the number of considered features m and the number
    of data points n.

    If :math:`m<n` then we follow Appendix A of :cite:`hernandez2014predictive` and calculate the
    posterior distribution for :math:`\theta` following their Bayesian linear regression motivation,
    i.e. the computation revolves around an O(m^3)  inversion of a design matrix.

    If :math:`n<m` then we use the kernel trick to recast computation to revolve around an O(n^3)
    inversion of a gram matrix. As well as being more efficient in early BO
    steps (where :math:`n<m`), this second computation method allows much larger choices
    of m (as required to approximate very flexible kernels).
    """

    def __init__(
        self,
        model: GaussianProcessRegression,
        num_features: int = 1000,
    ):
        """
        :param sample_size: The desired number of samples.
        :param model: The model to sample from.
        :param num_features: The number of features used to approximate the kernel. We use a default
            of 1000 as it typically perfoms well for a wide range of kernels. Note that very smooth
            kernels (e.g. RBF) can be well-approximated with fewer features.
        :raise ValueError: If ``dataset`` is empty.
        """

        if not isinstance(model, SupportsGetKernelGetObservationNoiseSupportsGetInternalData):
            raise NotImplementedError(
                f"RandomFourierFeatureTrajectorySampler only works with models with "
                f"get_kernel, get_observation_noise and get_internal_data methods; "
                f"but received {model.__repr__()}."
            )

        tf.debugging.assert_positive(num_features)
        self._num_features = num_features
        self._model = model
        super().__init__(
            self._model, ResampleableRandomFourierFeatureFunctions(self._model, self._num_features)
        )

    def _prepare_weight_sampler(self) -> Callable[[int], TensorType]:
        # Calculate the posterior of theta (the feature weights) for the specified feature function.
        dataset = self._model.get_internal_data()
        num_data = tf.shape(dataset.query_points)[0]  # n
        if (
            self._num_features < num_data
        ):  # if m < n  then calculate posterior in design space (an m*m matrix inversion)
            theta_posterior = self._prepare_theta_posterior_in_design_space()
        else:  # if n <= m  then calculate posterior in gram space (an n*n matrix inversion)
            theta_posterior = self._prepare_theta_posterior_in_gram_space()

        return lambda b: theta_posterior.sample(b)

    def _prepare_theta_posterior_in_design_space(self) -> tfp.distributions.MultivariateNormalTriL:
        r"""
        Calculate the posterior of theta (the feature weights) in the design space. This
        distribution is a Gaussian

        .. math:: \theta \sim N(D^{-1}\Phi^Ty,D^{-1}\sigma^2)

        where the [m,m] design matrix :math:`D=(\Phi^T\Phi + \sigma^2I_m)` is defined for
        the [n,m] matrix of feature evaluations across the training data :math:`\Phi`
        and observation noise variance :math:`\sigma^2`.
        """
        dataset = self._model.get_internal_data()
        phi = self._feature_functions(dataset.query_points)  # [n, m]
        D = tf.matmul(phi, phi, transpose_a=True)  # [m, m]
        s = self._model.get_observation_noise() * tf.eye(self._num_features, dtype=phi.dtype)
        L = tf.linalg.cholesky(D + s)
        D_inv = tf.linalg.cholesky_solve(L, tf.eye(self._num_features, dtype=phi.dtype))

        theta_posterior_mean = tf.matmul(
            D_inv, tf.matmul(phi, dataset.observations, transpose_a=True)
        )[
            :, 0
        ]  # [m,]
        theta_posterior_chol_covariance = tf.linalg.cholesky(
            D_inv * self._model.get_observation_noise()
        )  # [m, m]

        return tfp.distributions.MultivariateNormalTriL(
            theta_posterior_mean, theta_posterior_chol_covariance
        )

    def _prepare_theta_posterior_in_gram_space(self) -> tfp.distributions.MultivariateNormalTriL:
        r"""
        Calculate the posterior of theta (the feature weights) in the gram space.

         .. math:: \theta \sim N(\Phi^TG^{-1}y,I_m - \Phi^TG^{-1}\Phi)

        where the [n,n] gram matrix :math:`G=(\Phi\Phi^T + \sigma^2I_n)` is defined for the [n,m]
        matrix of feature evaluations across the training data :math:`\Phi` and
        observation noise variance :math:`\sigma^2`.
        """
        dataset = self._model.get_internal_data()
        num_data = tf.shape(dataset.query_points)[0]  # n
        phi = self._feature_functions(dataset.query_points)  # [n, m]
        G = tf.matmul(phi, phi, transpose_b=True)  # [n, n]
        s = self._model.get_observation_noise() * tf.eye(num_data, dtype=phi.dtype)
        L = tf.linalg.cholesky(G + s)
        L_inv_phi = tf.linalg.triangular_solve(L, phi)  # [n, m]
        L_inv_y = tf.linalg.triangular_solve(L, dataset.observations)  # [n, 1]

        theta_posterior_mean = tf.tensordot(tf.transpose(L_inv_phi), L_inv_y, [[-1], [-2]])[
            :, 0
        ]  # [m,]
        theta_posterior_covariance = tf.eye(self._num_features, dtype=phi.dtype) - tf.tensordot(
            tf.transpose(L_inv_phi), L_inv_phi, [[-1], [-2]]
        )  # [m, m]
        theta_posterior_chol_covariance = tf.linalg.cholesky(theta_posterior_covariance)  # [m, m]

        return tfp.distributions.MultivariateNormalTriL(
            theta_posterior_mean, theta_posterior_chol_covariance
        )




@runtime_checkable
class SupportsGetKernelGetInducingPoint(
    SupportsGetKernel, SupportsGetInducingPoints, Protocol
):
    """
    A probabilistic model that supports get_kernel and get_inducing_point methods.
    """

    pass




class DecoupledTrajectorySampler(
    FeatureDecompositionTrajectorySampler[Union[SupportsGetKernelGetInducingPoint, SupportsGetKernelGetObservationNoiseSupportsGetInternalData]]
):
    r"""
    TODO
    """

    def __init__(
        self,
        model: Union[SupportsGetKernelGetInducingPoint,SupportsGetKernelGetObservationNoiseSupportsGetInternalData],
        num_features: int = 1000,
    ):
        """
        :param sample_size: The desired number of samples.
        :param model: The model to sample from.
        :param num_features: The number of features used to approximate the kernel. We use a default
            of 1000 as it typically perfoms well for a wide range of kernels. Note that very smooth
            kernels (e.g. RBF) can be well-approximated with fewer features.
        :raise ValueError: If ``dataset`` is empty.
        """

        if not (isinstance(model, SupportsGetKernelGetInducingPoint) or isinstance(model, SupportsGetKernelGetObservationNoiseSupportsGetInternalData)):
            raise NotImplementedError(
                f"RandomFourierFeatureTrajectorySampler only works with models that either support "
                f"get_kernel, get_observation_noise and get_internal_data or support get_kernel, "
                f"get_observation_noise and get_internal_data; but received {model.__repr__()}."
            )

        tf.debugging.assert_positive(num_features)
        self._num_features = num_features
        self._model = model
        super().__init__(
            self._model, ResampleableDecoupledFeatureFunctions(self._model, self._num_features)
        )

    def _prepare_weight_sampler(self) -> Callable[[int], TensorType]:
        # Calculate the posterior of theta (the feature weights) for the specified feature function.

        if isinstance(self._model, SupportsGetKernelGetInducingPoint):
            inducing_variable, q_mu, q_srt = self._model.get_inducing_points()  # [M, d], [M, M], [M, 1]
            Kmm = self._model.get_kernel().K(inducing_variable,inducing_variable) # [M, M]
        else: # Have GaussianProcessRegressionModel
            inducing_variable = self._model.get_internal_data().query_points  # [M, d]
            data_dtype = inducing_variable.dtype
            q_sqrt = tf.math.sqrt(self._model.get_observation_noise()) * tf.eye(
                tf.shape(inducing_variable)[0], dtype=data_dtype
            )  # [M, M]
            q_mu = self._model.get_internal_data().observations  # [M, 1]
            Kmm = (
                self._model.get_kernel().K(inducing_variable, inducing_variable) + q_sqrt ** 2
            )  # [M, M]

        def weight_sampler(batch_size: int) -> Tuple[TensorType, TensorType]:

            prior_weights = tf.random.normal(  # Non-RFF features will require scaling here
                [self._num_features, batch_size], dtype=data_dtype
            )  # [L, B]

            u_noise_sample = tf.matmul(
                q_sqrt,  # [M, M]
                tf.random.normal(
                    (tf.shape(inducing_variable)[0], batch_size), dtype=data_dtype
                ),  # [ M, B]
            )  # [M, B]

            u_sample = q_mu + u_noise_sample  # [M, B]

            if isinstance(self._model, SupportsGetKernelGetInducingPoint) and self._model.whiten:
                Luu = tf.linalg.cholesky(Kmm)  # [M, M]
                u_sample = tf.matmul(Luu, u_sample)  # [M, P]

            phi_Z = self._feature_functions(inducing_variable)[:, : self._num_features]  # [M, L]
            weight_space_prior_Z = phi_Z @ prior_weights  # [M, B]

            diff = u_sample - weight_space_prior_Z  # [M, P] -- using implicit broadcasting
            v = compute_A_inv_b(Kmm, diff)  # [M, P]

            return tf.transpose(tf.concat([prior_weights, v], axis=0))  # [B, L + M]

        return weight_sampler


class ResampleableFeatureFunctions(ABC):
    """
    TODO this is a callable
    """

    @abstractmethod
    def resample(self) -> None:
        """
        TODO Resample weights and biases
        """
        raise NotImplementedError


class ResampleableRandomFourierFeatureFunctions(RFF, ResampleableFeatureFunctions):
    """
    TODO talk about init

    store bias as a variable to allow in place updating
    store weights as a variable to allow in place updating
    """

    def __init__(self, model: Union[SupportsGetKernelGetInducingPoint,SupportsGetKernelGetObservationNoiseSupportsGetInternalData], n_components: int):
        

        if not isinstance(model, (SupportsGetKernelGetInducingPoint, SupportsGetKernelGetObservationNoiseSupportsGetInternalData)):
            raise NotImplementedError(
                f"ResampleableRandomFourierFeatureFunctions only work with models that either support "
                f"get_kernel, get_observation_noise and get_internal_data or support get_kernel, "
                f"get_observation_noise and get_internal_data; but received {model.__repr__()}."
            )

        self._kernel = model.get_kernel()
        self._n_components = n_components
        super().__init__(self._kernel, self._n_components, dtype=tf.float64)

        if isinstance(model, SupportsGetInternalData):
            dummy_X = model.get_internal_data().query_points[0:1, :]
        else:
            dummy_X = model.get_inducing_points().Z[0:1, :]
        self.__call__(dummy_X) # dummy call to force init of weights
        self.b, self.W = tf.Variable(self.b), tf.Variable(self.W)  # allow updateable weights


    def resample(self) -> None:
        """
        Resample weights and biases
        """

        if not hasattr(self, "_bias_init"):
            # maintain support for gpflux 0.2.3 (but with retracing)
            return super().__init__(self._kernel, self._n_components, dtype=self._dtype)

        self.b.assign(self._bias_init(tf.shape(self.b), dtype=self._dtype))
        self.W.assign(self._weights_init(tf.shape(self.W), dtype=self._dtype))


class ResampleableDecoupledFeatureFunctions(ResampleableRandomFourierFeatureFunctions):
    """
    TODO

    """

    def __init__(self, model: Union[SupportsGetKernelGetInducingPoint,SupportsGetKernelGetObservationNoiseSupportsGetInternalData], n_components: int):
        
        if isinstance(model, SupportsGetInternalData):
            inducing_variable = model.get_internal_data().query_points  # [M, D]
        else:
            inducing_variable = model.get_inducing_points().Z # [M, D]

        self._cannonical_feature_functions = lambda x: tf.linalg.matrix_transpose(
            model.get_kernel().K(inducing_variable, x)
            )

        super().__init__(model, n_components)

    def __call__(self, x: TensorType) -> TensorType:  # [N,D] -> [N, L + M]
        """
        combine prior basis functions with cannonical basis functions
        """
        fourier_feature_eval = super().__call__(x)  # [N, L]
        cannonical_feature_eval = self._cannonical_feature_functions(x)  # [N, M]
        return tf.concat([fourier_feature_eval, cannonical_feature_eval], axis=-1)  # [N, L + M]


class feature_decomposition_trajectory(TrajectoryFunctionClass):
    r"""
    An approximate sample from a Gaussian processes' posterior samples represented as a
    finite weighted sum of features.

    A trajectory is given by

    .. math:: \hat{f}(x) = \sum_{i=1}^m \phi_i(x)\theta_i

    where :math:`\phi_i` are m feature functions and :math:`\theta_i` are
    feature weights sampled from a posterior distribution.

    The number of trajectories (i.e. batch size) is determined from the first call of the
    trajectory. In order to change the batch size, a new :class:`TrajectoryFunction` must be built.
    """

    def __init__(
        self,
        feature_functions: Callable[[TensorType], TensorType],
        weight_sampler: Callable[[int], TensorType],
    ):
        """
        :param feature_functions: Set of feature function.
        :param weight_sampler: Distribution from which feature weights are to be sampled. TODO
        """
        self._feature_functions = feature_functions
<<<<<<< HEAD
        self._weight_sampler = weight_sampler
        self._initialized = tf.Variable(False)

        self._weights_sample = tf.Variable(  # dummy init to be updated before trajectory evaluation
            tf.ones([0, 0], dtype=tf.float64), shape=[None, None]
        )
=======
        self._weight_distribution = weight_distribution
        self._initialized = tf.Variable(False)

        num_features = tf.shape(weight_distribution.mean())[0]  # m
        self._theta_sample = tf.Variable(  # dummy init to be updated before trajectory evaluation
            tf.ones([0, num_features], dtype=tf.float64), shape=[None, num_features]
        )  # [0, m]
>>>>>>> a160d240
        self._batch_size = tf.Variable(
            0, dtype=tf.int32
        )  # dummy init to be updated before trajectory evaluation

    @tf.function
    def __call__(self, x: TensorType) -> TensorType:  # [N, B, d] -> [N, B]
        """Call trajectory function."""

        if not self._initialized:  # work out desired batch size from input
            self._batch_size.assign(tf.shape(x)[-2])  # B
            self.resample()  # sample B feature weights
            self._initialized.assign(True)

        tf.debugging.assert_equal(
            tf.shape(x)[-2],
            self._batch_size.value(),
            message="""
            This trajectory only supports batch sizes of {self._batch_size}}.
            If you wish to change the batch size you must get a new trajectory
            by calling the get_trajectory method of the trajectory sampler.
            """,
        )

        flat_x, unflatten = flatten_leading_dims(x)  # [N*B, d]
        flattened_feature_evaluations = self._feature_functions(flat_x)  # [N*B, m]
        feature_evaluations = unflatten(flattened_feature_evaluations)  # [N, B, m]
<<<<<<< HEAD
        return tf.reduce_sum(feature_evaluations * self._weights_sample, -1)  # [N, B]
=======
        return tf.reduce_sum(feature_evaluations * self._theta_sample, -1)  # [N, B]
>>>>>>> a160d240

    def resample(self) -> None:
        """
        Efficiently resample in-place without retracing.
        """
<<<<<<< HEAD
        self._weights_sample.assign(  # [B, m]
            self._weight_sampler(self._batch_size)
=======
        self._theta_sample.assign(
            self._weight_distribution.sample(self._batch_size)
>>>>>>> a160d240
        )  # resample weights

    def update(self, weight_sampler: Callable[[int], TensorType]) -> None:
        """
        Efficiently update the trajectory with a new weight distribution and resample its weights.

        :param weight_sampler: new distribution from which feature weights are to be sampled. TODO
        """
<<<<<<< HEAD
        self._weight_sampler = weight_sampler  # update weight sampler
        self.resample()  # resample TODO
=======
        self._weight_distribution = weight_distribution  # update weight distribution.
        self._theta_sample.assign(
            self._weight_distribution.sample(self._batch_size)
        )  # resample weights
>>>>>>> a160d240
<|MERGE_RESOLUTION|>--- conflicted
+++ resolved
@@ -30,6 +30,7 @@
     # temporary support for gpflux 0.2.3
     from gpflux.layers.basis_functions import RandomFourierFeatures as RFF
 
+from gpflow.config import default_jitter
 from gpflux.layers.basis_functions.fourier_features.base import FourierFeaturesBase
 from gpflux.layers.basis_functions.fourier_features.random.base import RFF_SUPPORTED_KERNELS
 from gpflux.math import compute_A_inv_b
@@ -41,15 +42,16 @@
     ProbabilisticModel,
     ProbabilisticModelType,
     ReparametrizationSampler,
+    SupportsGetInducingVariables,
+    SupportsGetInternalData,
     SupportsGetKernel,
     SupportsGetObservationNoise,
-    SupportsGetInternalData,
     SupportsPredictJoint,
-    SupportsGetInducingPoints,
     TrajectoryFunction,
     TrajectoryFunctionClass,
     TrajectorySampler,
 )
+
 
 class IndependentReparametrizationSampler(ReparametrizationSampler[ProbabilisticModel]):
     r"""
@@ -197,9 +199,6 @@
         return mean[..., None, :, :] + tf.transpose(variance_contribution, new_order)
 
 
-
-
-
 class FeatureDecompositionTrajectorySampler(
     TrajectorySampler, ABC, Generic[ProbabilisticModelType]
 ):
@@ -282,22 +281,22 @@
         raise NotImplementedError
 
 
-
 @runtime_checkable
 class SupportsGetKernelGetObservationNoiseSupportsGetInternalData(
     SupportsGetKernel, SupportsGetObservationNoise, SupportsGetInternalData, Protocol
 ):
     """
-    A probabilistic model that supports get_kernel, get_observation_noise 
+    A probabilistic model that supports get_kernel, get_observation_noise
     and get_internal_data methods.
     """
 
     pass
 
 
-
 class RandomFourierFeatureTrajectorySampler(
-    FeatureDecompositionTrajectorySampler[SupportsGetKernelGetObservationNoiseSupportsGetInternalData]
+    FeatureDecompositionTrajectorySampler[
+        SupportsGetKernelGetObservationNoiseSupportsGetInternalData
+    ]
 ):
     r"""
     This class builds functions that approximate a trajectory sampled from an underlying Gaussian
@@ -438,12 +437,8 @@
         )
 
 
-
-
 @runtime_checkable
-class SupportsGetKernelGetInducingPoint(
-    SupportsGetKernel, SupportsGetInducingPoints, Protocol
-):
+class SupportsGetKernelGetInducingPoint(SupportsGetKernel, SupportsGetInducingVariables, Protocol):
     """
     A probabilistic model that supports get_kernel and get_inducing_point methods.
     """
@@ -451,10 +446,13 @@
     pass
 
 
-
-
 class DecoupledTrajectorySampler(
-    FeatureDecompositionTrajectorySampler[Union[SupportsGetKernelGetInducingPoint, SupportsGetKernelGetObservationNoiseSupportsGetInternalData]]
+    FeatureDecompositionTrajectorySampler[
+        Union[
+            SupportsGetKernelGetInducingPoint,
+            SupportsGetKernelGetObservationNoiseSupportsGetInternalData,
+        ]
+    ]
 ):
     r"""
     TODO
@@ -462,7 +460,10 @@
 
     def __init__(
         self,
-        model: Union[SupportsGetKernelGetInducingPoint,SupportsGetKernelGetObservationNoiseSupportsGetInternalData],
+        model: Union[
+            SupportsGetKernelGetInducingPoint,
+            SupportsGetKernelGetObservationNoiseSupportsGetInternalData,
+        ],
         num_features: int = 1000,
     ):
         """
@@ -474,7 +475,10 @@
         :raise ValueError: If ``dataset`` is empty.
         """
 
-        if not (isinstance(model, SupportsGetKernelGetInducingPoint) or isinstance(model, SupportsGetKernelGetObservationNoiseSupportsGetInternalData)):
+        if not (
+            isinstance(model, SupportsGetKernelGetInducingPoint)
+            or isinstance(model, SupportsGetKernelGetObservationNoiseSupportsGetInternalData)
+        ):
             raise NotImplementedError(
                 f"RandomFourierFeatureTrajectorySampler only works with models that either support "
                 f"get_kernel, get_observation_noise and get_internal_data or support get_kernel, "
@@ -489,42 +493,52 @@
         )
 
     def _prepare_weight_sampler(self) -> Callable[[int], TensorType]:
+        """
+        TODO
+        """
         # Calculate the posterior of theta (the feature weights) for the specified feature function.
 
         if isinstance(self._model, SupportsGetKernelGetInducingPoint):
-            inducing_variable, q_mu, q_srt = self._model.get_inducing_points()  # [M, d], [M, M], [M, 1]
-            Kmm = self._model.get_kernel().K(inducing_variable,inducing_variable) # [M, M]
-        else: # Have GaussianProcessRegressionModel
-            inducing_variable = self._model.get_internal_data().query_points  # [M, d]
-            data_dtype = inducing_variable.dtype
-            q_sqrt = tf.math.sqrt(self._model.get_observation_noise()) * tf.eye(
-                tf.shape(inducing_variable)[0], dtype=data_dtype
+            (
+                inducing_points,
+                q_mu,
+                q_sqrt,
+                whiten,
+            ) = self._model.get_inducing_variables()  # [M, d], [M, M], [1, M, 1]
+            q_sqrt = q_sqrt[0, :, :]  # [M, M]
+            Kmm = self._model.get_kernel().K(inducing_points, inducing_points)  # [M, M]
+            Kmm += tf.eye(tf.shape(inducing_points)[0], dtype=Kmm.dtype) * DEFAULTS.JITTER
+        else:  # massage quantities from GP to look like variational parameters
+            internal_data = self._model.get_internal_data()
+            inducing_points = internal_data.query_points  # [M, d]
+            q_mu = self._model.get_internal_data().observations  # [M, 1]
+            tf.float64 = inducing_points.dtype
+            q_sqrt = tf.eye(tf.shape(inducing_points)[0], dtype=tf.float64)  # [M, M]
+            q_sqrt = tf.math.sqrt(self._model.get_observation_noise()) * q_sqrt
+            whiten = False
+            Kmm = (
+                self._model.get_kernel().K(inducing_points, inducing_points) + q_sqrt ** 2
             )  # [M, M]
-            q_mu = self._model.get_internal_data().observations  # [M, 1]
-            Kmm = (
-                self._model.get_kernel().K(inducing_variable, inducing_variable) + q_sqrt ** 2
-            )  # [M, M]
 
         def weight_sampler(batch_size: int) -> Tuple[TensorType, TensorType]:
 
             prior_weights = tf.random.normal(  # Non-RFF features will require scaling here
-                [self._num_features, batch_size], dtype=data_dtype
+                [self._num_features, batch_size], dtype=tf.float64
             )  # [L, B]
 
             u_noise_sample = tf.matmul(
                 q_sqrt,  # [M, M]
                 tf.random.normal(
-                    (tf.shape(inducing_variable)[0], batch_size), dtype=data_dtype
+                    (tf.shape(inducing_points)[0], batch_size), dtype=tf.float64
                 ),  # [ M, B]
             )  # [M, B]
 
             u_sample = q_mu + u_noise_sample  # [M, B]
-
-            if isinstance(self._model, SupportsGetKernelGetInducingPoint) and self._model.whiten:
+            if whiten:
                 Luu = tf.linalg.cholesky(Kmm)  # [M, M]
                 u_sample = tf.matmul(Luu, u_sample)  # [M, P]
 
-            phi_Z = self._feature_functions(inducing_variable)[:, : self._num_features]  # [M, L]
+            phi_Z = self._feature_functions(inducing_points)[:, : self._num_features]  # [M, L]
             weight_space_prior_Z = phi_Z @ prior_weights  # [M, B]
 
             diff = u_sample - weight_space_prior_Z  # [M, P] -- using implicit broadcasting
@@ -556,10 +570,22 @@
     store weights as a variable to allow in place updating
     """
 
-    def __init__(self, model: Union[SupportsGetKernelGetInducingPoint,SupportsGetKernelGetObservationNoiseSupportsGetInternalData], n_components: int):
-        
-
-        if not isinstance(model, (SupportsGetKernelGetInducingPoint, SupportsGetKernelGetObservationNoiseSupportsGetInternalData)):
+    def __init__(
+        self,
+        model: Union[
+            SupportsGetKernelGetInducingPoint,
+            SupportsGetKernelGetObservationNoiseSupportsGetInternalData,
+        ],
+        n_components: int,
+    ):
+
+        if not isinstance(
+            model,
+            (
+                SupportsGetKernelGetInducingPoint,
+                SupportsGetKernelGetObservationNoiseSupportsGetInternalData,
+            ),
+        ):
             raise NotImplementedError(
                 f"ResampleableRandomFourierFeatureFunctions only work with models that either support "
                 f"get_kernel, get_observation_noise and get_internal_data or support get_kernel, "
@@ -573,10 +599,9 @@
         if isinstance(model, SupportsGetInternalData):
             dummy_X = model.get_internal_data().query_points[0:1, :]
         else:
-            dummy_X = model.get_inducing_points().Z[0:1, :]
-        self.__call__(dummy_X) # dummy call to force init of weights
+            dummy_X = model.get_inducing_variables()[0][0:1, :]
+        self.__call__(dummy_X)  # dummy call to force init of weights
         self.b, self.W = tf.Variable(self.b), tf.Variable(self.W)  # allow updateable weights
-
 
     def resample(self) -> None:
         """
@@ -597,16 +622,23 @@
 
     """
 
-    def __init__(self, model: Union[SupportsGetKernelGetInducingPoint,SupportsGetKernelGetObservationNoiseSupportsGetInternalData], n_components: int):
-        
+    def __init__(
+        self,
+        model: Union[
+            SupportsGetKernelGetInducingPoint,
+            SupportsGetKernelGetObservationNoiseSupportsGetInternalData,
+        ],
+        n_components: int,
+    ):
+
         if isinstance(model, SupportsGetInternalData):
-            inducing_variable = model.get_internal_data().query_points  # [M, D]
+            inducing_points = model.get_internal_data().query_points  # [M, D]
         else:
-            inducing_variable = model.get_inducing_points().Z # [M, D]
+            inducing_points = model.get_inducing_variables()[0]  # [M, D]
 
         self._cannonical_feature_functions = lambda x: tf.linalg.matrix_transpose(
-            model.get_kernel().K(inducing_variable, x)
-            )
+            model.get_kernel().K(inducing_points, x)
+        )
 
         super().__init__(model, n_components)
 
@@ -645,27 +677,18 @@
         :param weight_sampler: Distribution from which feature weights are to be sampled. TODO
         """
         self._feature_functions = feature_functions
-<<<<<<< HEAD
         self._weight_sampler = weight_sampler
         self._initialized = tf.Variable(False)
 
         self._weights_sample = tf.Variable(  # dummy init to be updated before trajectory evaluation
             tf.ones([0, 0], dtype=tf.float64), shape=[None, None]
         )
-=======
-        self._weight_distribution = weight_distribution
-        self._initialized = tf.Variable(False)
-
-        num_features = tf.shape(weight_distribution.mean())[0]  # m
-        self._theta_sample = tf.Variable(  # dummy init to be updated before trajectory evaluation
-            tf.ones([0, num_features], dtype=tf.float64), shape=[None, num_features]
-        )  # [0, m]
->>>>>>> a160d240
+
         self._batch_size = tf.Variable(
             0, dtype=tf.int32
         )  # dummy init to be updated before trajectory evaluation
 
-    @tf.function
+    # @tf.function
     def __call__(self, x: TensorType) -> TensorType:  # [N, B, d] -> [N, B]
         """Call trajectory function."""
 
@@ -687,23 +710,14 @@
         flat_x, unflatten = flatten_leading_dims(x)  # [N*B, d]
         flattened_feature_evaluations = self._feature_functions(flat_x)  # [N*B, m]
         feature_evaluations = unflatten(flattened_feature_evaluations)  # [N, B, m]
-<<<<<<< HEAD
         return tf.reduce_sum(feature_evaluations * self._weights_sample, -1)  # [N, B]
-=======
-        return tf.reduce_sum(feature_evaluations * self._theta_sample, -1)  # [N, B]
->>>>>>> a160d240
 
     def resample(self) -> None:
         """
         Efficiently resample in-place without retracing.
         """
-<<<<<<< HEAD
         self._weights_sample.assign(  # [B, m]
             self._weight_sampler(self._batch_size)
-=======
-        self._theta_sample.assign(
-            self._weight_distribution.sample(self._batch_size)
->>>>>>> a160d240
         )  # resample weights
 
     def update(self, weight_sampler: Callable[[int], TensorType]) -> None:
@@ -712,12 +726,5 @@
 
         :param weight_sampler: new distribution from which feature weights are to be sampled. TODO
         """
-<<<<<<< HEAD
         self._weight_sampler = weight_sampler  # update weight sampler
-        self.resample()  # resample TODO
-=======
-        self._weight_distribution = weight_distribution  # update weight distribution.
-        self._theta_sample.assign(
-            self._weight_distribution.sample(self._batch_size)
-        )  # resample weights
->>>>>>> a160d240
+        self.resample()  # resample TODO