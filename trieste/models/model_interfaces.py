# Copyright 2021 The Trieste Contributors
#
# Licensed under the Apache License, Version 2.0 (the "License");
# you may not use this file except in compliance with the License.
# You may obtain a copy of the License at
#
#     http://www.apache.org/licenses/LICENSE-2.0
#
# Unless required by applicable law or agreed to in writing, software
# distributed under the License is distributed on an "AS IS" BASIS,
# WITHOUT WARRANTIES OR CONDITIONS OF ANY KIND, either express or implied.
# See the License for the specific language governing permissions and
# limitations under the License.
from __future__ import annotations

import copy
from abc import ABC, abstractmethod
from collections.abc import Callable
from typing import Any, Optional, TypeVar

import gpflow
import tensorflow as tf
import tensorflow_probability as tfp
from gpflow.models import GPR, SGPR, SVGP, VGP, GPModel
from gpflow.utilities import multiple_assign, read_values

from ..data import Dataset
from ..type import TensorType
from ..utils import DEFAULTS, jit
from .optimizer import Optimizer, TFOptimizer


class ProbabilisticModel(ABC):
    """A probabilistic model."""

    @abstractmethod
    def predict(self, query_points: TensorType) -> tuple[TensorType, TensorType]:
        """
        Return the mean and variance of the independent marginal distributions at each point in
        ``query_points``.

        This is essentially a convenience method for :meth:`predict_joint`, where non-event
        dimensions of ``query_points`` are all interpreted as broadcasting dimensions instead of
        batch dimensions, and the covariance is squeezed to remove redundant nesting.

        :param query_points: The points at which to make predictions, of shape [..., D].
        :return: The mean and variance of the independent marginal distributions at each point in
            ``query_points``. For a predictive distribution with event shape E, the mean and
            variance will both have shape [...] + E.
        """
        raise NotImplementedError

    @abstractmethod
    def predict_joint(self, query_points: TensorType) -> tuple[TensorType, TensorType]:
        """
        :param query_points: The points at which to make predictions, of shape [..., B, D].
        :return: The mean and covariance of the joint marginal distribution at each batch of points
            in ``query_points``. For a predictive distribution with event shape E, the mean will
            have shape [..., B] + E, and the covariance shape [...] + E + [B, B].
        """
        raise NotImplementedError

    @abstractmethod
    def sample(self, query_points: TensorType, num_samples: int) -> TensorType:
        """
        Return ``num_samples`` samples from the independent marginal distributions at
        ``query_points``.

        :param query_points: The points at which to sample, with shape [..., N, D].
        :param num_samples: The number of samples at each point.
        :return: The samples. For a predictive distribution with event shape E, this has shape
            [..., S, N] + E, where S is the number of samples.
        """
        raise NotImplementedError

    def predict_y(self, query_points: TensorType) -> tuple[TensorType, TensorType]:
        """
        Return the mean and variance of the independent marginal distributions at each point in
        ``query_points`` for the observations, including noise contributions.

        Note that this is not supported by all models.

        :param query_points: The points at which to make predictions, of shape [..., D].
        :return: The mean and variance of the independent marginal distributions at each point in
            ``query_points``. For a predictive distribution with event shape E, the mean and
            variance will both have shape [...] + E.
        """
        raise NotImplementedError(
            f"Model {self!r} does not support predicting observations, just the latent function"
        )

    def get_observation_noise(self) -> TensorType:
        """
        Return the variance of observation noise.

        Note that this is not supported by all models.

        :return: The observation noise.
        """
<<<<<<< HEAD
        raise NotImplementedError(f"Model {self!r} does not provide scalar observation noise")

    def get_kernel(self) -> gpflow.kernels.Kernel:
        """
        Return the kernel of the model.

        :return: The kernel.
        """
        raise NotImplementedError(f"Model {self!r} does have an accessible kernel")
=======
        raise NotImplementedError("Model {self!r} does not provide observation noise")
>>>>>>> 127f75f5


class TrainableProbabilisticModel(ProbabilisticModel):
    """A trainable probabilistic model."""

    @abstractmethod
    def update(self, dataset: Dataset) -> None:
        """
        Update the model given the specified ``dataset``. Does not train the model.

        :param dataset: The data with which to update the model.
        """
        raise NotImplementedError

    @abstractmethod
    def optimize(self, dataset: Dataset) -> None:
        """
        Optimize the model objective with respect to (hyper)parameters given the specified
        ``dataset``.

        :param dataset: The data with which to train the model.
        """
        raise NotImplementedError


class ModelStack(TrainableProbabilisticModel):
    r"""
    A :class:`ModelStack` is a wrapper around a number of :class:`TrainableProbabilisticModel`\ s.
    It combines the outputs of each model for predictions and sampling, and delegates training data
    to each model for updates and optimization.

    **Note:** Only supports vector outputs (i.e. with event shape [E]). Outputs for any two models
    are assumed independent. Each model may itself be single- or multi-output, and any one
    multi-output model may have dependence between its outputs. When we speak of *event size* in
    this class, we mean the output dimension for a given :class:`TrainableProbabilisticModel`,
    whether that is the :class:`ModelStack` itself, or one of the subsidiary
    :class:`TrainableProbabilisticModel`\ s within the :class:`ModelStack`. Of course, the event
    size for a :class:`ModelStack` will be the sum of the event sizes of each subsidiary model.
    """

    def __init__(
        self,
        model_with_event_size: tuple[TrainableProbabilisticModel, int],
        *models_with_event_sizes: tuple[TrainableProbabilisticModel, int],
    ):
        r"""
        The order of individual models specified at :meth:`__init__` determines the order of the
        :class:`ModelStack` output dimensions.

        :param model_with_event_size: The first model, and the size of its output events.
            **Note:** This is a separate parameter to ``models_with_event_sizes`` simply so that the
            method signature requires at least one model. It is not treated specially.
        :param \*models_with_event_sizes: The other models, and sizes of their output events.
        """
        super().__init__()
        self._models, self._event_sizes = zip(*(model_with_event_size,) + models_with_event_sizes)

    def predict(self, query_points: TensorType) -> tuple[TensorType, TensorType]:
        r"""
        :param query_points: The points at which to make predictions, of shape [..., D].
        :return: The predictions from all the wrapped models, concatenated along the event axis in
            the same order as they appear in :meth:`__init__`. If the wrapped models have predictive
            distributions with event shapes [:math:`E_i`], the mean and variance will both have
            shape [..., :math:`\sum_i E_i`].
        """
        means, vars_ = zip(*[model.predict(query_points) for model in self._models])
        return tf.concat(means, axis=-1), tf.concat(vars_, axis=-1)

    def predict_joint(self, query_points: TensorType) -> tuple[TensorType, TensorType]:
        r"""
        :param query_points: The points at which to make predictions, of shape [..., B, D].
        :return: The predictions from all the wrapped models, concatenated along the event axis in
            the same order as they appear in :meth:`__init__`. If the wrapped models have predictive
            distributions with event shapes [:math:`E_i`], the mean will have shape
            [..., B, :math:`\sum_i E_i`], and the covariance shape
            [..., :math:`\sum_i E_i`, B, B].
        """
        means, covs = zip(*[model.predict_joint(query_points) for model in self._models])
        return tf.concat(means, axis=-1), tf.concat(covs, axis=-3)

    def sample(self, query_points: TensorType, num_samples: int) -> TensorType:
        r"""
        :param query_points: The points at which to sample, with shape [..., N, D].
        :param num_samples: The number of samples at each point.
        :return: The samples from all the wrapped models, concatenated along the event axis. For
            wrapped models with predictive distributions with event shapes [:math:`E_i`], this has
            shape [..., S, N, :math:`\sum_i E_i`], where S is the number of samples.
        """
        samples = [model.sample(query_points, num_samples) for model in self._models]
        return tf.concat(samples, axis=-1)

    def predict_y(self, query_points: TensorType) -> tuple[TensorType, TensorType]:
        r"""
        :param query_points: The points at which to make predictions, of shape [..., D].
        :return: The predictions from all the wrapped models, concatenated along the event axis in
            the same order as they appear in :meth:`__init__`. If the wrapped models have predictive
            distributions with event shapes [:math:`E_i`], the mean and variance will both have
            shape [..., :math:`\sum_i E_i`].
        :raise NotImplementedError: If any of the models don't implement predict_y.
        """
        means, vars_ = zip(*[model.predict_y(query_points) for model in self._models])
        return tf.concat(means, axis=-1), tf.concat(vars_, axis=-1)

    def update(self, dataset: Dataset) -> None:
        """
        Update all the wrapped models on their corresponding data. The data for each model is
        extracted by splitting the observations in ``dataset`` along the event axis according to the
        event sizes specified at :meth:`__init__`.

        :param dataset: The query points and observations for *all* the wrapped models.
        """
        observations = tf.split(dataset.observations, self._event_sizes, axis=-1)

        for model, obs in zip(self._models, observations):
            model.update(Dataset(dataset.query_points, obs))

    def optimize(self, dataset: Dataset) -> None:
        """
        Optimize all the wrapped models on their corresponding data. The data for each model is
        extracted by splitting the observations in ``dataset`` along the event axis according to the
        event sizes specified at :meth:`__init__`.

        :param dataset: The query points and observations for *all* the wrapped models.
        """
        observations = tf.split(dataset.observations, self._event_sizes, axis=-1)

        for model, obs in zip(self._models, observations):
            model.optimize(Dataset(dataset.query_points, obs))


M = TypeVar("M", bound=tf.Module)
""" A type variable bound to :class:`tf.Module`. """


def module_deepcopy(self: M, memo: dict[int, object]) -> M:
    r"""
    This function provides a workaround for `a bug`_ in TensorFlow Probability (fixed in `version
    0.12`_) where a :class:`tf.Module` cannot be deep-copied if it has
    :class:`tfp.bijectors.Bijector` instances on it. The function can be used to directly copy an
    object ``self`` as e.g. ``module_deepcopy(self, {})``, but it is perhaps more useful as an
    implemention for :meth:`__deepcopy__` on classes, where it can be used as follows:

    .. _a bug: https://github.com/tensorflow/probability/issues/547
    .. _version 0.12: https://github.com/tensorflow/probability/releases/tag/v0.12.1

    .. testsetup:: *

        >>> import tensorflow_probability as tfp

    >>> class Foo(tf.Module):
    ...     example_bijector = tfp.bijectors.Exp()
    ...
    ...     __deepcopy__ = module_deepcopy

    Classes with this method can be deep-copied even if they contain
    :class:`tfp.bijectors.Bijector`\ s.

    :param self: The object to copy.
    :param memo: References to existing deep-copied objects (by object :func:`id`).
    :return: A deep-copy of ``self``.
    """
    gpflow.utilities.reset_cache_bijectors(self)

    new = self.__new__(type(self))
    memo[id(self)] = new

    for name, value in self.__dict__.items():
        setattr(new, name, copy.deepcopy(value, memo))

    return new


class GPflowPredictor(ProbabilisticModel, tf.Module, ABC):
    """A trainable wrapper for a GPflow Gaussian process model."""

    def __init__(self, optimizer: Optimizer | None = None):
        """
        :param optimizer: The optimizer with which to train the model. Defaults to
            :class:`~trieste.models.optimizer.Optimizer` with :class:`~gpflow.optimizers.Scipy`.
        """
        super().__init__()

        if optimizer is None:
            optimizer = Optimizer(gpflow.optimizers.Scipy())

        self._optimizer = optimizer

    @property
    def optimizer(self) -> Optimizer:
        """The optimizer with which to train the model."""
        return self._optimizer

    @property
    @abstractmethod
    def model(self) -> GPModel:
        """The underlying GPflow model."""

    def predict(self, query_points: TensorType) -> tuple[TensorType, TensorType]:
        return self.model.predict_f(query_points)

    def predict_joint(self, query_points: TensorType) -> tuple[TensorType, TensorType]:
        return self.model.predict_f(query_points, full_cov=True)

    def sample(self, query_points: TensorType, num_samples: int) -> TensorType:
        return self.model.predict_f_samples(query_points, num_samples)

    def predict_y(self, query_points: TensorType) -> tuple[TensorType, TensorType]:
        return self.model.predict_y(query_points)

    def get_kernel(self) -> gpflow.kernels.Kernel:
        """
        Return the kernel of the model.

        :return: The kernel.
        """
        return self.model.kernel

    def get_observation_noise(self):
        """
        Return the variance of observation noise for homoscedastic likelihoods.
        :return: The observation noise.
        :raise NotImplementedError: If the model does not have a homoscedastic likelihood.
        """
        try:
            noise_variance = self.model.likelihood.variance
        except AttributeError:
            raise NotImplementedError("Model {self!r} does not have scalar observation noise")

        return noise_variance

    def optimize(self, dataset: Dataset) -> None:
        """
        Optimize the model with the specified `dataset`.

        :param dataset: The data with which to optimize the `model`.
        """
        self.optimizer.optimize(self.model, dataset)

    __deepcopy__ = module_deepcopy


class GaussianProcessRegression(GPflowPredictor, TrainableProbabilisticModel):
    """
    A :class:`TrainableProbabilisticModel` wrapper for a GPflow :class:`~gpflow.models.GPR`
    or :class:`~gpflow.models.SGPR`.
    """

    def __init__(
        self, model: GPR | SGPR, optimizer: Optimizer | None = None, num_kernel_samples: int = 10
    ):
        """
        :param model: The GPflow model to wrap.
        :param optimizer: The optimizer with which to train the model. Defaults to
            :class:`~trieste.models.optimizer.Optimizer` with :class:`~gpflow.optimizers.Scipy`.
        :param num_kernel_samples: Number of randomly sampled kernels (for each kernel parameter) to
            evaluate before beginning model optimization. Therefore, for a kernel with `p`
            (vector-valued) parameters, we evaluate `p * num_kernel_samples` kernels.
        """
        super().__init__(optimizer)
        self._model = model

        if num_kernel_samples <= 0:
            raise ValueError(
                f"num_kernel_samples must be greater or equal to zero but got {num_kernel_samples}."
            )
        self._num_kernel_samples = num_kernel_samples

    def __repr__(self) -> str:
        """"""
        return f"GaussianProcessRegression({self._model!r}, {self.optimizer!r})"

    @property
    def model(self) -> GPR | SGPR:
        return self._model

    def update(self, dataset: Dataset) -> None:
        x, y = self.model.data

        _assert_data_is_compatible(dataset, Dataset(x, y))

        if dataset.query_points.shape[-1] != x.shape[-1]:
            raise ValueError

        if dataset.observations.shape[-1] != y.shape[-1]:
            raise ValueError

        self.model.data = dataset.query_points, dataset.observations

    def covariance_between_points(
        self, query_points_1: TensorType, query_points_2: TensorType
    ) -> TensorType:
        r"""
        Compute the posterior covariance between sets of query points.

        .. math:: \Sigma_{12} = K_{12} - K_{x1}(K_{xx} + \sigma^2 I)^{-1}K_{x2}

        :param query_points_1: Set of query points with shape [N, D]
        :param query_points_2: Sets of query points with shape [M, D]

        :return: Covariance matrix between the sets of query points with shape [N, M]
        """
        tf.debugging.assert_shapes([(query_points_1, ["N", "D"]), (query_points_2, ["M", "D"])])

        x, _ = self.model.data
        num_data = x.shape[0]
        s = tf.linalg.diag(tf.fill([num_data], self.model.likelihood.variance))

        K = self.model.kernel(x)
        L = tf.linalg.cholesky(K + s)

        Kx1 = self.model.kernel(x, query_points_1)
        Linv_Kx1 = tf.linalg.triangular_solve(L, Kx1)

        Kx2 = self.model.kernel(x, query_points_2)
        Linv_Kx2 = tf.linalg.triangular_solve(L, Kx2)

        K12 = self.model.kernel(query_points_1, query_points_2)
        cov = K12 - tf.tensordot(tf.transpose(Linv_Kx1), Linv_Kx2, [[-1], [-2]])

        tf.debugging.assert_shapes(
            [(query_points_1, ["N", "D"]), (query_points_2, ["M", "D"]), (cov, ["N", "M"])]
        )

        return cov

    def optimize(self, dataset: Dataset) -> None:
        """
        Optimize the model with the specified `dataset`.

        For :class:`GaussianProcessRegression`, we (optionally) try multiple randomly sampled
        kernel parameter configurations as well as the configuration specified when initializing
        the kernel. The best configuration is used as the starting point for model optimization.

        For trainable parameters constrained to lie in a finite interval (through a sigmoid
        bijector), we begin model optimization from the best of a random sample from these
        parameters' acceptable domains.

        For trainable parameters without constraints but with priors, we begin model optimization
        from the best of a random sample from these parameters' priors.

        For trainable parameters with neither priors nor constraints, we begin optimization from
        their initial values.

        :param dataset: The data with which to optimize the `model`.
        """

        num_trainable_params_with_priors_or_constraints = tf.reduce_sum(
            [
                tf.size(param)
                for param in self.model.trainable_parameters
                if param.prior is not None or isinstance(param.bijector, tfp.bijectors.Sigmoid)
            ]
        )

        if (
            min(num_trainable_params_with_priors_or_constraints, self._num_kernel_samples) >= 1
        ):  # Find a promising kernel initialization
            self.find_best_model_initialization(
                self._num_kernel_samples * num_trainable_params_with_priors_or_constraints
            )

        self.optimizer.optimize(self.model, dataset)

    def find_best_model_initialization(self, num_kernel_samples) -> None:
        """
        Test `num_kernel_samples` models with sampled kernel parameters. The model's kernel
        parameters are then set to the sample achieving maximal likelihood.

        :param num_kernel_samples: Number of randomly sampled kernels to evaluate.
        """

        @tf.function
        def evaluate_loss_of_model_parameters() -> tf.Tensor:
            randomize_hyperparameters(self.model)
            return self.model.training_loss()

        squeeze_hyperparameters(self.model)
        current_best_parameters = read_values(self.model)
        min_loss = self.model.training_loss()

        for _ in tf.range(num_kernel_samples):
            try:
                train_loss = evaluate_loss_of_model_parameters()
            except tf.errors.InvalidArgumentError:  # allow badly specified kernel params
                train_loss = 1e100

            if train_loss < min_loss:  # only keep best kernel params
                min_loss = train_loss
                current_best_parameters = read_values(self.model)

        multiple_assign(self.model, current_best_parameters)


class SparseVariational(GPflowPredictor, TrainableProbabilisticModel):
    """
    A :class:`TrainableProbabilisticModel` wrapper for a GPflow :class:`~gpflow.models.SVGP`.
    """

    def __init__(self, model: SVGP, data: Dataset, optimizer: Optimizer | None = None):
        """
        :param model: The underlying GPflow sparse variational model.
        :param data: The initial training data.
        :param optimizer: The optimizer with which to train the model. Defaults to
            :class:`~trieste.models.optimizer.Optimizer` with :class:`~gpflow.optimizers.Scipy`.
        """
        super().__init__(optimizer)
        self._model = model
        self._data = data

    def __repr__(self) -> str:
        """"""
        return f"SparseVariational({self._model!r}, {self._data!r}, {self.optimizer!r})"

    @property
    def model(self) -> SVGP:
        return self._model

    def update(self, dataset: Dataset) -> None:
        _assert_data_is_compatible(dataset, self._data)

        self._data = dataset

        num_data = dataset.query_points.shape[0]
        self.model.num_data = num_data


class VariationalGaussianProcess(GPflowPredictor, TrainableProbabilisticModel):
    r"""
    A :class:`TrainableProbabilisticModel` wrapper for a GPflow :class:`~gpflow.models.VGP`.

    A Variational Gaussian Process (VGP) approximates the posterior of a GP
    using the multivariate Gaussian closest to the posterior of the GP by minimizing the
    KL divergence between approximated and exact posteriors. See :cite:`opper2009variational`
    for details.

    The VGP provides (approximate) GP modelling under non-Gaussian likelihoods, for example
    when fitting a classification model over binary data.

    A whitened representation and (optional) natural gradient steps are used to aid
    model optimization.
    """

    def __init__(
        self,
        model: VGP,
        optimizer: Optimizer | None = None,
        use_natgrads: bool = False,
        natgrad_gamma: Optional[float] = None,
    ):
        """
        :param model: The GPflow :class:`~gpflow.models.VGP`.
        :param optimizer: The optimizer with which to train the model. Defaults to
            :class:`~trieste.models.optimizer.Optimizer` with :class:`~gpflow.optimizers.Scipy`.
        :param use_natgrads: If True then alternate model optimization steps with natural
            gradient updates. Note that natural gradients requires
            an :class:`~trieste.models.optimizer.Optimizer` optimizer.
        :natgrad_gamma: Gamma parameter for the natural gradient optimizer.
        :raise ValueError (or InvalidArgumentError): If ``model``'s :attr:`q_sqrt` is not rank 3
            or if attempting to combine natural gradients with a :class:`~gpflow.optimizers.Scipy`
            optimizer.
        """
        tf.debugging.assert_rank(model.q_sqrt, 3)
        super().__init__(optimizer)
        self._model = model

        if use_natgrads:
            if not isinstance(self._optimizer, TFOptimizer):
                raise ValueError(
                    f"""
                    Natgrads can only be used alongside an optimizer from tf.optimizers however
                    received f{self._optimizer}
                    """
                )

            natgrad_gamma = 0.1 if natgrad_gamma is None else natgrad_gamma
        else:
            if natgrad_gamma is not None:
                raise ValueError(
                    """
                    natgrad_gamma is only to be specified when use_natgrads is True.
                    """
                )

        self._use_natgrads = use_natgrads
        self._natgrad_gamma = natgrad_gamma

    def __repr__(self) -> str:
        """"""
        return f"VariationalGaussianProcess({self._model!r}, {self.optimizer!r})"

    @property
    def model(self) -> VGP:
        return self._model

    def update(self, dataset: Dataset, *, jitter: float = DEFAULTS.JITTER) -> None:
        """
        Update the model given the specified ``dataset``. Does not train the model.

        :param dataset: The data with which to update the model.
        :param jitter: The size of the jitter to use when stabilizing the Cholesky decomposition of
            the covariance matrix.
        """
        model = self.model

        _assert_data_is_compatible(dataset, Dataset(*model.data))

        f_mu, f_cov = self.model.predict_f(dataset.query_points, full_cov=True)  # [N, L], [L, N, N]

        # GPflow's VGP model is hard-coded to use the whitened representation, i.e.
        # q_mu and q_sqrt parametrise q(v), and u = f(X) = L v, where L = cholesky(K(X, X))
        # Hence we need to back-transform from f_mu and f_cov to obtain the updated
        # new_q_mu and new_q_sqrt:
        Knn = model.kernel(dataset.query_points, full_cov=True)  # [N, N]
        jitter_mat = jitter * tf.eye(len(dataset), dtype=Knn.dtype)
        Lnn = tf.linalg.cholesky(Knn + jitter_mat)  # [N, N]
        new_q_mu = tf.linalg.triangular_solve(Lnn, f_mu)  # [N, L]
        tmp = tf.linalg.triangular_solve(Lnn[None], f_cov)  # [L, N, N], L⁻¹ f_cov
        S_v = tf.linalg.triangular_solve(Lnn[None], tf.linalg.matrix_transpose(tmp))  # [L, N, N]
        new_q_sqrt = tf.linalg.cholesky(S_v + jitter_mat)  # [L, N, N]

        model.data = dataset.astuple()
        model.num_data = len(dataset)
        model.q_mu = gpflow.Parameter(new_q_mu)
        model.q_sqrt = gpflow.Parameter(new_q_sqrt, transform=gpflow.utilities.triangular())

    def optimize(self, dataset: Dataset) -> None:
        """
        :class:`VariationalGaussianProcess` has a custom `optimize` method that (optionally) permits
        alternating between standard optimization steps (for kernel parameters) and natural gradient
        steps for the variational parameters (`q_mu` and `q_sqrt`). See :cite:`salimbeni2018natural`
        for details. Using natural gradients can dramatically speed up model fitting, especially for
        ill-conditioned posteriors.

        If using natural gradients, our optimizer inherits the mini-batch behavior and number
        of optimization steps as the base optimizer specified when initializing
        the :class:`VariationalGaussianProcess`.
        """
        model = self.model

        if self._use_natgrads:  # optimize variational params with natgrad optimizer

            natgrad_optimizer = gpflow.optimizers.NaturalGradient(gamma=self._natgrad_gamma)
            base_optimizer = self.optimizer

            gpflow.set_trainable(model.q_mu, False)  # variational params optimized by natgrad
            gpflow.set_trainable(model.q_sqrt, False)
            variational_params = [(model.q_mu, model.q_sqrt)]
            model_params = model.trainable_variables

            loss_fn = base_optimizer.create_loss(model, dataset)

            @jit(apply=self.optimizer.compile)
            def perfom_optimization_step() -> None:  # alternate with natgrad optimizations
                natgrad_optimizer.minimize(loss_fn, variational_params)
                base_optimizer.optimizer.minimize(
                    loss_fn, model_params, **base_optimizer.minimize_args
                )

            for _ in range(base_optimizer.max_iter):  # type: ignore
                perfom_optimization_step()

            gpflow.set_trainable(model.q_mu, True)  # revert varitional params to trainable
            gpflow.set_trainable(model.q_sqrt, True)

        else:
            self.optimizer.optimize(model, dataset)


supported_models: dict[Any, Callable[[Any, Optimizer], TrainableProbabilisticModel]] = {
    GPR: GaussianProcessRegression,
    SGPR: GaussianProcessRegression,
    VGP: VariationalGaussianProcess,
}
"""
A mapping of third-party model types to :class:`CustomTrainable` classes that wrap models of those
types.
"""


def _assert_data_is_compatible(new_data: Dataset, existing_data: Dataset) -> None:
    if new_data.query_points.shape[-1] != existing_data.query_points.shape[-1]:
        raise ValueError(
            f"Shape {new_data.query_points.shape} of new query points is incompatible with"
            f" shape {existing_data.query_points.shape} of existing query points. Trailing"
            f" dimensions must match."
        )

    if new_data.observations.shape[-1] != existing_data.observations.shape[-1]:
        raise ValueError(
            f"Shape {new_data.observations.shape} of new observations is incompatible with"
            f" shape {existing_data.observations.shape} of existing observations. Trailing"
            f" dimensions must match."
        )


def randomize_hyperparameters(object: gpflow.Module) -> None:
    """
    Sets hyperparameters to random samples from their constrained domains or (if not constraints
    are available) their prior distributions.

    :param object: Any gpflow Module.
    """
    for param in object.trainable_parameters:
        if isinstance(param.bijector, tfp.bijectors.Sigmoid):
            sample = tf.random.uniform(
                param.bijector.low.shape,
                minval=param.bijector.low,
                maxval=param.bijector.high,
                dtype=param.bijector.low.dtype,
            )
            param.assign(sample)
        elif param.prior is not None:
            param.assign(param.prior.sample())


def squeeze_hyperparameters(
    object: gpflow.Module, alpha: float = 1e-2, epsilon: float = 1e-7
) -> None:
    """
    Squeezes the parameters to be strictly inside their range defined by the Sigmoid,
    or strictly greater than the limit defined by the Shift+Softplus.
    This avoids having Inf unconstrained values when the parameters are exactly at the boundary.

    :param object: Any gpflow Module.
    :param alpha: the proportion of the range with which to squeeze for the Sigmoid case
    :param epsilon: the value with which to offset the shift for the Softplus case.
    :raise ValueError: If ``alpha`` is not in (0,1) or epsilon <= 0
    """

    if not (0 < alpha < 1):
        raise ValueError(f"squeeze factor alpha must be in (0, 1), found {alpha}")

    if not (0 < epsilon):
        raise ValueError(f"offset factor epsilon must be > 0, found {epsilon}")

    for param in object.trainable_parameters:
        if isinstance(param.bijector, tfp.bijectors.Sigmoid):
            delta = (param.bijector.high - param.bijector.low) * alpha
            squeezed_param = tf.math.minimum(param, param.bijector.high - delta)
            squeezed_param = tf.math.maximum(squeezed_param, param.bijector.low + delta)
            param.assign(squeezed_param)
        elif (
            isinstance(param.bijector, tfp.bijectors.Chain)
            and len(param.bijector.bijectors) == 2
            and isinstance(param.bijector.bijectors[0], tfp.bijectors.Shift)
            and isinstance(param.bijector.bijectors[1], tfp.bijectors.Softplus)
        ):
            if isinstance(param.bijector.bijectors[0], tfp.bijectors.Shift) and isinstance(
                param.bijector.bijectors[1], tfp.bijectors.Softplus
            ):
                low = param.bijector.bijectors[0].shift
                squeezed_param = tf.math.maximum(param, low + epsilon * tf.ones_like(param))
                param.assign(squeezed_param)<|MERGE_RESOLUTION|>--- conflicted
+++ resolved
@@ -97,7 +97,6 @@
 
         :return: The observation noise.
         """
-<<<<<<< HEAD
         raise NotImplementedError(f"Model {self!r} does not provide scalar observation noise")
 
     def get_kernel(self) -> gpflow.kernels.Kernel:
@@ -106,10 +105,7 @@
 
         :return: The kernel.
         """
-        raise NotImplementedError(f"Model {self!r} does have an accessible kernel")
-=======
         raise NotImplementedError("Model {self!r} does not provide observation noise")
->>>>>>> 127f75f5
 
 
 class TrainableProbabilisticModel(ProbabilisticModel):
