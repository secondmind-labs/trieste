# Copyright 2021 The Trieste Contributors
#
# Licensed under the Apache License, Version 2.0 (the "License");
# you may not use this file except in compliance with the License.
# You may obtain a copy of the License at
#
#     http://www.apache.org/licenses/LICENSE-2.0
#
# Unless required by applicable law or agreed to in writing, software
# distributed under the License is distributed on an "AS IS" BASIS,
# WITHOUT WARRANTIES OR CONDITIONS OF ANY KIND, either express or implied.
# See the License for the specific language governing permissions and
# limitations under the License.
from __future__ import annotations

import copy
from abc import ABC, abstractmethod
from collections.abc import Callable
from typing import Any, Optional, TypeVar

import gpflow
import tensorflow as tf
import tensorflow_probability as tfp
from gpflow.models import GPR, SGPR, SVGP, VGP, GPModel
from gpflow.utilities import multiple_assign, read_values

from ..data import Dataset
from ..type import TensorType
from ..utils import DEFAULTS, jit
from .optimizer import Optimizer, TFOptimizer


class ProbabilisticModel(ABC):
    """A probabilistic model."""

    @abstractmethod
    def predict(self, query_points: TensorType) -> tuple[TensorType, TensorType]:
        """
        Return the mean and variance of the independent marginal distributions at each point in
        ``query_points``.

        This is essentially a convenience method for :meth:`predict_joint`, where non-event
        dimensions of ``query_points`` are all interpreted as broadcasting dimensions instead of
        batch dimensions, and the covariance is squeezed to remove redundant nesting.

        :param query_points: The points at which to make predictions, of shape [..., D].
        :return: The mean and variance of the independent marginal distributions at each point in
            ``query_points``. For a predictive distribution with event shape E, the mean and
            variance will both have shape [...] + E.
        """
        raise NotImplementedError

    @abstractmethod
    def predict_joint(self, query_points: TensorType) -> tuple[TensorType, TensorType]:
        """
        :param query_points: The points at which to make predictions, of shape [..., B, D].
        :return: The mean and covariance of the joint marginal distribution at each batch of points
            in ``query_points``. For a predictive distribution with event shape E, the mean will
            have shape [..., B] + E, and the covariance shape [...] + E + [B, B].
        """
        raise NotImplementedError

    @abstractmethod
    def sample(self, query_points: TensorType, num_samples: int) -> TensorType:
        """
        Return ``num_samples`` samples from the independent marginal distributions at
        ``query_points``.

        :param query_points: The points at which to sample, with shape [..., N, D].
        :param num_samples: The number of samples at each point.
        :return: The samples. For a predictive distribution with event shape E, this has shape
            [..., S, N] + E, where S is the number of samples.
        """
        raise NotImplementedError

    def predict_y(self, query_points: TensorType) -> tuple[TensorType, TensorType]:
        """
        Return the mean and variance of the independent marginal distributions at each point in
        ``query_points`` for the observations, including noise contributions.

        Note that this is not supported by all models.

        :param query_points: The points at which to make predictions, of shape [..., D].
        :return: The mean and variance of the independent marginal distributions at each point in
            ``query_points``. For a predictive distribution with event shape E, the mean and
            variance will both have shape [...] + E.
        """
        raise NotImplementedError(
            f"Model {self!r} does not support predicting observations, just the latent function"
        )

    def get_observation_noise(self):
        """
        Return the variance of observation noise.

        Note that this is not supported by all models.

        :return: The observation noise.
        """
        raise NotImplementedError("Model {self!r} does not provide observation noise")


class TrainableProbabilisticModel(ProbabilisticModel):
    """A trainable probabilistic model."""

    @abstractmethod
    def update(self, dataset: Dataset) -> None:
        """
        Update the model given the specified ``dataset``. Does not train the model.

        :param dataset: The data with which to update the model.
        """
        raise NotImplementedError

    @abstractmethod
    def optimize(self, dataset: Dataset) -> None:
        """
        Optimize the model objective with respect to (hyper)parameters given the specified
        ``dataset``.

        :param dataset: The data with which to train the model.
        """
        raise NotImplementedError


class ModelStack(TrainableProbabilisticModel):
    r"""
    A :class:`ModelStack` is a wrapper around a number of :class:`TrainableProbabilisticModel`\ s.
    It combines the outputs of each model for predictions and sampling, and delegates training data
    to each model for updates and optimization.

    **Note:** Only supports vector outputs (i.e. with event shape [E]). Outputs for any two models
    are assumed independent. Each model may itself be single- or multi-output, and any one
    multi-output model may have dependence between its outputs. When we speak of *event size* in
    this class, we mean the output dimension for a given :class:`TrainableProbabilisticModel`,
    whether that is the :class:`ModelStack` itself, or one of the subsidiary
    :class:`TrainableProbabilisticModel`\ s within the :class:`ModelStack`. Of course, the event
    size for a :class:`ModelStack` will be the sum of the event sizes of each subsidiary model.
    """

    def __init__(
        self,
        model_with_event_size: tuple[TrainableProbabilisticModel, int],
        *models_with_event_sizes: tuple[TrainableProbabilisticModel, int],
    ):
        r"""
        The order of individual models specified at :meth:`__init__` determines the order of the
        :class:`ModelStack` output dimensions.

        :param model_with_event_size: The first model, and the size of its output events.
            **Note:** This is a separate parameter to ``models_with_event_sizes`` simply so that the
            method signature requires at least one model. It is not treated specially.
        :param \*models_with_event_sizes: The other models, and sizes of their output events.
        """
        super().__init__()
        self._models, self._event_sizes = zip(*(model_with_event_size,) + models_with_event_sizes)

    def predict(self, query_points: TensorType) -> tuple[TensorType, TensorType]:
        r"""
        :param query_points: The points at which to make predictions, of shape [..., D].
        :return: The predictions from all the wrapped models, concatenated along the event axis in
            the same order as they appear in :meth:`__init__`. If the wrapped models have predictive
            distributions with event shapes [:math:`E_i`], the mean and variance will both have
            shape [..., :math:`\sum_i E_i`].
        """
        means, vars_ = zip(*[model.predict(query_points) for model in self._models])
        return tf.concat(means, axis=-1), tf.concat(vars_, axis=-1)

    def predict_joint(self, query_points: TensorType) -> tuple[TensorType, TensorType]:
        r"""
        :param query_points: The points at which to make predictions, of shape [..., B, D].
        :return: The predictions from all the wrapped models, concatenated along the event axis in
            the same order as they appear in :meth:`__init__`. If the wrapped models have predictive
            distributions with event shapes [:math:`E_i`], the mean will have shape
            [..., B, :math:`\sum_i E_i`], and the covariance shape
            [..., :math:`\sum_i E_i`, B, B].
        """
        means, covs = zip(*[model.predict_joint(query_points) for model in self._models])
        return tf.concat(means, axis=-1), tf.concat(covs, axis=-3)

    def sample(self, query_points: TensorType, num_samples: int) -> TensorType:
        r"""
        :param query_points: The points at which to sample, with shape [..., N, D].
        :param num_samples: The number of samples at each point.
        :return: The samples from all the wrapped models, concatenated along the event axis. For
            wrapped models with predictive distributions with event shapes [:math:`E_i`], this has
            shape [..., S, N, :math:`\sum_i E_i`], where S is the number of samples.
        """
        samples = [model.sample(query_points, num_samples) for model in self._models]
        return tf.concat(samples, axis=-1)

    def predict_y(self, query_points: TensorType) -> tuple[TensorType, TensorType]:
        r"""
        :param query_points: The points at which to make predictions, of shape [..., D].
        :return: The predictions from all the wrapped models, concatenated along the event axis in
            the same order as they appear in :meth:`__init__`. If the wrapped models have predictive
            distributions with event shapes [:math:`E_i`], the mean and variance will both have
            shape [..., :math:`\sum_i E_i`].
        :raise NotImplementedError: If any of the models don't implement predict_y.
        """
        means, vars_ = zip(*[model.predict_y(query_points) for model in self._models])
        return tf.concat(means, axis=-1), tf.concat(vars_, axis=-1)

    def update(self, dataset: Dataset) -> None:
        """
        Update all the wrapped models on their corresponding data. The data for each model is
        extracted by splitting the observations in ``dataset`` along the event axis according to the
        event sizes specified at :meth:`__init__`.

        :param dataset: The query points and observations for *all* the wrapped models.
        """
        observations = tf.split(dataset.observations, self._event_sizes, axis=-1)

        for model, obs in zip(self._models, observations):
            model.update(Dataset(dataset.query_points, obs))

    def optimize(self, dataset: Dataset) -> None:
        """
        Optimize all the wrapped models on their corresponding data. The data for each model is
        extracted by splitting the observations in ``dataset`` along the event axis according to the
        event sizes specified at :meth:`__init__`.

        :param dataset: The query points and observations for *all* the wrapped models.
        """
        observations = tf.split(dataset.observations, self._event_sizes, axis=-1)

        for model, obs in zip(self._models, observations):
            model.optimize(Dataset(dataset.query_points, obs))


M = TypeVar("M", bound=tf.Module)
""" A type variable bound to :class:`tf.Module`. """


def module_deepcopy(self: M, memo: dict[int, object]) -> M:
    r"""
    This function provides a workaround for `a bug`_ in TensorFlow Probability (fixed in `version
    0.12`_) where a :class:`tf.Module` cannot be deep-copied if it has
    :class:`tfp.bijectors.Bijector` instances on it. The function can be used to directly copy an
    object ``self`` as e.g. ``module_deepcopy(self, {})``, but it is perhaps more useful as an
    implemention for :meth:`__deepcopy__` on classes, where it can be used as follows:

    .. _a bug: https://github.com/tensorflow/probability/issues/547
    .. _version 0.12: https://github.com/tensorflow/probability/releases/tag/v0.12.1

    .. testsetup:: *

        >>> import tensorflow_probability as tfp

    >>> class Foo(tf.Module):
    ...     example_bijector = tfp.bijectors.Exp()
    ...
    ...     __deepcopy__ = module_deepcopy

    Classes with this method can be deep-copied even if they contain
    :class:`tfp.bijectors.Bijector`\ s.

    :param self: The object to copy.
    :param memo: References to existing deep-copied objects (by object :func:`id`).
    :return: A deep-copy of ``self``.
    """
    gpflow.utilities.reset_cache_bijectors(self)

    new = self.__new__(type(self))
    memo[id(self)] = new

    for name, value in self.__dict__.items():
        setattr(new, name, copy.deepcopy(value, memo))

    return new


class GPflowPredictor(ProbabilisticModel, tf.Module, ABC):
    """A trainable wrapper for a GPflow Gaussian process model."""

    def __init__(self, optimizer: Optimizer | None = None):
        """
        :param optimizer: The optimizer with which to train the model. Defaults to
            :class:`~trieste.models.optimizer.Optimizer` with :class:`~gpflow.optimizers.Scipy`.
        """
        super().__init__()

        if optimizer is None:
            optimizer = Optimizer(gpflow.optimizers.Scipy())

        self._optimizer = optimizer

    @property
    def optimizer(self) -> Optimizer:
        """The optimizer with which to train the model."""
        return self._optimizer

    @property
    @abstractmethod
    def model(self) -> GPModel:
        """The underlying GPflow model."""

    def predict(self, query_points: TensorType) -> tuple[TensorType, TensorType]:
        return self.model.predict_f(query_points)

    def predict_joint(self, query_points: TensorType) -> tuple[TensorType, TensorType]:
        return self.model.predict_f(query_points, full_cov=True)

    def sample(self, query_points: TensorType, num_samples: int) -> TensorType:
        return self.model.predict_f_samples(query_points, num_samples)

    def predict_y(self, query_points: TensorType) -> tuple[TensorType, TensorType]:
        return self.model.predict_y(query_points)

    def get_kernel(self) -> gpflow.kernels.Kernel:
        """
        Return the kernel of the model.

        :return: The kernel.
        """
        return self.model.kernel

    def get_observation_noise(self):
        """
        Return the variance of observation noise for homoscedastic likelihoods.
        :return: The observation noise.
        :raise NotImplementedError: If the model does not have a homoscedastic likelihood.
        """
        try:
            noise_variance = self.model.likelihood.variance
        except AttributeError:
            raise NotImplementedError("Model {self!r} does not have scalar observation noise")

        return noise_variance

    def optimize(self, dataset: Dataset) -> None:
        """
        Optimize the model with the specified `dataset`.

        :param dataset: The data with which to optimize the `model`.
        """
        self.optimizer.optimize(self.model, dataset)

    __deepcopy__ = module_deepcopy


class GaussianProcessRegression(GPflowPredictor, TrainableProbabilisticModel):
    """
    A :class:`TrainableProbabilisticModel` wrapper for a GPflow :class:`~gpflow.models.GPR`
    or :class:`~gpflow.models.SGPR`.
    """

    def __init__(
        self, model: GPR | SGPR, optimizer: Optimizer | None = None, num_prior_samples: int = 10
    ):
        """
        :param model: The GPflow model to wrap.
        :param optimizer: The optimizer with which to train the model. Defaults to
            :class:`~trieste.models.optimizer.Optimizer` with :class:`~gpflow.optimizers.Scipy`.
        :param num_prior_samples: Number of randomly sampled kernels to evaluate before beginning
            model optimization.
        """
        super().__init__(optimizer)
        self._model = model

        if num_prior_samples <= 0:
            raise ValueError(
                f"num_prior_samples must be greater or equal to zero but got {num_prior_samples}."
            )
        self._num_prior_samples = num_prior_samples

    def __repr__(self) -> str:
        """"""
        return f"GaussianProcessRegression({self._model!r}, {self.optimizer!r})"

    @property
    def model(self) -> GPR | SGPR:
        return self._model

    def update(self, dataset: Dataset) -> None:
        x, y = self.model.data

        _assert_data_is_compatible(dataset, Dataset(x, y))

        if dataset.query_points.shape[-1] != x.shape[-1]:
            raise ValueError

        if dataset.observations.shape[-1] != y.shape[-1]:
            raise ValueError

        self.model.data = dataset.query_points, dataset.observations

    def covariance_between_points(
        self, query_points_1: TensorType, query_points_2: TensorType
    ) -> TensorType:
        r"""
        Compute the posterior covariance between sets of query points.

        .. math:: \Sigma_{12} = K_{12} - K_{x1}(K_{xx} + \sigma^2 I)^{-1}K_{x2}

        :param query_points_1: Set of query points with shape [N, D]
        :param query_points_2: Sets of query points with shape [M, D]

        :return: Covariance matrix between the sets of query points with shape [N, M]
        """
        tf.debugging.assert_shapes([(query_points_1, ["N", "D"]), (query_points_2, ["M", "D"])])

        x, _ = self.model.data
        num_data = x.shape[0]
        s = tf.linalg.diag(tf.fill([num_data], self.model.likelihood.variance))

        K = self.model.kernel(x)
        L = tf.linalg.cholesky(K + s)

        Kx1 = self.model.kernel(x, query_points_1)
        Linv_Kx1 = tf.linalg.triangular_solve(L, Kx1)

        Kx2 = self.model.kernel(x, query_points_2)
        Linv_Kx2 = tf.linalg.triangular_solve(L, Kx2)

        K12 = self.model.kernel(query_points_1, query_points_2)
        cov = K12 - tf.tensordot(tf.transpose(Linv_Kx1), Linv_Kx2, [[-1], [-2]])

        tf.debugging.assert_shapes(
            [(query_points_1, ["N", "D"]), (query_points_2, ["M", "D"]), (cov, ["N", "M"])]
        )

        return cov

    def optimize(self, dataset: Dataset) -> None:
        """
        Optimize the model with the specified `dataset`.

        For :class:`GaussianProcessRegression`, we (optionally) try multiple randomly sampled
        kernel parameter configurations as well as the configuration specified when initializing
        the kernel. The best configuration is used as the starting point for model optimization.

        For trainable parameters constrained to lie in a finite interval (through a sigmoid
        bijector), we begin model optimization from the best of a random sample from these
        parameters' acceptable domains.

        For trainable parameters without constraints but with priors, we begin model optimization
        from the best of a random sample from these parameters' priors.

        For trainable parameters with neither priors nor constraints, we begin optimization from
        their initial values.

        :param dataset: The data with which to optimize the `model`.
        """

        num_trainable_params_with_priors_or_constraints = tf.reduce_sum(
            [
                tf.size(param)
                for param in self.model.trainable_parameters
                if param.prior is not None or isinstance(param.bijector, tfp.bijectors.Sigmoid)
            ]
        )

        if (
<<<<<<< HEAD
            min(num_trainable_params_with_priors, self._num_prior_samples) >= 1
        ):  # Find a promising kernel initialization
            self.find_best_model_initialization(
                self._num_prior_samples * num_trainable_params_with_priors
            )
=======
            num_trainable_params_with_priors_or_constraints >= 1
        ):  # Find a promising kernel initialization
            num_kernel_samples = tf.minimum(
                1000, 100 * num_trainable_params_with_priors_or_constraints
            )
            self.find_best_model_initialization(num_kernel_samples)
>>>>>>> 419c9f7f

        self.optimizer.optimize(self.model, dataset)

    def find_best_model_initialization(self, num_kernel_samples) -> None:
        """
        Test `num_kernel_samples` models with sampled kernel parameters. The model's kernel
        parameters are then set to the sample achieving maximal likelihood.

        :param num_kernel_samples: Number of randomly sampled kernels to evaluate.
        """

        @tf.function
        def evaluate_loss_of_model_parameters() -> tf.Tensor:
            randomize_hyperparameters(self.model)
            return self.model.training_loss()

        squeeze_hyperparameters(self.model)
        current_best_parameters = read_values(self.model)
        min_loss = self.model.training_loss()

        for _ in tf.range(num_kernel_samples):
            try:
                train_loss = evaluate_loss_of_model_parameters()
            except tf.errors.InvalidArgumentError:  # allow badly specified kernel params
                train_loss = 1e100

            if train_loss < min_loss:  # only keep best kernel params
                min_loss = train_loss
                current_best_parameters = read_values(self.model)

        multiple_assign(self.model, current_best_parameters)


class SparseVariational(GPflowPredictor, TrainableProbabilisticModel):
    """
    A :class:`TrainableProbabilisticModel` wrapper for a GPflow :class:`~gpflow.models.SVGP`.
    """

    def __init__(self, model: SVGP, data: Dataset, optimizer: Optimizer | None = None):
        """
        :param model: The underlying GPflow sparse variational model.
        :param data: The initial training data.
        :param optimizer: The optimizer with which to train the model. Defaults to
            :class:`~trieste.models.optimizer.Optimizer` with :class:`~gpflow.optimizers.Scipy`.
        """
        super().__init__(optimizer)
        self._model = model
        self._data = data

    def __repr__(self) -> str:
        """"""
        return f"SparseVariational({self._model!r}, {self._data!r}, {self.optimizer!r})"

    @property
    def model(self) -> SVGP:
        return self._model

    def update(self, dataset: Dataset) -> None:
        _assert_data_is_compatible(dataset, self._data)

        self._data = dataset

        num_data = dataset.query_points.shape[0]
        self.model.num_data = num_data


class VariationalGaussianProcess(GPflowPredictor, TrainableProbabilisticModel):
    r"""
    A :class:`TrainableProbabilisticModel` wrapper for a GPflow :class:`~gpflow.models.VGP`.

    A Variational Gaussian Process (VGP) approximates the posterior of a GP
    using the multivariate Gaussian closest to the posterior of the GP by minimzing the
    KL divergence between approximated and exact posteriors. See :cite:`opper2009variational`
    for details.

    The VGP provides (approximate) GP modelling under non-Gaussian likelihoods, for example
    when fitting a classification model over binary data.

    A whitened representation and (optional) natural gradient steps are used to aid
    model optimization.
    """

    def __init__(
        self,
        model: VGP,
        optimizer: Optimizer | None = None,
        use_natgrads: bool = False,
        natgrad_gamma: Optional[float] = None,
    ):
        """
        :param model: The GPflow :class:`~gpflow.models.VGP`.
        :param optimizer: The optimizer with which to train the model. Defaults to
            :class:`~trieste.models.optimizer.Optimizer` with :class:`~gpflow.optimizers.Scipy`.
        :param use_natgrads: If True then alternate model optimization steps with natural
            gradient updates. Note that natural gradients requires
            an :class:`~trieste.models.optimizer.Optimizer` optimizer.
        :natgrad_gamma: Gamma parameter for the natural gradient optimizer.
        :raise ValueError (or InvalidArgumentError): If ``model``'s :attr:`q_sqrt` is not rank 3
            or if attempting to combine natural gradients with a :class:`~gpflow.optimizers.Scipy`
            optimizer.
        """
        tf.debugging.assert_rank(model.q_sqrt, 3)
        super().__init__(optimizer)
        self._model = model

        if use_natgrads:
            if not isinstance(self._optimizer, TFOptimizer):
                raise ValueError(
                    f"""
                    Natgrads can only be used alongside an optimizer from tf.optimizers however
                    received f{self._optimizer}
                    """
                )

            natgrad_gamma = 0.1 if natgrad_gamma is None else natgrad_gamma
        else:
            if natgrad_gamma is not None:
                raise ValueError(
                    """
                    natgrad_gamma is only to be specified when use_natgrads is True.
                    """
                )

        self._use_natgrads = use_natgrads
        self._natgrad_gamma = natgrad_gamma

    def __repr__(self) -> str:
        """"""
        return f"VariationalGaussianProcess({self._model!r}, {self.optimizer!r})"

    @property
    def model(self) -> VGP:
        return self._model

    def update(self, dataset: Dataset, *, jitter: float = DEFAULTS.JITTER) -> None:
        """
        Update the model given the specified ``dataset``. Does not train the model.

        :param dataset: The data with which to update the model.
        :param jitter: The size of the jitter to use when stabilising the Cholesky decomposition of
            the covariance matrix.
        """
        model = self.model

        _assert_data_is_compatible(dataset, Dataset(*model.data))

        f_mu, f_cov = self.model.predict_f(dataset.query_points, full_cov=True)  # [N, L], [L, N, N]

        # GPflow's VGP model is hard-coded to use the whitened representation, i.e.
        # q_mu and q_sqrt parametrise q(v), and u = f(X) = L v, where L = cholesky(K(X, X))
        # Hence we need to back-transform from f_mu and f_cov to obtain the updated
        # new_q_mu and new_q_sqrt:
        Knn = model.kernel(dataset.query_points, full_cov=True)  # [N, N]
        jitter_mat = jitter * tf.eye(len(dataset), dtype=Knn.dtype)
        Lnn = tf.linalg.cholesky(Knn + jitter_mat)  # [N, N]
        new_q_mu = tf.linalg.triangular_solve(Lnn, f_mu)  # [N, L]
        tmp = tf.linalg.triangular_solve(Lnn[None], f_cov)  # [L, N, N], L⁻¹ f_cov
        S_v = tf.linalg.triangular_solve(Lnn[None], tf.linalg.matrix_transpose(tmp))  # [L, N, N]
        new_q_sqrt = tf.linalg.cholesky(S_v + jitter_mat)  # [L, N, N]

        model.data = dataset.astuple()
        model.num_data = len(dataset)
        model.q_mu = gpflow.Parameter(new_q_mu)
        model.q_sqrt = gpflow.Parameter(new_q_sqrt, transform=gpflow.utilities.triangular())

    def optimize(self, dataset: Dataset) -> None:
        """
        :class:`VariationalGaussianProcess` has a custom `optimize` method that (optionally) permits
        alternating between standard optimization steps (for kernel parameters) and natural gradient
        steps for the variational parameters (`q_mu` and `q_sqrt`). See :cite:`salimbeni2018natural`
        for details. Using natural gradients can dramatically speed up model fitting, especially for
        ill-conditioned posteriors.

        If using natural gradients, our optimizer inherits the mini-batch behavior and number
        of optimization steps as the base optimizer specified when initializing
        the :class:`VariationalGaussianProcess`.
        """
        model = self.model

        if self._use_natgrads:  # optimize variational params with natgrad optimizer

            natgrad_optimizer = gpflow.optimizers.NaturalGradient(gamma=self._natgrad_gamma)
            base_optimizer = self.optimizer

            gpflow.set_trainable(model.q_mu, False)  # variational params optimized by natgrad
            gpflow.set_trainable(model.q_sqrt, False)
            variational_params = [(model.q_mu, model.q_sqrt)]
            model_params = model.trainable_variables

            loss_fn = base_optimizer.create_loss(model, dataset)

            @jit(apply=self.optimizer.compile)
            def perfom_optimization_step() -> None:  # alternate with natgrad optimizations
                natgrad_optimizer.minimize(loss_fn, variational_params)
                base_optimizer.optimizer.minimize(
                    loss_fn, model_params, **base_optimizer.minimize_args
                )

            for _ in range(base_optimizer.max_iter):  # type: ignore
                perfom_optimization_step()

            gpflow.set_trainable(model.q_mu, True)  # revert varitional params to trainable
            gpflow.set_trainable(model.q_sqrt, True)

        else:
            self.optimizer.optimize(model, dataset)


supported_models: dict[Any, Callable[[Any, Optimizer], TrainableProbabilisticModel]] = {
    GPR: GaussianProcessRegression,
    SGPR: GaussianProcessRegression,
    VGP: VariationalGaussianProcess,
}
"""
A mapping of third-party model types to :class:`CustomTrainable` classes that wrap models of those
types.
"""


def _assert_data_is_compatible(new_data: Dataset, existing_data: Dataset) -> None:
    if new_data.query_points.shape[-1] != existing_data.query_points.shape[-1]:
        raise ValueError(
            f"Shape {new_data.query_points.shape} of new query points is incompatible with"
            f" shape {existing_data.query_points.shape} of existing query points. Trailing"
            f" dimensions must match."
        )

    if new_data.observations.shape[-1] != existing_data.observations.shape[-1]:
        raise ValueError(
            f"Shape {new_data.observations.shape} of new observations is incompatible with"
            f" shape {existing_data.observations.shape} of existing observations. Trailing"
            f" dimensions must match."
        )


def randomize_hyperparameters(object: gpflow.Module) -> None:
    """
    Sets hyperparameters to random samples from their constrained domains or (if not constraints
    are available) their prior distributions.

    :param object: Any gpflow Module.
    """
    for param in object.trainable_parameters:
        if isinstance(param.bijector, tfp.bijectors.Sigmoid):
            sample = tf.random.uniform(
                param.bijector.low.shape,
                minval=param.bijector.low,
                maxval=param.bijector.high,
                dtype=param.bijector.low.dtype,
            )
            param.assign(sample)
        elif param.prior is not None:
            param.assign(param.prior.sample())


def squeeze_hyperparameters(object: gpflow.Module, alpha: float = 1e-2) -> None:
    """
    Squeezes the parameters to be strictly inside their range defined by the Sigmoid.
    This avoids having Inf unconstrained values when the parameters are exactly at the boundary.

    :param object: Any gpflow Module.
    :param alpha: the proportion of the range with which to squeeze
    :raise ValueError: If ``alpha`` is not in (0,1).
    """

    if not (0 < alpha < 1):
        raise ValueError(f"squeeze factor alpha must be in (0, 1), given value is {alpha}")

    for param in object.trainable_parameters:
        if isinstance(param.bijector, tfp.bijectors.Sigmoid):
            epsilon = (param.bijector.high - param.bijector.low) * alpha
            squeezed_param = tf.math.minimum(param, param.bijector.high - epsilon)
            squeezed_param = tf.math.maximum(squeezed_param, param.bijector.low + epsilon)
            param.assign(squeezed_param)<|MERGE_RESOLUTION|>--- conflicted
+++ resolved
@@ -89,7 +89,7 @@
             f"Model {self!r} does not support predicting observations, just the latent function"
         )
 
-    def get_observation_noise(self):
+    def get_observation_noise(self) -> TensorType:
         """
         Return the variance of observation noise.
 
@@ -346,23 +346,23 @@
     """
 
     def __init__(
-        self, model: GPR | SGPR, optimizer: Optimizer | None = None, num_prior_samples: int = 10
+        self, model: GPR | SGPR, optimizer: Optimizer | None = None, num_kernel_samples: int = 10
     ):
         """
         :param model: The GPflow model to wrap.
         :param optimizer: The optimizer with which to train the model. Defaults to
             :class:`~trieste.models.optimizer.Optimizer` with :class:`~gpflow.optimizers.Scipy`.
-        :param num_prior_samples: Number of randomly sampled kernels to evaluate before beginning
+        :param num_kernel_samples: Number of randomly sampled kernels to evaluate before beginning
             model optimization.
         """
         super().__init__(optimizer)
         self._model = model
 
-        if num_prior_samples <= 0:
+        if num_kernel_samples <= 0:
             raise ValueError(
-                f"num_prior_samples must be greater or equal to zero but got {num_prior_samples}."
+                f"num_kernel_samples must be greater or equal to zero but got {num_kernel_samples}."
             )
-        self._num_prior_samples = num_prior_samples
+        self._num_kernel_samples = num_kernel_samples
 
     def __repr__(self) -> str:
         """"""
@@ -452,20 +452,9 @@
         )
 
         if (
-<<<<<<< HEAD
-            min(num_trainable_params_with_priors, self._num_prior_samples) >= 1
+            min(num_trainable_params_with_priors_or_constraints, self._num_kernel_samples) >= 1
         ):  # Find a promising kernel initialization
-            self.find_best_model_initialization(
-                self._num_prior_samples * num_trainable_params_with_priors
-            )
-=======
-            num_trainable_params_with_priors_or_constraints >= 1
-        ):  # Find a promising kernel initialization
-            num_kernel_samples = tf.minimum(
-                1000, 100 * num_trainable_params_with_priors_or_constraints
-            )
-            self.find_best_model_initialization(num_kernel_samples)
->>>>>>> 419c9f7f
+            self.find_best_model_initialization(self._num_kernel_samples)
 
         self.optimizer.optimize(self.model, dataset)
 
@@ -537,7 +526,7 @@
     A :class:`TrainableProbabilisticModel` wrapper for a GPflow :class:`~gpflow.models.VGP`.
 
     A Variational Gaussian Process (VGP) approximates the posterior of a GP
-    using the multivariate Gaussian closest to the posterior of the GP by minimzing the
+    using the multivariate Gaussian closest to the posterior of the GP by minimizing the
     KL divergence between approximated and exact posteriors. See :cite:`opper2009variational`
     for details.
 
@@ -605,7 +594,7 @@
         Update the model given the specified ``dataset``. Does not train the model.
 
         :param dataset: The data with which to update the model.
-        :param jitter: The size of the jitter to use when stabilising the Cholesky decomposition of
+        :param jitter: The size of the jitter to use when stabilizing the Cholesky decomposition of
             the covariance matrix.
         """
         model = self.model
