# Copyright 2021 The Trieste Contributors
#
# Licensed under the Apache License, Version 2.0 (the "License");
# you may not use this file except in compliance with the License.
# You may obtain a copy of the License at
#
#     http://www.apache.org/licenses/LICENSE-2.0
#
# Unless required by applicable law or agreed to in writing, software
# distributed under the License is distributed on an "AS IS" BASIS,
# WITHOUT WARRANTIES OR CONDITIONS OF ANY KIND, either express or implied.
# See the License for the specific language governing permissions and
# limitations under the License.
from __future__ import annotations

import copy
from abc import ABC, abstractmethod
from collections.abc import Callable
from typing import Any, Optional, TypeVar

import gpflow
import tensorflow as tf
import tensorflow_probability as tfp
from gpflow.models import GPR, SGPR, SVGP, VGP, GPModel
from gpflow.utilities import multiple_assign, read_values

from ..data import Dataset
from ..type import TensorType
from ..utils import DEFAULTS, jit
from .optimizer import Optimizer, TFOptimizer


class ProbabilisticModel(ABC):
    """A probabilistic model."""

    @abstractmethod
    def predict(self, query_points: TensorType) -> tuple[TensorType, TensorType]:
        """
        Return the mean and variance of the independent marginal distributions at each point in
        ``query_points``.

        This is essentially a convenience method for :meth:`predict_joint`, where non-event
        dimensions of ``query_points`` are all interpreted as broadcasting dimensions instead of
        batch dimensions, and the covariance is squeezed to remove redundant nesting.

        :param query_points: The points at which to make predictions, of shape [..., D].
        :return: The mean and variance of the independent marginal distributions at each point in
            ``query_points``. For a predictive distribution with event shape E, the mean and
            variance will both have shape [...] + E.
        """
        raise NotImplementedError

    @abstractmethod
    def predict_joint(self, query_points: TensorType) -> tuple[TensorType, TensorType]:
        """
        :param query_points: The points at which to make predictions, of shape [..., B, D].
        :return: The mean and covariance of the joint marginal distribution at each batch of points
            in ``query_points``. For a predictive distribution with event shape E, the mean will
            have shape [..., B] + E, and the covariance shape [...] + E + [B, B].
        """
        raise NotImplementedError

    @abstractmethod
    def sample(self, query_points: TensorType, num_samples: int) -> TensorType:
        """
        Return ``num_samples`` samples from the independent marginal distributions at
        ``query_points``.

        :param query_points: The points at which to sample, with shape [..., N, D].
        :param num_samples: The number of samples at each point.
        :return: The samples. For a predictive distribution with event shape E, this has shape
            [..., S, N] + E, where S is the number of samples.
        """
        raise NotImplementedError

    def predict_y(self, query_points: TensorType) -> tuple[TensorType, TensorType]:
        """
        Return the mean and variance of the independent marginal distributions at each point in
        ``query_points`` for the observations, including noise contributions.

        Note that this is not supported by all models.

        :param query_points: The points at which to make predictions, of shape [..., D].
        :return: The mean and variance of the independent marginal distributions at each point in
            ``query_points``. For a predictive distribution with event shape E, the mean and
            variance will both have shape [...] + E.
        """
        raise NotImplementedError(
            f"Model {self!r} does not support predicting observations, just the latent function"
        )

    def get_observation_noise(self) -> TensorType:
        """
        Return the variance of observation noise.

        Note that this is not supported by all models.

        :return: The observation noise.
        """
        raise NotImplementedError(f"Model {self!r} does not provide scalar observation noise")

    def get_kernel(self) -> gpflow.kernels.Kernel:
        """
        Return the kernel of the model.

        :return: The kernel.
        """
<<<<<<< HEAD
        raise NotImplementedError(f"Model {self!r} does have an accessible kernel")
=======
        raise NotImplementedError("Model {self!r} does not provide observation noise")
>>>>>>> 61b288dd


class TrainableProbabilisticModel(ProbabilisticModel):
    """A trainable probabilistic model."""

    @abstractmethod
    def update(self, dataset: Dataset) -> None:
        """
        Update the model given the specified ``dataset``. Does not train the model.

        :param dataset: The data with which to update the model.
        """
        raise NotImplementedError

    @abstractmethod
    def optimize(self, dataset: Dataset) -> None:
        """
        Optimize the model objective with respect to (hyper)parameters given the specified
        ``dataset``.

        :param dataset: The data with which to train the model.
        """
        raise NotImplementedError


class ModelStack(TrainableProbabilisticModel):
    r"""
    A :class:`ModelStack` is a wrapper around a number of :class:`TrainableProbabilisticModel`\ s.
    It combines the outputs of each model for predictions and sampling, and delegates training data
    to each model for updates and optimization.

    **Note:** Only supports vector outputs (i.e. with event shape [E]). Outputs for any two models
    are assumed independent. Each model may itself be single- or multi-output, and any one
    multi-output model may have dependence between its outputs. When we speak of *event size* in
    this class, we mean the output dimension for a given :class:`TrainableProbabilisticModel`,
    whether that is the :class:`ModelStack` itself, or one of the subsidiary
    :class:`TrainableProbabilisticModel`\ s within the :class:`ModelStack`. Of course, the event
    size for a :class:`ModelStack` will be the sum of the event sizes of each subsidiary model.
    """

    def __init__(
        self,
        model_with_event_size: tuple[TrainableProbabilisticModel, int],
        *models_with_event_sizes: tuple[TrainableProbabilisticModel, int],
    ):
        r"""
        The order of individual models specified at :meth:`__init__` determines the order of the
        :class:`ModelStack` output dimensions.

        :param model_with_event_size: The first model, and the size of its output events.
            **Note:** This is a separate parameter to ``models_with_event_sizes`` simply so that the
            method signature requires at least one model. It is not treated specially.
        :param \*models_with_event_sizes: The other models, and sizes of their output events.
        """
        super().__init__()
        self._models, self._event_sizes = zip(*(model_with_event_size,) + models_with_event_sizes)

    def predict(self, query_points: TensorType) -> tuple[TensorType, TensorType]:
        r"""
        :param query_points: The points at which to make predictions, of shape [..., D].
        :return: The predictions from all the wrapped models, concatenated along the event axis in
            the same order as they appear in :meth:`__init__`. If the wrapped models have predictive
            distributions with event shapes [:math:`E_i`], the mean and variance will both have
            shape [..., :math:`\sum_i E_i`].
        """
        means, vars_ = zip(*[model.predict(query_points) for model in self._models])
        return tf.concat(means, axis=-1), tf.concat(vars_, axis=-1)

    def predict_joint(self, query_points: TensorType) -> tuple[TensorType, TensorType]:
        r"""
        :param query_points: The points at which to make predictions, of shape [..., B, D].
        :return: The predictions from all the wrapped models, concatenated along the event axis in
            the same order as they appear in :meth:`__init__`. If the wrapped models have predictive
            distributions with event shapes [:math:`E_i`], the mean will have shape
            [..., B, :math:`\sum_i E_i`], and the covariance shape
            [..., :math:`\sum_i E_i`, B, B].
        """
        means, covs = zip(*[model.predict_joint(query_points) for model in self._models])
        return tf.concat(means, axis=-1), tf.concat(covs, axis=-3)

    def sample(self, query_points: TensorType, num_samples: int) -> TensorType:
        r"""
        :param query_points: The points at which to sample, with shape [..., N, D].
        :param num_samples: The number of samples at each point.
        :return: The samples from all the wrapped models, concatenated along the event axis. For
            wrapped models with predictive distributions with event shapes [:math:`E_i`], this has
            shape [..., S, N, :math:`\sum_i E_i`], where S is the number of samples.
        """
        samples = [model.sample(query_points, num_samples) for model in self._models]
        return tf.concat(samples, axis=-1)

    def predict_y(self, query_points: TensorType) -> tuple[TensorType, TensorType]:
        r"""
        :param query_points: The points at which to make predictions, of shape [..., D].
        :return: The predictions from all the wrapped models, concatenated along the event axis in
            the same order as they appear in :meth:`__init__`. If the wrapped models have predictive
            distributions with event shapes [:math:`E_i`], the mean and variance will both have
            shape [..., :math:`\sum_i E_i`].
        :raise NotImplementedError: If any of the models don't implement predict_y.
        """
        means, vars_ = zip(*[model.predict_y(query_points) for model in self._models])
        return tf.concat(means, axis=-1), tf.concat(vars_, axis=-1)

    def update(self, dataset: Dataset) -> None:
        """
        Update all the wrapped models on their corresponding data. The data for each model is
        extracted by splitting the observations in ``dataset`` along the event axis according to the
        event sizes specified at :meth:`__init__`.

        :param dataset: The query points and observations for *all* the wrapped models.
        """
        observations = tf.split(dataset.observations, self._event_sizes, axis=-1)

        for model, obs in zip(self._models, observations):
            model.update(Dataset(dataset.query_points, obs))

    def optimize(self, dataset: Dataset) -> None:
        """
        Optimize all the wrapped models on their corresponding data. The data for each model is
        extracted by splitting the observations in ``dataset`` along the event axis according to the
        event sizes specified at :meth:`__init__`.

        :param dataset: The query points and observations for *all* the wrapped models.
        """
        observations = tf.split(dataset.observations, self._event_sizes, axis=-1)

        for model, obs in zip(self._models, observations):
            model.optimize(Dataset(dataset.query_points, obs))


M = TypeVar("M", bound=tf.Module)
""" A type variable bound to :class:`tf.Module`. """


def module_deepcopy(self: M, memo: dict[int, object]) -> M:
    r"""
    This function provides a workaround for `a bug`_ in TensorFlow Probability (fixed in `version
    0.12`_) where a :class:`tf.Module` cannot be deep-copied if it has
    :class:`tfp.bijectors.Bijector` instances on it. The function can be used to directly copy an
    object ``self`` as e.g. ``module_deepcopy(self, {})``, but it is perhaps more useful as an
    implemention for :meth:`__deepcopy__` on classes, where it can be used as follows:

    .. _a bug: https://github.com/tensorflow/probability/issues/547
    .. _version 0.12: https://github.com/tensorflow/probability/releases/tag/v0.12.1

    .. testsetup:: *

        >>> import tensorflow_probability as tfp

    >>> class Foo(tf.Module):
    ...     example_bijector = tfp.bijectors.Exp()
    ...
    ...     __deepcopy__ = module_deepcopy

    Classes with this method can be deep-copied even if they contain
    :class:`tfp.bijectors.Bijector`\ s.

    :param self: The object to copy.
    :param memo: References to existing deep-copied objects (by object :func:`id`).
    :return: A deep-copy of ``self``.
    """
    gpflow.utilities.reset_cache_bijectors(self)

    new = self.__new__(type(self))
    memo[id(self)] = new

    for name, value in self.__dict__.items():
        setattr(new, name, copy.deepcopy(value, memo))

    return new


class GPflowPredictor(ProbabilisticModel, tf.Module, ABC):
    """A trainable wrapper for a GPflow Gaussian process model."""

    def __init__(self, optimizer: Optimizer | None = None):
        """
        :param optimizer: The optimizer with which to train the model. Defaults to
            :class:`~trieste.models.optimizer.Optimizer` with :class:`~gpflow.optimizers.Scipy`.
        """
        super().__init__()

        if optimizer is None:
            optimizer = Optimizer(gpflow.optimizers.Scipy())

        self._optimizer = optimizer

    @property
    def optimizer(self) -> Optimizer:
        """The optimizer with which to train the model."""
        return self._optimizer

    @property
    @abstractmethod
    def model(self) -> GPModel:
        """The underlying GPflow model."""

    def predict(self, query_points: TensorType) -> tuple[TensorType, TensorType]:
        return self.model.predict_f(query_points)

    def predict_joint(self, query_points: TensorType) -> tuple[TensorType, TensorType]:
        return self.model.predict_f(query_points, full_cov=True)

    def sample(self, query_points: TensorType, num_samples: int) -> TensorType:
        return self.model.predict_f_samples(query_points, num_samples)

    def predict_y(self, query_points: TensorType) -> tuple[TensorType, TensorType]:
        return self.model.predict_y(query_points)

    def get_kernel(self) -> gpflow.kernels.Kernel:
        """
        Return the kernel of the model.

        :return: The kernel.
        """
        return self.model.kernel

    def get_observation_noise(self):
        """
        Return the variance of observation noise for homoscedastic likelihoods.
        :return: The observation noise.
        :raise NotImplementedError: If the model does not have a homoscedastic likelihood.
        """
        try:
            noise_variance = self.model.likelihood.variance
        except AttributeError:
            raise NotImplementedError("Model {self!r} does not have scalar observation noise")

        return noise_variance

    def optimize(self, dataset: Dataset) -> None:
        """
        Optimize the model with the specified `dataset`.

        :param dataset: The data with which to optimize the `model`.
        """
        self.optimizer.optimize(self.model, dataset)

    __deepcopy__ = module_deepcopy


class GaussianProcessRegression(GPflowPredictor, TrainableProbabilisticModel):
    """
    A :class:`TrainableProbabilisticModel` wrapper for a GPflow :class:`~gpflow.models.GPR`
    or :class:`~gpflow.models.SGPR`.
    """

    def __init__(
        self, model: GPR | SGPR, optimizer: Optimizer | None = None, num_kernel_samples: int = 10
    ):
        """
        :param model: The GPflow model to wrap.
        :param optimizer: The optimizer with which to train the model. Defaults to
            :class:`~trieste.models.optimizer.Optimizer` with :class:`~gpflow.optimizers.Scipy`.
        :param num_kernel_samples: Number of randomly sampled kernels (for each kernel parameter) to
            evaluate before beginning model optimization. Therefore, for a kernel with `p`
            (vector-valued) parameters, we evaluate `p * num_kernel_samples` kernels.
        """
        super().__init__(optimizer)
        self._model = model

<<<<<<< HEAD
        # GPflow stores the data in Tensors. However, since we want to be able to update the data
        # without having to retrace the acquisition functions, put it in Variables instead.
        self._model.data = (
            tf.Variable(
                self._model.data[0], trainable=False, shape=[None, *self._model.data[0].shape[1:]]
            ),
            tf.Variable(
                self._model.data[1], trainable=False, shape=[None, *self._model.data[1].shape[1:]]
            ),
        )
=======
        if num_kernel_samples <= 0:
            raise ValueError(
                f"num_kernel_samples must be greater or equal to zero but got {num_kernel_samples}."
            )
        self._num_kernel_samples = num_kernel_samples
>>>>>>> 61b288dd

    def __repr__(self) -> str:
        """"""
        return f"GaussianProcessRegression({self._model!r}, {self.optimizer!r})"

    @property
    def model(self) -> GPR | SGPR:
        return self._model

    def update(self, dataset: Dataset) -> None:
        x, y = self.model.data[0].value(), self.model.data[1].value()

        _assert_data_is_compatible(dataset, Dataset(x, y))

        if dataset.query_points.shape[-1] != x.shape[-1]:
            raise ValueError

        if dataset.observations.shape[-1] != y.shape[-1]:
            raise ValueError

        self.model.data[0].assign(dataset.query_points)
        self.model.data[1].assign(dataset.observations)

    def covariance_between_points(
        self, query_points_1: TensorType, query_points_2: TensorType
    ) -> TensorType:
        r"""
        Compute the posterior covariance between sets of query points.

        .. math:: \Sigma_{12} = K_{12} - K_{x1}(K_{xx} + \sigma^2 I)^{-1}K_{x2}

        :param query_points_1: Set of query points with shape [N, D]
        :param query_points_2: Sets of query points with shape [M, D]

        :return: Covariance matrix between the sets of query points with shape [N, M]
        """
        tf.debugging.assert_shapes([(query_points_1, ["N", "D"]), (query_points_2, ["M", "D"])])

        x = self.model.data[0].value()
        num_data = tf.shape(x)[0]
        s = tf.linalg.diag(tf.fill([num_data], self.model.likelihood.variance))

        K = self.model.kernel(x)
        L = tf.linalg.cholesky(K + s)

        Kx1 = self.model.kernel(x, query_points_1)
        Linv_Kx1 = tf.linalg.triangular_solve(L, Kx1)

        Kx2 = self.model.kernel(x, query_points_2)
        Linv_Kx2 = tf.linalg.triangular_solve(L, Kx2)

        K12 = self.model.kernel(query_points_1, query_points_2)
        cov = K12 - tf.tensordot(tf.transpose(Linv_Kx1), Linv_Kx2, [[-1], [-2]])

        tf.debugging.assert_shapes(
            [(query_points_1, ["N", "D"]), (query_points_2, ["M", "D"]), (cov, ["N", "M"])]
        )

        return cov

    def optimize(self, dataset: Dataset) -> None:
        """
        Optimize the model with the specified `dataset`.

        For :class:`GaussianProcessRegression`, we (optionally) try multiple randomly sampled
        kernel parameter configurations as well as the configuration specified when initializing
        the kernel. The best configuration is used as the starting point for model optimization.

        For trainable parameters constrained to lie in a finite interval (through a sigmoid
        bijector), we begin model optimization from the best of a random sample from these
        parameters' acceptable domains.

        For trainable parameters without constraints but with priors, we begin model optimization
        from the best of a random sample from these parameters' priors.

        For trainable parameters with neither priors nor constraints, we begin optimization from
        their initial values.

        :param dataset: The data with which to optimize the `model`.
        """

        num_trainable_params_with_priors_or_constraints = tf.reduce_sum(
            [
                tf.size(param)
                for param in self.model.trainable_parameters
                if param.prior is not None or isinstance(param.bijector, tfp.bijectors.Sigmoid)
            ]
        )

        if (
            min(num_trainable_params_with_priors_or_constraints, self._num_kernel_samples) >= 1
        ):  # Find a promising kernel initialization
            self.find_best_model_initialization(
                self._num_kernel_samples * num_trainable_params_with_priors_or_constraints
            )

        self.optimizer.optimize(self.model, dataset)

    def find_best_model_initialization(self, num_kernel_samples) -> None:
        """
        Test `num_kernel_samples` models with sampled kernel parameters. The model's kernel
        parameters are then set to the sample achieving maximal likelihood.

        :param num_kernel_samples: Number of randomly sampled kernels to evaluate.
        """

        @tf.function
        def evaluate_loss_of_model_parameters() -> tf.Tensor:
            randomize_hyperparameters(self.model)
            return self.model.training_loss()

        squeeze_hyperparameters(self.model)
        current_best_parameters = read_values(self.model)
        min_loss = self.model.training_loss()

        for _ in tf.range(num_kernel_samples):
            try:
                train_loss = evaluate_loss_of_model_parameters()
            except tf.errors.InvalidArgumentError:  # allow badly specified kernel params
                train_loss = 1e100

            if train_loss < min_loss:  # only keep best kernel params
                min_loss = train_loss
                current_best_parameters = read_values(self.model)

        multiple_assign(self.model, current_best_parameters)


class NumDataPropertyMixin:
    """Mixin class for exposing num_data as a property, stored in a tf.Variable. This is to work
    around GPFlow storing it as a number, which prevents us from updating it without retracing.
    The property is required due to the way num_data is used in the model elbo methods.

    Note that this doesn't support a num_data value of None.

    This should be removed once GPFlow is updated to support Variables as num_data.
    """

    _num_data: tf.Variable

    @property
    def num_data(self) -> TensorType:
        return self._num_data.value()

    @num_data.setter
    def num_data(self, value: TensorType):
        self._num_data.assign(value)


class SVGPWrapper(SVGP, NumDataPropertyMixin):
    """A wrapper around GPFlow's SVGP class that stores num_data in a tf.Variable and exposes
    it as a property."""


class SparseVariational(GPflowPredictor, TrainableProbabilisticModel):
    """
    A :class:`TrainableProbabilisticModel` wrapper for a GPflow :class:`~gpflow.models.SVGP`.
    """

    def __init__(self, model: SVGP, data: Dataset, optimizer: Optimizer | None = None):
        """
        :param model: The underlying GPflow sparse variational model.
        :param data: The initial training data.
        :param optimizer: The optimizer with which to train the model. Defaults to
            :class:`~trieste.models.optimizer.Optimizer` with :class:`~gpflow.optimizers.Scipy`.
        """
        super().__init__(optimizer)
        self._model = model

        # GPflow stores num_data as a number. However, since we want to be able to update it
        # without having to retrace the acquisition functions, put it in a Variable instead.
        # So that the elbo method doesn't fail we also need to turn it into a property.
        if not isinstance(self._model, SVGPWrapper):
            self._model._num_data = tf.Variable(
                model.num_data or data.query_points.shape[0], trainable=False, dtype=tf.float64
            )
            self._model.__class__ = SVGPWrapper

        self._data = data

    def __repr__(self) -> str:
        """"""
        return f"SparseVariational({self._model!r}, {self._data!r}, {self.optimizer!r})"

    @property
    def model(self) -> SVGP:
        return self._model

    def update(self, dataset: Dataset) -> None:
        _assert_data_is_compatible(dataset, self._data)

        self._data = dataset

        num_data = dataset.query_points.shape[0]
        self.model.num_data = num_data


class VGPWrapper(VGP, NumDataPropertyMixin):
    """A wrapper around GPFlow's VGP class that stores num_data in a tf.Variable and exposes
    it as a property."""


class VariationalGaussianProcess(GPflowPredictor, TrainableProbabilisticModel):
    r"""
    A :class:`TrainableProbabilisticModel` wrapper for a GPflow :class:`~gpflow.models.VGP`.

    A Variational Gaussian Process (VGP) approximates the posterior of a GP
    using the multivariate Gaussian closest to the posterior of the GP by minimizing the
    KL divergence between approximated and exact posteriors. See :cite:`opper2009variational`
    for details.

    The VGP provides (approximate) GP modelling under non-Gaussian likelihoods, for example
    when fitting a classification model over binary data.

    A whitened representation and (optional) natural gradient steps are used to aid
    model optimization.
    """

    def __init__(
        self,
        model: VGP,
        optimizer: Optimizer | None = None,
        use_natgrads: bool = False,
        natgrad_gamma: Optional[float] = None,
    ):
        """
        :param model: The GPflow :class:`~gpflow.models.VGP`.
        :param optimizer: The optimizer with which to train the model. Defaults to
            :class:`~trieste.models.optimizer.Optimizer` with :class:`~gpflow.optimizers.Scipy`.
        :param use_natgrads: If True then alternate model optimization steps with natural
            gradient updates. Note that natural gradients requires
            an :class:`~trieste.models.optimizer.Optimizer` optimizer.
        :natgrad_gamma: Gamma parameter for the natural gradient optimizer.
        :raise ValueError (or InvalidArgumentError): If ``model``'s :attr:`q_sqrt` is not rank 3
            or if attempting to combine natural gradients with a :class:`~gpflow.optimizers.Scipy`
            optimizer.
        """
        tf.debugging.assert_rank(model.q_sqrt, 3)
        super().__init__(optimizer)
        self._model = model

<<<<<<< HEAD
        # GPflow stores num_data as a number. However, since we want to be able to update it
        # without having to retrace the acquisition functions, put it in a Variable instead.
        # So that the elbo method doesn't fail we also need to turn it into a property.
        if not isinstance(self._model, VGPWrapper):
            self._model._num_data = tf.Variable(
                model.num_data or 0, trainable=False, dtype=tf.float64
            )
            self._model.__class__ = VGPWrapper

        # GPflow stores the data in Tensors. However, since we want to be able to update the data
        # without having to retrace the acquisition functions, put it in Variables instead.
        self._model.data = (
            tf.Variable(
                self._model.data[0], trainable=False, shape=[None, *self._model.data[0].shape[1:]]
            ),
            tf.Variable(
                self._model.data[1], trainable=False, shape=[None, *self._model.data[1].shape[1:]]
            ),
        )
=======
        if use_natgrads:
            if not isinstance(self._optimizer, TFOptimizer):
                raise ValueError(
                    f"""
                    Natgrads can only be used alongside an optimizer from tf.optimizers however
                    received f{self._optimizer}
                    """
                )

            natgrad_gamma = 0.1 if natgrad_gamma is None else natgrad_gamma
        else:
            if natgrad_gamma is not None:
                raise ValueError(
                    """
                    natgrad_gamma is only to be specified when use_natgrads is True.
                    """
                )

        self._use_natgrads = use_natgrads
        self._natgrad_gamma = natgrad_gamma
>>>>>>> 61b288dd

    def __repr__(self) -> str:
        """"""
        return f"VariationalGaussianProcess({self._model!r}, {self.optimizer!r})"

    @property
    def model(self) -> VGP:
        return self._model

    def update(self, dataset: Dataset, *, jitter: float = DEFAULTS.JITTER) -> None:
        """
        Update the model given the specified ``dataset``. Does not train the model.

        :param dataset: The data with which to update the model.
        :param jitter: The size of the jitter to use when stabilizing the Cholesky decomposition of
            the covariance matrix.
        """
        model = self.model

        x, y = self.model.data[0].value(), self.model.data[1].value()

        _assert_data_is_compatible(dataset, Dataset(x, y))

        f_mu, f_cov = self.model.predict_f(dataset.query_points, full_cov=True)  # [N, L], [L, N, N]

        # GPflow's VGP model is hard-coded to use the whitened representation, i.e.
        # q_mu and q_sqrt parametrise q(v), and u = f(X) = L v, where L = cholesky(K(X, X))
        # Hence we need to back-transform from f_mu and f_cov to obtain the updated
        # new_q_mu and new_q_sqrt:
        Knn = model.kernel(dataset.query_points, full_cov=True)  # [N, N]
        jitter_mat = jitter * tf.eye(len(dataset), dtype=Knn.dtype)
        Lnn = tf.linalg.cholesky(Knn + jitter_mat)  # [N, N]
        new_q_mu = tf.linalg.triangular_solve(Lnn, f_mu)  # [N, L]
        tmp = tf.linalg.triangular_solve(Lnn[None], f_cov)  # [L, N, N], L⁻¹ f_cov
        S_v = tf.linalg.triangular_solve(Lnn[None], tf.linalg.matrix_transpose(tmp))  # [L, N, N]
        new_q_sqrt = tf.linalg.cholesky(S_v + jitter_mat)  # [L, N, N]

        model.data[0].assign(dataset.query_points)
        model.data[1].assign(dataset.observations)
        model.num_data = len(dataset)
        model.q_mu = gpflow.Parameter(new_q_mu)
        model.q_sqrt = gpflow.Parameter(new_q_sqrt, transform=gpflow.utilities.triangular())

    def optimize(self, dataset: Dataset) -> None:
        """
        :class:`VariationalGaussianProcess` has a custom `optimize` method that (optionally) permits
        alternating between standard optimization steps (for kernel parameters) and natural gradient
        steps for the variational parameters (`q_mu` and `q_sqrt`). See :cite:`salimbeni2018natural`
        for details. Using natural gradients can dramatically speed up model fitting, especially for
        ill-conditioned posteriors.

        If using natural gradients, our optimizer inherits the mini-batch behavior and number
        of optimization steps as the base optimizer specified when initializing
        the :class:`VariationalGaussianProcess`.
        """
        model = self.model

        if self._use_natgrads:  # optimize variational params with natgrad optimizer

            natgrad_optimizer = gpflow.optimizers.NaturalGradient(gamma=self._natgrad_gamma)
            base_optimizer = self.optimizer

            gpflow.set_trainable(model.q_mu, False)  # variational params optimized by natgrad
            gpflow.set_trainable(model.q_sqrt, False)
            variational_params = [(model.q_mu, model.q_sqrt)]
            model_params = model.trainable_variables

            loss_fn = base_optimizer.create_loss(model, dataset)

            @jit(apply=self.optimizer.compile)
            def perfom_optimization_step() -> None:  # alternate with natgrad optimizations
                natgrad_optimizer.minimize(loss_fn, variational_params)
                base_optimizer.optimizer.minimize(
                    loss_fn, model_params, **base_optimizer.minimize_args
                )

            for _ in range(base_optimizer.max_iter):  # type: ignore
                perfom_optimization_step()

            gpflow.set_trainable(model.q_mu, True)  # revert varitional params to trainable
            gpflow.set_trainable(model.q_sqrt, True)

        else:
            self.optimizer.optimize(model, dataset)


supported_models: dict[Any, Callable[[Any, Optimizer], TrainableProbabilisticModel]] = {
    GPR: GaussianProcessRegression,
    SGPR: GaussianProcessRegression,
    VGP: VariationalGaussianProcess,
}
"""
A mapping of third-party model types to :class:`CustomTrainable` classes that wrap models of those
types.
"""


def _assert_data_is_compatible(new_data: Dataset, existing_data: Dataset) -> None:
    if new_data.query_points.shape[-1] != existing_data.query_points.shape[-1]:
        raise ValueError(
            f"Shape {new_data.query_points.shape} of new query points is incompatible with"
            f" shape {existing_data.query_points.shape} of existing query points. Trailing"
            f" dimensions must match."
        )

    if new_data.observations.shape[-1] != existing_data.observations.shape[-1]:
        raise ValueError(
            f"Shape {new_data.observations.shape} of new observations is incompatible with"
            f" shape {existing_data.observations.shape} of existing observations. Trailing"
            f" dimensions must match."
        )


def randomize_hyperparameters(object: gpflow.Module) -> None:
    """
    Sets hyperparameters to random samples from their constrained domains or (if not constraints
    are available) their prior distributions.

    :param object: Any gpflow Module.
    """
    for param in object.trainable_parameters:
        if isinstance(param.bijector, tfp.bijectors.Sigmoid):
            sample = tf.random.uniform(
                param.bijector.low.shape,
                minval=param.bijector.low,
                maxval=param.bijector.high,
                dtype=param.bijector.low.dtype,
            )
            param.assign(sample)
        elif param.prior is not None:
            param.assign(param.prior.sample())


def squeeze_hyperparameters(
    object: gpflow.Module, alpha: float = 1e-2, epsilon: float = 1e-7
) -> None:
    """
    Squeezes the parameters to be strictly inside their range defined by the Sigmoid,
    or strictly greater than the limit defined by the Shift+Softplus.
    This avoids having Inf unconstrained values when the parameters are exactly at the boundary.

    :param object: Any gpflow Module.
    :param alpha: the proportion of the range with which to squeeze for the Sigmoid case
    :param epsilon: the value with which to offset the shift for the Softplus case.
    :raise ValueError: If ``alpha`` is not in (0,1) or epsilon <= 0
    """

    if not (0 < alpha < 1):
        raise ValueError(f"squeeze factor alpha must be in (0, 1), found {alpha}")

    if not (0 < epsilon):
        raise ValueError(f"offset factor epsilon must be > 0, found {epsilon}")

    for param in object.trainable_parameters:
        if isinstance(param.bijector, tfp.bijectors.Sigmoid):
            delta = (param.bijector.high - param.bijector.low) * alpha
            squeezed_param = tf.math.minimum(param, param.bijector.high - delta)
            squeezed_param = tf.math.maximum(squeezed_param, param.bijector.low + delta)
            param.assign(squeezed_param)
        elif (
            isinstance(param.bijector, tfp.bijectors.Chain)
            and len(param.bijector.bijectors) == 2
            and isinstance(param.bijector.bijectors[0], tfp.bijectors.Shift)
            and isinstance(param.bijector.bijectors[1], tfp.bijectors.Softplus)
        ):
            if isinstance(param.bijector.bijectors[0], tfp.bijectors.Shift) and isinstance(
                param.bijector.bijectors[1], tfp.bijectors.Softplus
            ):
                low = param.bijector.bijectors[0].shift
                squeezed_param = tf.math.maximum(param, low + epsilon * tf.ones_like(param))
                param.assign(squeezed_param)<|MERGE_RESOLUTION|>--- conflicted
+++ resolved
@@ -105,11 +105,7 @@
 
         :return: The kernel.
         """
-<<<<<<< HEAD
-        raise NotImplementedError(f"Model {self!r} does have an accessible kernel")
-=======
         raise NotImplementedError("Model {self!r} does not provide observation noise")
->>>>>>> 61b288dd
 
 
 class TrainableProbabilisticModel(ProbabilisticModel):
@@ -371,7 +367,12 @@
         super().__init__(optimizer)
         self._model = model
 
-<<<<<<< HEAD
+        if num_kernel_samples <= 0:
+            raise ValueError(
+                f"num_kernel_samples must be greater or equal to zero but got {num_kernel_samples}."
+            )
+        self._num_kernel_samples = num_kernel_samples
+
         # GPflow stores the data in Tensors. However, since we want to be able to update the data
         # without having to retrace the acquisition functions, put it in Variables instead.
         self._model.data = (
@@ -382,13 +383,6 @@
                 self._model.data[1], trainable=False, shape=[None, *self._model.data[1].shape[1:]]
             ),
         )
-=======
-        if num_kernel_samples <= 0:
-            raise ValueError(
-                f"num_kernel_samples must be greater or equal to zero but got {num_kernel_samples}."
-            )
-        self._num_kernel_samples = num_kernel_samples
->>>>>>> 61b288dd
 
     def __repr__(self) -> str:
         """"""
@@ -630,7 +624,27 @@
         super().__init__(optimizer)
         self._model = model
 
-<<<<<<< HEAD
+        if use_natgrads:
+            if not isinstance(self._optimizer, TFOptimizer):
+                raise ValueError(
+                    f"""
+                    Natgrads can only be used alongside an optimizer from tf.optimizers however
+                    received f{self._optimizer}
+                    """
+                )
+
+            natgrad_gamma = 0.1 if natgrad_gamma is None else natgrad_gamma
+        else:
+            if natgrad_gamma is not None:
+                raise ValueError(
+                    """
+                    natgrad_gamma is only to be specified when use_natgrads is True.
+                    """
+                )
+
+        self._use_natgrads = use_natgrads
+        self._natgrad_gamma = natgrad_gamma
+
         # GPflow stores num_data as a number. However, since we want to be able to update it
         # without having to retrace the acquisition functions, put it in a Variable instead.
         # So that the elbo method doesn't fail we also need to turn it into a property.
@@ -650,28 +664,6 @@
                 self._model.data[1], trainable=False, shape=[None, *self._model.data[1].shape[1:]]
             ),
         )
-=======
-        if use_natgrads:
-            if not isinstance(self._optimizer, TFOptimizer):
-                raise ValueError(
-                    f"""
-                    Natgrads can only be used alongside an optimizer from tf.optimizers however
-                    received f{self._optimizer}
-                    """
-                )
-
-            natgrad_gamma = 0.1 if natgrad_gamma is None else natgrad_gamma
-        else:
-            if natgrad_gamma is not None:
-                raise ValueError(
-                    """
-                    natgrad_gamma is only to be specified when use_natgrads is True.
-                    """
-                )
-
-        self._use_natgrads = use_natgrads
-        self._natgrad_gamma = natgrad_gamma
->>>>>>> 61b288dd
 
     def __repr__(self) -> str:
         """"""
