--- conflicted
+++ resolved
@@ -148,25 +148,6 @@
         num_data = dataset.query_points.shape[0]
         self.model.num_data = num_data
 
-<<<<<<< HEAD
-=======
-    def optimize(self) -> None:
-        """
-        Optimize the model in batches defined by the ``batcher`` argument to :meth:`__init__`.
-        """
-
-        @utils.jit(apply=self._apply_jit)
-        def _step(batch: Tuple[tf.Tensor, tf.Tensor]) -> None:
-            self._optimizer.minimize(
-                self._model.training_loss_closure(batch), self._model.trainable_variables
-            )
-
-        batch_iterator = self._batcher(self._data)
-        for i, batch in enumerate(batch_iterator):
-            if i < self._iterations:
-                _step(batch)
-
->>>>>>> 0cfd0f44
 
 class VariationalGaussianProcess(GaussianProcessRegression):
     def update(self, dataset: Dataset):
@@ -190,13 +171,7 @@
         new_q_mu = tf.linalg.triangular_solve(Lnn, f_mu)  # [N, L]
         tmp = tf.linalg.triangular_solve(Lnn[None], f_cov)  # [L, N, N], L⁻¹ f_cov
         S_v = tf.linalg.triangular_solve(Lnn[None], tf.linalg.matrix_transpose(tmp))  # [L, N, N]
-<<<<<<< HEAD
-        new_q_sqrt = tf.linalg.cholesky(
-            S_v + tf.eye(num_data, dtype=Knn.dtype) * jitter
-        )  # [L, N, N]
-=======
         new_q_sqrt = tf.linalg.cholesky(S_v + jitter_mat)  # [L, N, N]
->>>>>>> 0cfd0f44
 
         model.data = data
         model.num_data = num_data
