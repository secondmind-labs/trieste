# Copyright 2021 The Trieste Contributors
#
# Licensed under the Apache License, Version 2.0 (the "License");
# you may not use this file except in compliance with the License.
# You may obtain a copy of the License at
#
#     http://www.apache.org/licenses/LICENSE-2.0
#
# Unless required by applicable law or agreed to in writing, software
# distributed under the License is distributed on an "AS IS" BASIS,
# WITHOUT WARRANTIES OR CONDITIONS OF ANY KIND, either express or implied.
# See the License for the specific language governing permissions and
# limitations under the License.

from __future__ import annotations

import tensorflow as tf
from gpflow.inducing_variables import InducingPoints
from gpflux.layers import GPLayer, LatentVariableLayer
from gpflux.models import DeepGP

from ...data import Dataset
from ...types import TensorType
<<<<<<< HEAD
from ..interfaces import (
    HasReparamSampler,
    HasTrajectorySampler,
    ReparametrizationSampler,
    TrainableProbabilisticModel,
    TrajectorySampler,
)
from ..optimizer import BatchOptimizer
from .interface import GPfluxPredictor
from .sampler import (
    DeepGaussianProcessReparamSampler,
    DeepGaussianProcessTrajectorySampler,
    sample_dgp,
)
=======
from ..interfaces import TrainableProbabilisticModel
from ..optimizer import KerasOptimizer
from .interface import GPfluxPredictor
from .sampler import sample_dgp
>>>>>>> bb90419f


class DeepGaussianProcess(
    GPfluxPredictor, TrainableProbabilisticModel, HasReparamSampler, HasTrajectorySampler
):
    """
    A :class:`TrainableProbabilisticModel` wrapper for a GPflux :class:`~gpflux.models.DeepGP` with
    :class:`GPLayer` or :class:`LatentVariableLayer`: this class does not support e.g. keras layers.
    We provide simple architectures that can be used with this class in the `architectures.py` file.
    Note: the user should remember to set `tf.keras.backend.set_floatx()` with the desired value
    (consistent with GPflow) so that dtype errors do not occur.
    """

    def __init__(
        self,
        model: DeepGP,
        optimizer: KerasOptimizer | None = None,
        continuous_optimisation: bool = True,
    ):
        """
        :param model: The underlying GPflux deep Gaussian process model.
        :param optimizer: The optimizer configuration for training the model. Defaults to
            :class:`~trieste.models.optimizer.KerasOptimizer` wrapper with
            :class:`~tf.optimizers.Adam` optimizer. The ``optimizer`` argument to the wrapper is
            used when compiling the model and ``fit_args`` is a dictionary of arguments to be used
            in the Keras ``fit`` method. Defaults to 400 epochs, batch size of 1000, and verbose 0.
            A custom callback that reduces the optimizer learning rate is used as well. See
            https://keras.io/api/models/model_training_apis/#fit-method for a list of possible
            arguments.
        :param continuous_optimisation: if True (default), the optimizer will keep track of the
            number of epochs across BO iterations and use this number as initial_epoch. This is
            essential to allow monitoring of model training across BO iterations.
        """
        for layer in model.f_layers:
            if not isinstance(layer, (GPLayer, LatentVariableLayer)):
                raise ValueError(
                    f"`DeepGaussianProcess` can only be built out of `GPLayer` or"
                    f"`LatentVariableLayer`, received {type(layer)} instead."
                )

        super().__init__(optimizer)

        if not isinstance(self.optimizer.optimizer, tf.optimizers.Optimizer):
            raise ValueError(
                f"Optimizer for `DeepGaussianProcess` must be an instance of a "
                f"`tf.optimizers.Optimizer` or `tf.keras.optimizers.Optimizer`, "
                f"received {type(self.optimizer.optimizer)} instead."
            )

        self.original_lr = self.optimizer.optimizer.lr.numpy()

        epochs = 400

        def scheduler(epoch: int, lr: float) -> float:
            if epoch == epochs // 2:
                return lr * 0.1
            else:
                return lr

        if not self.optimizer.fit_args:
            self.optimizer.fit_args = {
                "verbose": 0,
                "epochs": epochs,
                "batch_size": 1000,
                "callbacks": [tf.keras.callbacks.LearningRateScheduler(scheduler)],
            }

        self._model_gpflux = model

        self._model_keras = model.as_training_model()
        self._model_keras.compile(self.optimizer.optimizer)
        self._absolute_epochs = 0
        self._continuous_optimisation = continuous_optimisation

    def __repr__(self) -> str:
        """"""
        return f"DeepGaussianProcess({self.model_gpflux!r}, {self.optimizer.optimizer!r})"

    @property
    def model_gpflux(self) -> DeepGP:
        return self._model_gpflux

    @property
    def model_keras(self) -> tf.keras.Model:
        return self._model_keras

    def sample(self, query_points: TensorType, num_samples: int) -> TensorType:
        samples = []
        for _ in range(num_samples):
            samples.append(sample_dgp(self.model_gpflux)(query_points))
        return tf.stack(samples)

    def reparam_sampler(self, num_samples: int) -> ReparametrizationSampler[GPfluxPredictor]:
        """
        Return a reparametrization sampler for a :class:`DeepGaussianProcess` model.

        :param num_samples: The number of samples to obtain.
        :return: The reparametrization sampler.
        """
        return DeepGaussianProcessReparamSampler(num_samples, self)

    def trajectory_sampler(self) -> TrajectorySampler[GPfluxPredictor]:
        """
        Return a trajectory sampler. For :class:`DeepGaussianProcess`, we build
        trajectories using the GPflux default sampler.

        :return: The trajectory sampler.
        """
        return DeepGaussianProcessTrajectorySampler(self)

    def update(self, dataset: Dataset) -> None:
        inputs = dataset.query_points
        new_num_data = inputs.shape[0]
        self.model_gpflux.num_data = new_num_data

        # Update num_data for each layer, as well as make sure dataset shapes are ok
        for i, layer in enumerate(self.model_gpflux.f_layers):
            if hasattr(layer, "num_data"):
                layer.num_data = new_num_data

            if isinstance(layer, LatentVariableLayer):
                inputs = layer(inputs)
                continue

            if isinstance(layer.inducing_variable, InducingPoints):
                inducing_variable = layer.inducing_variable
            else:
                inducing_variable = layer.inducing_variable.inducing_variable

            if inputs.shape[-1] != inducing_variable.Z.shape[-1]:
                raise ValueError(
                    f"Shape {inputs.shape} of input to layer {layer} is incompatible with shape"
                    f" {inducing_variable.Z.shape} of that layer. Trailing dimensions must match."
                )

            if (
                i == len(self.model_gpflux.f_layers) - 1
                and dataset.observations.shape[-1] != layer.q_mu.shape[-1]
            ):
                raise ValueError(
                    f"Shape {dataset.observations.shape} of new observations is incompatible"
                    f" with shape {layer.q_mu.shape} of existing observations. Trailing"
                    f" dimensions must match."
                )

            inputs = layer(inputs)

    def optimize(self, dataset: Dataset) -> None:
        """
        Optimize the model with the specified `dataset`.
        :param dataset: The data with which to optimize the `model`.
        """
        fit_args = dict(self.optimizer.fit_args)

        # Tell optimizer how many epochs have been used before: the optimizer will "continue"
        # optimization across multiple BO iterations rather than start fresh at each iteration.
        # This allows us to monitor training across iterations.

        if "epochs" in fit_args:
            fit_args["epochs"] = fit_args["epochs"] + self._absolute_epochs

        hist = self.model_keras.fit(
            {"inputs": dataset.query_points, "targets": dataset.observations},
            **fit_args,
            initial_epoch=self._absolute_epochs,
        )

        if self._continuous_optimisation:
            self._absolute_epochs = self._absolute_epochs + len(hist.history["loss"])

        # Reset lr in case there was an lr schedule: a schedule will have change the learning rate,
        # so that the next time we call `optimize` the starting learning rate would be different.
        # Therefore we make sure the learning rate is set back to its initial value.
        self.optimizer.optimizer.lr.assign(self.original_lr)<|MERGE_RESOLUTION|>--- conflicted
+++ resolved
@@ -21,7 +21,6 @@
 
 from ...data import Dataset
 from ...types import TensorType
-<<<<<<< HEAD
 from ..interfaces import (
     HasReparamSampler,
     HasTrajectorySampler,
@@ -29,19 +28,13 @@
     TrainableProbabilisticModel,
     TrajectorySampler,
 )
-from ..optimizer import BatchOptimizer
-from .interface import GPfluxPredictor
 from .sampler import (
     DeepGaussianProcessReparamSampler,
     DeepGaussianProcessTrajectorySampler,
     sample_dgp,
 )
-=======
-from ..interfaces import TrainableProbabilisticModel
 from ..optimizer import KerasOptimizer
 from .interface import GPfluxPredictor
-from .sampler import sample_dgp
->>>>>>> bb90419f
 
 
 class DeepGaussianProcess(
