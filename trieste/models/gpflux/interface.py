--- conflicted
+++ resolved
@@ -24,11 +24,7 @@
 from ..optimizer import BatchOptimizer
 
 
-<<<<<<< HEAD
-class GPfluxPredictor(SupportsGetObservationNoise, tf.Module, ABC):
-=======
-class GPfluxPredictor(ProbabilisticModel, ABC):
->>>>>>> d25b66be
+class GPfluxPredictor(SupportsGetObservationNoise, ABC):
     """A trainable wrapper for a GPflux deep Gaussian process model. The code assumes subclasses
     will use the Keras `fit` method for training, and so they should provide access to both a
     `model_keras` and `model_gpflux`. Note: due to Keras integration, the user should remember to
