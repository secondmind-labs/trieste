--- conflicted
+++ resolved
@@ -118,10 +118,7 @@
         if not self._initialized:
             self._initialized.assign(True)
 
-<<<<<<< HEAD
         return samples  # [..., S, 1, L]
-=======
-        return samples
 
 
 class DeepGaussianProcessDecoupledTrajectorySampler(TrajectorySampler[GPfluxPredictor]):
@@ -471,5 +468,4 @@
     def resample(self) -> None:
         """Resample the layer weights."""
         for layer in self._sampling_layers:
-            layer.resample()
->>>>>>> 81478722
+            layer.resample()