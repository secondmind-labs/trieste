--- conflicted
+++ resolved
@@ -320,31 +320,6 @@
         lower = tf.reshape(tf.gather_nd(pseudo_front, lower_idx), [D, N])
         hypervolume = tf.reduce_sum(tf.reduce_prod(upper - lower, 0))
 
-<<<<<<< HEAD
-        return tf.reduce_prod(reference[None] - min_pfront) - hypervolume
-
-    def get_hyper_cell_bounds(self, anti_reference: TensorType, reference: TensorType) -> Tuple:
-        """
-        Get the partitioned hyper cells lower and upper bounds
-
-        :param anti_reference: a worst point to use with shape [D].
-        :param reference: a reference point to use, with shape [D].
-            Defines the upper bound of the hypervolume.
-            Should be equal or bigger than the anti-ideal point of the Pareto set.
-            For comparing results across runs, the same reference point must be used.
-        :return: lower, upper bounds or the partitioned cell
-        :raise ValueError (or `tf.errors.InvalidArgumentError`): If ``reference`` has an invalid
-            shape.
-        :raise `tf.errors.InvalidArgumentError`: If ``reference`` is less than the anti-ideal point
-            in any dimension.
-        """
-        tf.debugging.assert_greater_equal(reference, self.front)
-
-        tf.debugging.assert_shapes(
-            [
-                (self.bounds.lower_idx, ["N", "D"]),
-                (self.bounds.upper_idx, ["N", "D"]),
-=======
         return tf.reduce_prod(reference[None] - min_front) - hypervolume
 
     def hypercell_bounds(
@@ -371,29 +346,12 @@
             [
                 (self._bounds.lower_idx, ["N", "D"]),
                 (self._bounds.upper_idx, ["N", "D"]),
->>>>>>> 76f39246
                 (self.front, ["M", "D"]),
                 (reference, ["D"]),
                 (anti_reference, ["D"]),
             ]
         )
 
-<<<<<<< HEAD
-        pseudo_pfront = tf.concat(
-            (
-                tf.cast(anti_reference[None], dtype=self.front.dtype),
-                self.front,
-                tf.cast(reference[None], dtype=self.front.dtype),
-            ),
-            axis=0,
-        )
-        N = tf.shape(self.bounds.upper_idx)[0]
-        D = tf.shape(self.bounds.upper_idx)[1]
-        idx = tf.tile(tf.range(D), (N,))
-
-        lower_idx = tf.stack((tf.reshape(self.bounds.lower_idx, [-1]), idx), axis=1)
-        upper_idx = tf.stack((tf.reshape(self.bounds.upper_idx, [-1]), idx), axis=1)
-=======
         pseudo_pfront = tf.concat((anti_reference[None], self.front, reference[None]), axis=0)
         N = tf.shape(self._bounds.upper_idx)[0]
         D = tf.shape(self._bounds.upper_idx)[1]
@@ -401,15 +359,11 @@
 
         lower_idx = tf.stack((tf.reshape(self._bounds.lower_idx, [-1]), idx), axis=1)
         upper_idx = tf.stack((tf.reshape(self._bounds.upper_idx, [-1]), idx), axis=1)
->>>>>>> 76f39246
 
         lower = tf.reshape(tf.gather_nd(pseudo_pfront, lower_idx), [N, D])
         upper = tf.reshape(tf.gather_nd(pseudo_pfront, upper_idx), [N, D])
 
-<<<<<<< HEAD
         return lower, upper
-=======
-        return lower, upper
 
 
 def get_reference_point(front: TensorType) -> TensorType:
@@ -417,5 +371,4 @@
     reference point calculation method
     """
     f = tf.math.reduce_max(front, axis=0) - tf.math.reduce_min(front, axis=0)
-    return tf.math.reduce_max(front, axis=0) + 2 * f / front.shape[0]
->>>>>>> 76f39246
+    return tf.math.reduce_max(front, axis=0) + 2 * f / front.shape[0]