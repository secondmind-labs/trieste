# Copyright 2020 The Trieste Contributors
#
# Licensed under the Apache License, Version 2.0 (the "License");
# you may not use this file except in compliance with the License.
# You may obtain a copy of the License at
#
#     http://www.apache.org/licenses/LICENSE-2.0
#
# Unless required by applicable law or agreed to in writing, software
# distributed under the License is distributed on an "AS IS" BASIS,
# WITHOUT WARRANTIES OR CONDITIONS OF ANY KIND, either express or implied.
# See the License for the specific language governing permissions and
# limitations under the License.
""" This module contains functions and classes for Pareto based multi-objective optimization. """

from typing import Tuple

import tensorflow as tf
from typing_extensions import Final

from ..type import TensorType


def non_dominated(observations: TensorType) -> Tuple[TensorType, TensorType]:
    """
    Computes the non-dominated set for a set of data points.
    if there are duplicate point(s) in the non-dominated set, this function will return
    as it is without removing the duplicate.
    :param observations: set of points with shape [N,D]
    :return: tf.Tensor of the non-dominated set [P,D] and the degree of dominance [N],
        P is the number of points in pareto front
        dominances gives the number of dominating points for each data point
    """
    extended = tf.tile(observations[None], [len(observations), 1, 1])
    swapped_ext = tf.transpose(extended, [1, 0, 2])
    dominance = tf.math.count_nonzero(
        tf.logical_and(
            tf.reduce_all(extended <= swapped_ext, axis=2),
            tf.reduce_any(extended < swapped_ext, axis=2),
        ),
        axis=1,
    )

    return tf.boolean_mask(observations, dominance == 0), dominance


class BoundedVolumes:
    """
    A :class:`BoundedVolumes` store the index of the Pareto front to form lower and upper
    bounds of the pseudo cells decomposition.
    """

    def __init__(self, lower_idx: tf.Tensor, upper_idx: tf.Tensor):
        """
        Construct bounded volumes.
        :param lower_idx: the lowerbounds index of the volumes
        :param upper_idx: the upperbounds index of the volumes
        """

        tf.debugging.assert_shapes([(lower_idx, ["N", "D"]), (upper_idx, ["N", "D"])])
        self.lower_idx: Final[TensorType] = lower_idx
        self.upper_idx: Final[TensorType] = upper_idx


class Pareto:
    """
    A :class:`Pareto` Construct a Pareto set.
    Stores a Pareto set and calculates the cell bounds covering the non-dominated region.
    The latter is needed for certain multiobjective acquisition functions.
    """

    def __init__(self, observations: TensorType):
        """
        :param observations: The observations for all objectives, with shape [N, 2].
        :raise ValueError (or InvalidArgumentError): If ``observations`` has an invalid shape.
        """
        tf.debugging.assert_shapes([(observations, [None, 2])])

        pf, _ = non_dominated(observations)
        self.front: Final[TensorType] = tf.gather_nd(pf, tf.argsort(pf[:, :1], axis=0))
        self.bounds: Final[BoundedVolumes] = self._bounds_2d(self.front)

    @staticmethod
    def _bounds_2d(front: TensorType) -> BoundedVolumes:

        # this assumes the Pareto set has been sorted in ascending order on the first
        # objective, which implies the second objective is sorted in descending order
        len_front, number_of_objectives = front.shape

        pf_ext_idx = tf.concat(
            [
                tf.zeros([1, number_of_objectives], dtype=tf.int32),
                tf.argsort(front, axis=0) + 1,
                tf.ones([1, number_of_objectives], dtype=tf.int32) * len_front + 1,
            ],
            axis=0,
        )

        range_ = tf.range(len_front + 1)[:, None]
        lower = tf.concat([range_, tf.zeros_like(range_)], axis=-1)
        upper = tf.concat([range_ + 1, pf_ext_idx[::-1, 1:][: pf_ext_idx[-1, 0]]], axis=-1)

        return BoundedVolumes(lower, upper)

    def hypervolume_indicator(self, reference: TensorType) -> TensorType:
        """
        Calculate the hypervolume indicator
        The hypervolume indicator is the volume of the dominated region.
        :param reference: a reference point to use, with shape [D].
            Defines the upper bound of the hypervolume.
            Should be equal or bigger than the anti-ideal point of the Pareto set.
            For comparing results across runs, the same reference point must be used.
        :return: hypervolume indicator
        :raise ValueError (or `tf.errors.InvalidArgumentError`): If ``reference`` has an invalid
            shape.
        :raise `tf.errors.InvalidArgumentError`: If ``reference`` is less than the anti-ideal point
            in any dimension.
        """
        tf.debugging.assert_greater_equal(reference, self.front)

        tf.debugging.assert_shapes(
            [
                (self.bounds.lower_idx, ["N", "D"]),
                (self.bounds.upper_idx, ["N", "D"]),
                (self.front, ["M", "D"]),
                (reference, ["D"]),
            ]
        )

        min_pfront = tf.reduce_min(self.front, 0, keepdims=True)
        pseudo_pfront = tf.concat((min_pfront, self.front, reference[None]), 0)
        N, D = tf.shape(self.bounds.upper_idx)

        idx = tf.tile(tf.expand_dims(tf.range(D), -1), [1, N])
        upper_idx = tf.reshape(
            tf.stack([tf.transpose(self.bounds.upper_idx), idx], axis=2), [N * D, 2]
        )
        lower_idx = tf.reshape(
            tf.stack([tf.transpose(self.bounds.lower_idx), idx], axis=2), [N * D, 2]
        )
        upper = tf.reshape(tf.gather_nd(pseudo_pfront, upper_idx), [D, N])
        lower = tf.reshape(tf.gather_nd(pseudo_pfront, lower_idx), [D, N])
        hypervolume = tf.reduce_sum(tf.reduce_prod(upper - lower, 0))

        return tf.reduce_prod(reference[None] - min_pfront) - hypervolume

<<<<<<< HEAD
    def get_hypercell_bounds(self, anti_reference: TensorType, reference: TensorType) -> Tuple:
        """
        Get the partitioned hypercells lower and upper bounds
        :param anti_reference: a worst point to use with shape [D].
            Defines the lower bound of the hypercell
=======
    def get_hyper_cell_bounds(self, anti_reference: TensorType, reference: TensorType) -> Tuple:
        """
        Get the partitioned hyper cells lower and upper bounds

        :param anti_reference: a worst point to use with shape [D].
>>>>>>> 18858745
        :param reference: a reference point to use, with shape [D].
            Defines the upper bound of the hypervolume.
            Should be equal or bigger than the anti-ideal point of the Pareto set.
            For comparing results across runs, the same reference point must be used.
        :return: lower, upper bounds or the partitioned cell
        :raise ValueError (or `tf.errors.InvalidArgumentError`): If ``reference`` has an invalid
            shape.
<<<<<<< HEAD
        """
        tf.debugging.assert_greater_equal(reference, self.front)
        tf.debugging.assert_greater_equal(self.front, anti_reference)
=======
        :raise `tf.errors.InvalidArgumentError`: If ``reference`` is less than the anti-ideal point
            in any dimension.
        """
        tf.debugging.assert_greater_equal(reference, self.front)
>>>>>>> 18858745

        tf.debugging.assert_shapes(
            [
                (self.bounds.lower_idx, ["N", "D"]),
                (self.bounds.upper_idx, ["N", "D"]),
                (self.front, ["M", "D"]),
                (reference, ["D"]),
                (anti_reference, ["D"]),
            ]
        )

        pseudo_pfront = tf.concat((anti_reference[None], self.front, reference[None]), axis=0)
        N = tf.shape(self.bounds.upper_idx)[0]
        D = tf.shape(self.bounds.upper_idx)[1]
        idx = tf.tile(tf.range(D), (N,))

        lower_idx = tf.stack((tf.reshape(self.bounds.lower_idx, [-1]), idx), axis=1)
        upper_idx = tf.stack((tf.reshape(self.bounds.upper_idx, [-1]), idx), axis=1)

        lower = tf.reshape(tf.gather_nd(pseudo_pfront, lower_idx), [N, D])
        upper = tf.reshape(tf.gather_nd(pseudo_pfront, upper_idx), [N, D])

        return lower, upper<|MERGE_RESOLUTION|>--- conflicted
+++ resolved
@@ -26,10 +26,14 @@
     Computes the non-dominated set for a set of data points.
     if there are duplicate point(s) in the non-dominated set, this function will return
     as it is without removing the duplicate.
+
+
     :param observations: set of points with shape [N,D]
     :return: tf.Tensor of the non-dominated set [P,D] and the degree of dominance [N],
         P is the number of points in pareto front
         dominances gives the number of dominating points for each data point
+
+
     """
     extended = tf.tile(observations[None], [len(observations), 1, 1])
     swapped_ext = tf.transpose(extended, [1, 0, 2])
@@ -144,19 +148,12 @@
 
         return tf.reduce_prod(reference[None] - min_pfront) - hypervolume
 
-<<<<<<< HEAD
-    def get_hypercell_bounds(self, anti_reference: TensorType, reference: TensorType) -> Tuple:
-        """
-        Get the partitioned hypercells lower and upper bounds
-        :param anti_reference: a worst point to use with shape [D].
-            Defines the lower bound of the hypercell
-=======
+
     def get_hyper_cell_bounds(self, anti_reference: TensorType, reference: TensorType) -> Tuple:
         """
         Get the partitioned hyper cells lower and upper bounds
 
         :param anti_reference: a worst point to use with shape [D].
->>>>>>> 18858745
         :param reference: a reference point to use, with shape [D].
             Defines the upper bound of the hypervolume.
             Should be equal or bigger than the anti-ideal point of the Pareto set.
@@ -164,16 +161,10 @@
         :return: lower, upper bounds or the partitioned cell
         :raise ValueError (or `tf.errors.InvalidArgumentError`): If ``reference`` has an invalid
             shape.
-<<<<<<< HEAD
-        """
-        tf.debugging.assert_greater_equal(reference, self.front)
-        tf.debugging.assert_greater_equal(self.front, anti_reference)
-=======
         :raise `tf.errors.InvalidArgumentError`: If ``reference`` is less than the anti-ideal point
             in any dimension.
         """
         tf.debugging.assert_greater_equal(reference, self.front)
->>>>>>> 18858745
 
         tf.debugging.assert_shapes(
             [
@@ -196,4 +187,4 @@
         lower = tf.reshape(tf.gather_nd(pseudo_pfront, lower_idx), [N, D])
         upper = tf.reshape(tf.gather_nd(pseudo_pfront, upper_idx), [N, D])
 
-        return lower, upper+        return lower, upper
