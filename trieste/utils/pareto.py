--- conflicted
+++ resolved
@@ -1,14 +1,3 @@
-<<<<<<< HEAD
-from typing import Mapping
-
-import gpflow
-import numpy as np
-import tensorflow as tf
-from math import inf
-
-from trieste.data import Dataset
-from trieste.type import TensorType
-=======
 # Copyright 2020 The Trieste Contributors
 #
 # Licensed under the Apache License, Version 2.0 (the "License");
@@ -30,59 +19,24 @@
 from typing_extensions import Final
 
 from ..type import TensorType
->>>>>>> 5464ea4f
 
-jitter = gpflow.config.default_jitter()
 
-<<<<<<< HEAD
-=======
 def non_dominated(observations: TensorType) -> Tuple[TensorType, TensorType]:
     """
     Computes the non-dominated set for a set of data points.
     if there are duplicate point(s) in the non-dominated set, this function will return
     as it is without removing the duplicate.
->>>>>>> 5464ea4f
-
-def atleast2d(tensor: tf.Tensor) -> tf.Tensor:
-    if tf.rank(tensor) <= 1:
-        return tf.expand_dims(tensor, axis=0)
-    return tensor
-
-
-def to_Dataset(datasets: Mapping[str, Dataset]) -> Dataset:
-    data_query_points = []
-    data_observations = []
-
-    for tag in datasets:
-        data_query_points.append(datasets[tag].query_points)
-        data_observations.append(datasets[tag].observations)
-
-    assert tf.math.reduce_all(
-        [tf.math.equal(input_data, data_query_points[0]) for input_data in data_query_points]
-    ), ValueError("Input data is not the same for each objective")
-
-    mo_dataset = Dataset(data_query_points[0], tf.concat(data_observations, axis=1))
-
-    return mo_dataset
-
-
-def non_dominated_sort(datasets: Dataset) -> TensorType:
-    """
-    Computes the non-dominated set for a set of data points
-    :param dataset: data points
-    :return: tuple of the non-dominated set and the degree of dominance,
+    :param observations: set of points with shape [N,D]
+    :return: tf.Tensor of the non-dominated set [P,D] and the degree of dominance [N],
+        P is the number of points in pareto front
         dominances gives the number of dominating points for each data point
     """
-    observations = datasets.observations
-    extended = tf.tile(tf.expand_dims(observations, 0), [observations.shape[0], 1, 1])
-    swapped_ext = tf.einsum("ij...->ji...", extended)
-    dominance = tf.reduce_sum(
-        tf.cast(
-            tf.logical_and(
-                tf.reduce_all(extended <= swapped_ext, axis=2),
-                tf.reduce_any(extended < swapped_ext, axis=2),
-            ),
-            tf.float32,
+    extended = tf.tile(observations[None], [len(observations), 1, 1])
+    swapped_ext = tf.transpose(extended, [1, 0, 2])
+    dominance = tf.math.count_nonzero(
+        tf.logical_and(
+            tf.reduce_all(extended <= swapped_ext, axis=2),
+            tf.reduce_any(extended < swapped_ext, axis=2),
         ),
         axis=1,
     )
@@ -91,154 +45,6 @@
 
 
 class BoundedVolumes:
-<<<<<<< HEAD
-    def __init__(self, lb: tf.Tensor, ub: tf.Tensor):
-        """
-        Construct bounded volumes.
-        :param lb: the lowerbounds of the volumes
-        :param ub: the upperbounds of the volumes
-        """
-
-        assert tf.reduce_all(lb.shape == ub.shape)
-        self.lb = lb
-        self.ub = ub
-
-    def append(self, lb: tf.Tensor, ub: tf.Tensor):
-        """
-        Add new bounded volumes.
-        :param lb: the lowerbounds of the volumes
-        :param ub: the upperbounds of the volumes
-        """
-        self.lb = tf.concat([self.lb, lb], axis=0)
-        self.ub = tf.concat([self.ub, ub], axis=0)
-
-    def clear(self):
-        """
-        Clears all stored bounded volumes
-        """
-        dtype = self.lb.dtype
-        outdim = self.lb.shape[1]
-        self.lb = tf.zeros([0, outdim], dtype=dtype)
-        self.ub = tf.zeros([0, outdim], dtype=dtype)
-
-    def size(self) -> tf.Tensor:
-        """
-        :return: volume of each bounded volume
-        """
-        return tf.math.reduce_prod(self.ub - self.lb, axis=0, keepdims=True)
-
-
-class Pareto:
-    def __init__(self, datasets: [Dataset, Mapping[str, Dataset]], threshold: tf.Tensor = 0):
-        """
-        Construct a Pareto set.
-        Stores a Pareto set and calculates the cell bounds covering the non-dominated region.
-        The latter is needed for certain multiobjective acquisition functions.
-        E.g., the :class:`~.acquisition.HVProbabilityOfImprovement`.
-        :param y: output data points, size N x R
-        :param threshold: approximation threshold for the generic divide and conquer strategy
-            (default 0: exact calculation)
-        """
-        self.threshold = threshold
-        if isinstance(datasets, Mapping):
-            self.data = to_Dataset(datasets)
-        else:
-            assert isinstance(datasets, Dataset)
-            self.data = datasets
-
-        # Setup data structures
-        self.bounds = BoundedVolumes(
-            tf.zeros([0, self.data.observations.shape[1]], dtype=tf.int32),
-            tf.zeros([0, self.data.observations.shape[1]], dtype=tf.int32),
-        )
-
-        self.front = tf.zeros([0, self.data.observations.shape[1]])
-        # Initialize
-        self.update()
-
-    @staticmethod
-    def _is_test_required(smaller: tf.Tensor) -> tf.Tensor:
-        """
-        Tests if a point augments or dominates the Pareto set.
-        :param smaller: a boolean ndarray storing test point < Pareto front
-        :return: True if the test point dominates or augments the Pareto front (boolean)
-        """
-        # if and only if the test point is at least in one dimension smaller
-        # for every point in the Pareto set
-        idx_dom_augm = tf.reduce_any(smaller, axis=1)
-        is_dom_augm = tf.reduce_all(idx_dom_augm)
-
-        return is_dom_augm
-
-    def _update_front(self) -> tf.Tensor:
-        """
-        Calculate the non-dominated set of points based on the latest data.
-        The stored Pareto set is sorted on the first objective in ascending order.
-        :return: boolean, whether the Pareto set has actually changed since the last iteration
-        """
-        current = self.front
-        pf, _ = non_dominated_sort(self.data)
-        self.front = tf.gather_nd(pf, tf.expand_dims(tf.argsort(pf[:, 0]), axis=1))
-        return not np.array_equal(current.numpy(), self.front.numpy())
-
-    def update(self, datasets: Mapping[str, Dataset] = None, generic_strategy=False):
-        """
-        Update with new output data.
-        Computes the Pareto set and if it has changed recalculates
-        the cell bounds covering the non-dominated region.
-        For the latter, a direct algorithm is used for two objectives, otherwise a
-        generic divide and conquer strategy is employed.
-        :param y: output data points
-        :param generic_strategy: Force the generic divide and conquer strategy
-            regardless of the number of objectives (default False)
-        """
-
-        if datasets is not None:
-            data = to_Dataset(datasets)
-        self.data = data if datasets is not None else self.data
-
-        # Find (new) set of non-dominated points
-        changed = self._update_front()
-
-        # Recompute cell bounds if required
-        # Note: if the Pareto set is based on model predictions
-        # it will almost always change in between optimizations
-        if changed:
-            # Clear data container
-            self.bounds.clear()
-            if generic_strategy:
-                self.divide_conquer_nd()
-            else:
-                self.bounds_2d() if self.data.observations.shape[
-                                        1
-                                    ] == 2 else self.divide_conquer_nd()
-
-    def divide_conquer_nd(self):
-        """
-        Divide and conquer strategy to compute the cells covering the non-dominated region.
-        Generic version: works for an arbitrary number of objectives.
-        """
-        outdim = self.data.observations.shape[1]
-
-        # The divide and conquer algorithm operates on a pseudo Pareto set
-        # that is a mapping of the real Pareto set to discrete values
-        pseudo_pf = (
-                tf.argsort(self.front, axis=0) + 1
-        )  # +1 as index zero is reserved for the ideal point
-
-        # Extend front with the ideal and anti-ideal point
-        min_pf = tf.reduce_min(self.front, axis=0) - 1
-        max_pf = tf.reduce_max(self.front, axis=0) + 1
-
-        pf_ext = tf.concat(
-            [atleast2d(min_pf), atleast2d(self.front), atleast2d(max_pf)], axis=0
-        )  # Needed for early stopping check (threshold)
-        pf_ext_idx = tf.concat(
-            [
-                atleast2d(tf.zeros(outdim, dtype=tf.int32)),
-                atleast2d(pseudo_pf),
-                atleast2d(tf.ones(outdim, dtype=tf.int32) * self.front.shape[0] + 1),
-=======
     """
     A :class:`BoundedVolumes` store the index of the Pareto front to form lower and upper
     bounds of the pseudo cells decomposition.
@@ -247,7 +53,6 @@
     def __init__(self, lower_idx: tf.Tensor, upper_idx: tf.Tensor):
         """
         Construct bounded volumes.
-
         :param lower_idx: the lowerbounds index of the volumes
         :param upper_idx: the upperbounds index of the volumes
         """
@@ -287,137 +92,10 @@
                 tf.zeros([1, number_of_objectives], dtype=tf.int32),
                 tf.argsort(front, axis=0) + 1,
                 tf.ones([1, number_of_objectives], dtype=tf.int32) * len_front + 1,
->>>>>>> 5464ea4f
             ],
             axis=0,
         )
 
-<<<<<<< HEAD
-        # Start with one cell covering the whole front
-        dc = [
-            (
-                tf.zeros(outdim, dtype=tf.int32),
-                (int(pf_ext_idx.shape[0]) - 1) * tf.ones(outdim, dtype=tf.int32),
-            )
-        ]
-        total_size = tf.reduce_prod(max_pf - min_pf)
-
-        # Start divide and conquer until we processed all cells
-        while dc:
-            # Process test cell
-            cell = dc.pop()
-            arr = tf.range(outdim)
-            idx_lb = tf.gather_nd(pf_ext_idx, tf.stack((cell[0], arr), -1))
-            idx_ub = tf.gather_nd(pf_ext_idx, tf.stack((cell[1], arr), -1))
-            lb = tf.gather_nd(pf_ext, tf.stack((idx_lb, arr), -1))
-            ub = tf.gather_nd(pf_ext, tf.stack((idx_ub, arr), -1))
-
-            # Acceptance test:
-            if self._is_test_required((ub - jitter) < self.front):
-                # Cell is a valid integral bound: store
-                self.bounds.append(atleast2d(idx_lb), atleast2d(idx_ub))
-            # Reject test:
-            elif self._is_test_required((lb + jitter) < self.front):
-                # Cell can not be discarded: calculate the size of the cell
-                dc_dist = cell[1] - cell[0]
-                hc = BoundedVolumes(lb, ub)
-
-                # Only divide when it is not an unit cell
-                # and the volume is above the approx. threshold
-                if tf.reduce_any(dc_dist > 1) and tf.reduce_all(
-                        (hc.size()[0] / total_size) > self.threshold
-                ):
-                    # Divide the test cell over its largest dimension
-                    edge_size, idx = tf.reduce_max(dc_dist), tf.argmax(dc_dist)
-                    edge_size1 = int(tf.round(tf.cast(edge_size, dtype=tf.float32) / 2.0))
-                    edge_size2 = edge_size - edge_size1
-
-                    # Store divided cells
-                    ub = tf.identity(cell[1])
-
-                    ub = tf.unstack(ub)
-                    ub[idx] = ub[idx] - edge_size1
-                    ub = tf.stack(ub)
-                    dc.append((tf.identity(cell[0]), ub))
-
-                    lb = tf.identity(cell[0])
-                    lb = tf.unstack(lb)
-                    lb[idx] = lb[idx] + edge_size2
-                    lb = tf.stack(lb)
-                    dc.append((lb, tf.identity(cell[1])))
-            # else: cell can be discarded
-
-    def bounds_2d(self):
-        """
-        Computes the cells covering the non-dominated region
-        for the specific case of only two objectives.
-        Assumes the Pareto set has been sorted in ascending order on the first objective.
-        This implies the second objective is sorted in descending order.
-        """
-        outdim = self.data.observations.shape[1]
-        assert outdim == 2
-
-        pf_idx = tf.argsort(self.front, axis=0)
-        pf_ext_idx = tf.concat(
-            (
-                atleast2d(tf.zeros(outdim, dtype=tf.int32)),
-                atleast2d(pf_idx + 1),
-                atleast2d(tf.ones(outdim, dtype=tf.int32) * self.front.shape[0] + 1),
-            ),
-            axis=0,
-        )
-
-        for i in range(pf_ext_idx[-1, 0]):
-            self.bounds.append(
-                atleast2d(tf.constant([i, 0], dtype=tf.int32)),
-                atleast2d(tf.constant([i + 1, pf_ext_idx[-i - 1, 1].numpy()], dtype=tf.int32)),
-            )
-
-    def hypervolume(self, reference):
-        """
-        Autoflow method to calculate the hypervolume indicator
-        The hypervolume indicator is the volume of the dominated region.
-        :param reference: reference point to use
-            Should be equal or bigger than the anti-ideal point of the Pareto set
-            For comparing results across runs the same reference point must be used
-        :return: hypervolume indicator (the higher the better)
-        """
-
-        min_pf = tf.reduce_min(self.front, 0, keepdims=True)
-        R = tf.expand_dims(reference, 0)
-        pseudo_pf = tf.concat((min_pf, self.front, R), 0)
-        D = tf.shape(pseudo_pf)[1]
-        N = tf.shape(self.bounds.ub)[0]
-
-        idx = tf.tile(tf.expand_dims(tf.range(D), -1), [1, N])
-        ub_idx = tf.reshape(tf.stack([tf.transpose(self.bounds.ub), idx], axis=2), [N * D, 2])
-        lb_idx = tf.reshape(tf.stack([tf.transpose(self.bounds.lb), idx], axis=2), [N * D, 2])
-        ub = tf.reshape(tf.gather_nd(pseudo_pf, ub_idx), [D, N])
-        lb = tf.reshape(tf.gather_nd(pseudo_pf, lb_idx), [D, N])
-        hv = tf.reduce_sum(tf.reduce_prod(ub - lb, 0))
-        return tf.reduce_prod(R - min_pf) - hv
-
-    def get_partitioned_cell_bounds(self, nadir_point):
-        num_cells = tf.shape(self.bounds.lb)[0]
-        outdim = self.data.observations.shape[-1]
-        pf_ext = tf.concat(
-            [
-                -inf * tf.ones([1, outdim], dtype=self.front.dtype),
-                self.front,
-                nadir_point,
-            ],
-            axis=0,
-        )
-
-        # get lower and upper vertices point for each cell
-        col_idx = tf.tile(tf.range(outdim), (num_cells,))
-        ub_idx = tf.stack((tf.reshape(self.bounds.ub, [-1]), col_idx), axis=1)
-        lb_idx = tf.stack((tf.reshape(self.bounds.lb, [-1]), col_idx), axis=1)
-
-        ub_points = tf.reshape(tf.gather_nd(pf_ext, ub_idx), [num_cells, outdim])
-        lb_points = tf.reshape(tf.gather_nd(pf_ext, lb_idx), [num_cells, outdim])
-        return lb_points, ub_points
-=======
         range_ = tf.range(len_front + 1)[:, None]
         lower = tf.concat([range_, tf.zeros_like(range_)], axis=-1)
         upper = tf.concat([range_ + 1, pf_ext_idx[::-1, 1:][: pf_ext_idx[-1, 0]]], axis=-1)
@@ -428,7 +106,6 @@
         """
         Calculate the hypervolume indicator
         The hypervolume indicator is the volume of the dominated region.
-
         :param reference: a reference point to use, with shape [D].
             Defines the upper bound of the hypervolume.
             Should be equal or bigger than the anti-ideal point of the Pareto set.
@@ -466,4 +143,42 @@
         hypervolume = tf.reduce_sum(tf.reduce_prod(upper - lower, 0))
 
         return tf.reduce_prod(reference[None] - min_pfront) - hypervolume
->>>>>>> 5464ea4f
+
+    def get_hypercell_bounds(self, anti_reference: TensorType, reference: TensorType) -> Tuple:
+        """
+        Get the partitioned hypercells lower and upper bounds
+        :param anti_reference: a worst point to use with shape [D].
+            Defines the lower bound of the hypercell
+        :param reference: a reference point to use, with shape [D].
+            Defines the upper bound of the hypervolume.
+            Should be equal or bigger than the anti-ideal point of the Pareto set.
+            For comparing results across runs, the same reference point must be used.
+        :return: lower, upper bounds or the partitioned cell
+        :raise ValueError (or `tf.errors.InvalidArgumentError`): If ``reference`` has an invalid
+            shape.
+        """
+        tf.debugging.assert_greater_equal(reference, self.front)
+        tf.debugging.assert_greater_equal(self.front, anti_reference)
+
+        tf.debugging.assert_shapes(
+            [
+                (self.bounds.lower_idx, ["N", "D"]),
+                (self.bounds.upper_idx, ["N", "D"]),
+                (self.front, ["M", "D"]),
+                (reference, ["D"]),
+                (anti_reference, ["D"]),
+            ]
+        )
+
+        pseudo_pfront = tf.concat((anti_reference[None], self.front, reference[None]), axis=0)
+        N = tf.shape(self.bounds.upper_idx)[0]
+        D = tf.shape(self.bounds.upper_idx)[1]
+        idx = tf.tile(tf.range(D), (N,))
+
+        lower_idx = tf.stack((tf.reshape(self.bounds.lower_idx, [-1]), idx), axis=1)
+        upper_idx = tf.stack((tf.reshape(self.bounds.upper_idx, [-1]), idx), axis=1)
+
+        lower = tf.reshape(tf.gather_nd(pseudo_pfront, lower_idx), [N, D])
+        upper = tf.reshape(tf.gather_nd(pseudo_pfront, upper_idx), [N, D])
+
+        return lower, upper