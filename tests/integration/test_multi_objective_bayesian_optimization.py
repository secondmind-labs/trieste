# Copyright 2021 The Trieste Contributors
#
# Licensed under the Apache License, Version 2.0 (the "License");
# you may not use this file except in compliance with the License.
# You may obtain a copy of the License at
#
#     http://www.apache.org/licenses/LICENSE-2.0
#
# Unless required by applicable law or agreed to in writing, software
# distributed under the License is distributed on an "AS IS" BASIS,
# WITHOUT WARRANTIES OR CONDITIONS OF ANY KIND, either express or implied.
# See the License for the specific language governing permissions and
# limitations under the License.

import gpflow
import pytest
import tensorflow as tf

from tests.util.misc import random_seed
from trieste.acquisition.function import (
    BatchMonteCarloExpectedHypervolumeImprovement,
    ExpectedHypervolumeImprovement,
)
from trieste.acquisition.multi_objective.pareto import Pareto, get_reference_point
from trieste.acquisition.optimizer import generate_continuous_optimizer
from trieste.acquisition.rule import AcquisitionRule, EfficientGlobalOptimization
from trieste.bayesian_optimizer import BayesianOptimizer
from trieste.data import Dataset
from trieste.models.gpflow import GaussianProcessRegression
from trieste.models.interfaces import ModelStack
from trieste.objectives.multi_objectives import VLMOP2
from trieste.objectives.utils import mk_observer
from trieste.observer import OBJECTIVE
from trieste.space import Box
<<<<<<< HEAD
=======
from trieste.types import TensorType
from trieste.utils.pareto import Pareto, get_reference_point
>>>>>>> 2068726e


@random_seed
@pytest.mark.parametrize(
    "num_steps, acquisition_rule, convergence_threshold",
    [
        pytest.param(
            20,
            EfficientGlobalOptimization(ExpectedHypervolumeImprovement().using(OBJECTIVE)),
            -3.65,
            id="ehvi_vlmop2",
        ),
        pytest.param(
            15,
            EfficientGlobalOptimization(
                BatchMonteCarloExpectedHypervolumeImprovement(sample_size=500).using(OBJECTIVE),
                num_query_points=2,
                optimizer=generate_continuous_optimizer(num_initial_samples=500),
            ),
            -3.44,
            id="qehvi_vlmop2_q_2",
        ),
        pytest.param(
            10,
            EfficientGlobalOptimization(
                BatchMonteCarloExpectedHypervolumeImprovement(sample_size=250).using(OBJECTIVE),
                num_query_points=4,
                optimizer=generate_continuous_optimizer(num_initial_samples=500),
            ),
            -3.2095,
            id="qehvi_vlmop2_q_4",
        ),
    ],
)
def test_multi_objective_optimizer_finds_pareto_front_of_the_VLMOP2_function(
    num_steps: int, acquisition_rule: AcquisitionRule[TensorType, Box], convergence_threshold: float
) -> None:
    search_space = Box([-2, -2], [2, 2])

    def build_stacked_independent_objectives_model(data: Dataset) -> ModelStack:
        gprs = []
        for idx in range(2):
            single_obj_data = Dataset(
                data.query_points, tf.gather(data.observations, [idx], axis=1)
            )
            variance = tf.math.reduce_variance(single_obj_data.observations)
            kernel = gpflow.kernels.Matern52(variance, tf.constant([0.2, 0.2], tf.float64))
            gpr = gpflow.models.GPR(single_obj_data.astuple(), kernel, noise_variance=1e-5)
            gpflow.utilities.set_trainable(gpr.likelihood, False)
            gprs.append((GaussianProcessRegression(gpr), 1))

        return ModelStack(*gprs)

    observer = mk_observer(VLMOP2().objective(), OBJECTIVE)

    initial_query_points = search_space.sample(10)
    initial_data = observer(initial_query_points)

    model = build_stacked_independent_objectives_model(initial_data[OBJECTIVE])

    dataset = (
        BayesianOptimizer(observer, search_space)
        .optimize(num_steps, initial_data, {OBJECTIVE: model}, acquisition_rule)
        .try_get_final_datasets()[OBJECTIVE]
    )

    # A small log hypervolume difference corresponds to a succesful optimization.
    ref_point = get_reference_point(dataset.observations)

    obs_hv = Pareto(dataset.observations).hypervolume_indicator(ref_point)
    ideal_pf = tf.cast(VLMOP2().gen_pareto_optimal_points(100), dtype=tf.float64)
    ideal_hv = Pareto(ideal_pf).hypervolume_indicator(ref_point)

    assert tf.math.log(ideal_hv - obs_hv) < convergence_threshold<|MERGE_RESOLUTION|>--- conflicted
+++ resolved
@@ -32,11 +32,7 @@
 from trieste.objectives.utils import mk_observer
 from trieste.observer import OBJECTIVE
 from trieste.space import Box
-<<<<<<< HEAD
-=======
 from trieste.types import TensorType
-from trieste.utils.pareto import Pareto, get_reference_point
->>>>>>> 2068726e
 
 
 @random_seed
