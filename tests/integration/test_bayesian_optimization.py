--- conflicted
+++ resolved
@@ -57,15 +57,10 @@
     build_gpr,
     build_svgp,
 )
-<<<<<<< HEAD
-from trieste.models.gpflux import DeepGaussianProcess
+from trieste.models.gpflux import DeepGaussianProcess, build_vanilla_deep_gp
 from trieste.models.keras import DeepEnsemble, build_vanilla_keras_ensemble, negative_log_likelihood
 from trieste.models.optimizer import BatchOptimizer, KerasOptimizer, Optimizer
-=======
-from trieste.models.gpflux import DeepGaussianProcess, build_vanilla_deep_gp
-from trieste.models.keras import DeepEnsemble, build_vanilla_keras_ensemble
-from trieste.models.optimizer import BatchOptimizer, KerasOptimizer
->>>>>>> 947034bf
+
 from trieste.objectives import (
     BRANIN_MINIMIZERS,
     BRANIN_SEARCH_SPACE,
@@ -405,17 +400,13 @@
         model = VariationalGaussianProcess(vgp, **model_args)
 
     elif model_type is SparseVariational:
-<<<<<<< HEAD
         svgp = build_svgp(initial_data, search_space, num_inducing_points=50)
         model = SparseVariational(
             svgp,
             **model_args,
             inducing_point_selector=RandomSubSampleInducingPointSelector(search_space),
         )
-=======
-        svgp = build_svgp(initial_data, search_space)
-        model = SparseVariational(svgp, **model_args)
->>>>>>> 947034bf
+
 
     elif model_type is DeepGaussianProcess:
         track_state = False
