# Copyright 2021 The Trieste Contributors
#
# Licensed under the Apache License, Version 2.0 (the "License");
# you may not use this file except in compliance with the License.
# You may obtain a copy of the License at
#
#     http://www.apache.org/licenses/LICENSE-2.0
#
# Unless required by applicable law or agreed to in writing, software
# distributed under the License is distributed on an "AS IS" BASIS,
# WITHOUT WARRANTIES OR CONDITIONS OF ANY KIND, either express or implied.
# See the License for the specific language governing permissions and
# limitations under the License.
from __future__ import annotations

import tempfile
from typing import Any, List, Mapping, Optional, Tuple, Type, cast

import gpflow
import numpy.testing as npt
import pytest
import tensorflow as tf
from _pytest.mark import ParameterSet

from tests.util.misc import random_seed
from tests.util.models.gpflux.models import two_layer_dgp_model
from trieste.acquisition import (
    GIBBON,
    AcquisitionFunctionClass,
    AugmentedExpectedImprovement,
    BatchMonteCarloExpectedImprovement,
    Fantasizer,
    GreedyContinuousThompsonSampling,
    LocalPenalization,
    MinValueEntropySearch,
    MultipleOptimismNegativeLowerConfidenceBound,
    ParallelContinuousThompsonSampling,
)
from trieste.acquisition.rule import (
    AcquisitionRule,
    AsynchronousGreedy,
    AsynchronousOptimization,
    AsynchronousRuleState,
    DiscreteThompsonSampling,
    EfficientGlobalOptimization,
    TrustRegion,
)
from trieste.acquisition.sampler import ThompsonSamplerFromTrajectory
from trieste.bayesian_optimizer import BayesianOptimizer, TrainableProbabilisticModelType
from trieste.logging import tensorboard_writer
from trieste.models import TrainableProbabilisticModel, TrajectoryFunctionClass
from trieste.models.gpflow import (
    GaussianProcessRegression,
    GPflowPredictor,
    SparseVariational,
    VariationalGaussianProcess,
    build_gpr,
    build_svgp,
)
from trieste.models.gpflux import DeepGaussianProcess
from trieste.models.keras import DeepEnsemble, build_vanilla_keras_ensemble, negative_log_likelihood
from trieste.models.optimizer import BatchOptimizer, KerasOptimizer
from trieste.objectives import (
    BRANIN_MINIMIZERS,
    BRANIN_SEARCH_SPACE,
    SCALED_BRANIN_MINIMUM,
    SIMPLE_QUADRATIC_MINIMIZER,
    SIMPLE_QUADRATIC_MINIMUM,
    SIMPLE_QUADRATIC_SEARCH_SPACE,
    scaled_branin,
    simple_quadratic,
)
from trieste.objectives.utils import mk_observer
from trieste.observer import OBJECTIVE
from trieste.space import Box, SearchSpace
from trieste.types import State, TensorType


# Optimizer parameters for testing GPR against the branin function.
# We also use these for a quicker test against a simple quadratic function
# (regenerating is necessary as some of the acquisition rules are stateful).
def GPR_OPTIMIZER_PARAMS() -> Tuple[str, List[ParameterSet]]:
    return (
        "num_steps, acquisition_rule",
        [
            pytest.param(20, EfficientGlobalOptimization(), id="EfficientGlobalOptimization"),
            pytest.param(
                30,
                EfficientGlobalOptimization(AugmentedExpectedImprovement().using(OBJECTIVE)),
                id="AugmentedExpectedImprovement",
            ),
            pytest.param(
                24,
                EfficientGlobalOptimization(
                    MinValueEntropySearch(
                        BRANIN_SEARCH_SPACE,
                        min_value_sampler=ThompsonSamplerFromTrajectory(sample_min_value=True),
                    ).using(OBJECTIVE)
                ),
                id="MinValueEntropySearch",
            ),
            pytest.param(
                12,
                EfficientGlobalOptimization(
                    BatchMonteCarloExpectedImprovement(sample_size=500).using(OBJECTIVE),
                    num_query_points=3,
                ),
                id="BatchMonteCarloExpectedImprovement",
            ),
            pytest.param(
                12, AsynchronousOptimization(num_query_points=3), id="AsynchronousOptimization"
            ),
            pytest.param(
                10,
                EfficientGlobalOptimization(
                    LocalPenalization(
                        BRANIN_SEARCH_SPACE,
                    ).using(OBJECTIVE),
                    num_query_points=3,
                ),
                id="LocalPenalization",
            ),
            pytest.param(
                10,
                AsynchronousGreedy(
                    LocalPenalization(
                        BRANIN_SEARCH_SPACE,
                    ).using(OBJECTIVE),
                    num_query_points=3,
                ),
                id="LocalPenalization/AsynchronousGreedy",
            ),
            pytest.param(
                10,
                EfficientGlobalOptimization(
                    GIBBON(
                        BRANIN_SEARCH_SPACE,
                    ).using(OBJECTIVE),
                    num_query_points=2,
                ),
                id="GIBBON",
            ),
            pytest.param(
                20,
                EfficientGlobalOptimization(
                    MultipleOptimismNegativeLowerConfidenceBound(
                        BRANIN_SEARCH_SPACE,
                    ).using(OBJECTIVE),
                    num_query_points=3,
                ),
                id="MultipleOptimismNegativeLowerConfidenceBound",
            ),
            pytest.param(15, TrustRegion(), id="TrustRegion"),
            pytest.param(
                15,
                TrustRegion(
                    EfficientGlobalOptimization(
                        MinValueEntropySearch(
                            BRANIN_SEARCH_SPACE,
                        ).using(OBJECTIVE)
                    )
                ),
                id="TrustRegion/MinValueEntropySearch",
            ),
<<<<<<< HEAD
            pytest.param(10, DiscreteThompsonSampling(500, 3), id="DiscreteThompsonSampling"),
            pytest.param(
                20,
=======
            (15, DiscreteThompsonSampling(500, 5)),
            (
                15,
>>>>>>> c6cd60fd
                DiscreteThompsonSampling(
                    1000,
                    5,
                    thompson_sampler=ThompsonSamplerFromTrajectory(),
                ),
                id="DiscreteThompsonSampling/ThompsonSamplerFromTrajectory",
            ),
            pytest.param(
                15,
                EfficientGlobalOptimization(
                    Fantasizer(),
                    num_query_points=3,
                ),
                id="Fantasizer",
            ),
            pytest.param(
                10,
                EfficientGlobalOptimization(
                    GreedyContinuousThompsonSampling(),
                    num_query_points=5,
                ),
                id="GreedyContinuousThompsonSampling",
            ),
            pytest.param(
                10,
                EfficientGlobalOptimization(
                    ParallelContinuousThompsonSampling(),
                    num_query_points=5,
                ),
                id="ParallelContinuousThompsonSampling",
            ),
        ],
    )


@random_seed
@pytest.mark.slow  # to run this, add --runslow yes to the pytest command
@pytest.mark.parametrize(*GPR_OPTIMIZER_PARAMS())
def test_bayesian_optimizer_with_gpr_finds_minima_of_scaled_branin(
    num_steps: int,
    acquisition_rule: AcquisitionRule[TensorType, SearchSpace, GaussianProcessRegression]
    | AcquisitionRule[
        State[TensorType, AsynchronousRuleState | TrustRegion.State], Box, GaussianProcessRegression
    ],
) -> None:
    _test_optimizer_finds_minimum(
        GaussianProcessRegression, num_steps, acquisition_rule, optimize_branin=True
    )


@random_seed
@pytest.mark.parametrize(*GPR_OPTIMIZER_PARAMS())
def test_bayesian_optimizer_with_gpr_finds_minima_of_simple_quadratic(
    num_steps: int,
    acquisition_rule: AcquisitionRule[TensorType, SearchSpace, GaussianProcessRegression]
    | AcquisitionRule[
        State[TensorType, AsynchronousRuleState | TrustRegion.State], Box, GaussianProcessRegression
    ],
) -> None:
    # for speed reasons we sometimes test with a simple quadratic defined on the same search space
    # branin; currently assume that every rule should be able to solve this in 6 steps
    _test_optimizer_finds_minimum(GaussianProcessRegression, min(num_steps, 6), acquisition_rule)


@random_seed
@pytest.mark.slow
def test_bayesian_optimizer_with_vgp_finds_minima_of_scaled_branin() -> None:
    _test_optimizer_finds_minimum(
        VariationalGaussianProcess,
        10,
        EfficientGlobalOptimization[SearchSpace, VariationalGaussianProcess](
            builder=ParallelContinuousThompsonSampling(), num_query_points=5
        ),
    )


@random_seed
@pytest.mark.parametrize("use_natgrads", [False, True])
def test_bayesian_optimizer_with_vgp_finds_minima_of_simple_quadratic(use_natgrads: bool) -> None:
    # regression test for [#406]; use natgrads doesn't work well as a model for the objective
    # so don't bother checking the results, just that it doesn't crash
    _test_optimizer_finds_minimum(
        VariationalGaussianProcess,
        None if use_natgrads else 5,
        EfficientGlobalOptimization[SearchSpace, GPflowPredictor](),
        model_args={"use_natgrads": use_natgrads},
    )


@random_seed
@pytest.mark.slow
def test_bayesian_optimizer_with_svgp_finds_minima_of_scaled_branin() -> None:
    _test_optimizer_finds_minimum(
        SparseVariational,
        50,
        EfficientGlobalOptimization[SearchSpace, SparseVariational](),
        optimize_branin=True,
        model_args={"optimizer": BatchOptimizer(tf.optimizers.Adam(0.01))},
    )
    _test_optimizer_finds_minimum(
        SparseVariational,
        10,
        EfficientGlobalOptimization[SearchSpace, SparseVariational](
            builder=ParallelContinuousThompsonSampling(), num_query_points=5
        ),
        optimize_branin=True,
        model_args={"optimizer": BatchOptimizer(tf.optimizers.Adam(0.01))},
    )


@random_seed
def test_bayesian_optimizer_with_svgp_finds_minima_of_simple_quadratic() -> None:
    _test_optimizer_finds_minimum(
        SparseVariational,
        5,
        EfficientGlobalOptimization[SearchSpace, SparseVariational](),
        model_args={"optimizer": BatchOptimizer(tf.optimizers.Adam(0.1))},
    )


@random_seed
@pytest.mark.slow
@pytest.mark.parametrize("num_steps, acquisition_rule", [(25, DiscreteThompsonSampling(1000, 8))])
def test_bayesian_optimizer_with_dgp_finds_minima_of_scaled_branin(
    num_steps: int,
    acquisition_rule: AcquisitionRule[TensorType, SearchSpace, DeepGaussianProcess],
    keras_float: None,
) -> None:
    _test_optimizer_finds_minimum(
        DeepGaussianProcess, num_steps, acquisition_rule, optimize_branin=True
    )


@random_seed
@pytest.mark.parametrize("num_steps, acquisition_rule", [(5, DiscreteThompsonSampling(1000, 1))])
def test_bayesian_optimizer_with_dgp_finds_minima_of_simple_quadratic(
    num_steps: int,
    acquisition_rule: AcquisitionRule[TensorType, SearchSpace, DeepGaussianProcess],
    keras_float: None,
) -> None:
    _test_optimizer_finds_minimum(DeepGaussianProcess, num_steps, acquisition_rule)


@random_seed
@pytest.mark.slow
@pytest.mark.parametrize(
    "num_steps, acquisition_rule",
    [
        pytest.param(90, EfficientGlobalOptimization(), id="EfficientGlobalOptimization"),
        pytest.param(30, DiscreteThompsonSampling(500, 3), id="DiscreteThompsonSampling"),
        pytest.param(
            30,
            DiscreteThompsonSampling(1000, 3, thompson_sampler=ThompsonSamplerFromTrajectory()),
            id="DiscreteThompsonSampling/ThompsonSamplerFromTrajectory",
        ),
    ],
)
def test_bayesian_optimizer_with_deep_ensemble_finds_minima_of_scaled_branin(
    num_steps: int,
    acquisition_rule: AcquisitionRule[TensorType, SearchSpace, DeepEnsemble],
) -> None:
    _test_optimizer_finds_minimum(
        DeepEnsemble,
        num_steps,
        acquisition_rule,
        optimize_branin=True,
        model_args={"bootstrap": True},
    )


@random_seed
@pytest.mark.parametrize(
    "num_steps, acquisition_rule",
    [
        pytest.param(5, EfficientGlobalOptimization(), id="EfficientGlobalOptimization"),
        pytest.param(5, DiscreteThompsonSampling(500, 1), id="DiscreteThompsonSampling"),
        pytest.param(
            5,
            DiscreteThompsonSampling(500, 1, thompson_sampler=ThompsonSamplerFromTrajectory()),
            id="DiscreteThompsonSampling/ThompsonSamplerFromTrajectory",
        ),
    ],
)
def test_bayesian_optimizer_with_deep_ensemble_finds_minima_of_simple_quadratic(
    num_steps: int, acquisition_rule: AcquisitionRule[TensorType, SearchSpace, DeepEnsemble]
) -> None:
    _test_optimizer_finds_minimum(DeepEnsemble, num_steps, acquisition_rule)


def _test_optimizer_finds_minimum(
    model_type: Type[TrainableProbabilisticModelType],
    num_steps: Optional[int],
    acquisition_rule: AcquisitionRule[TensorType, SearchSpace, TrainableProbabilisticModelType]
    | AcquisitionRule[
        State[TensorType, AsynchronousRuleState | TrustRegion.State],
        Box,
        TrainableProbabilisticModelType,
    ],
    optimize_branin: bool = False,
    model_args: Optional[Mapping[str, Any]] = None,
) -> None:
    model_args = model_args or {}
    track_state = True

    if optimize_branin:
        search_space = BRANIN_SEARCH_SPACE
        minimizers = BRANIN_MINIMIZERS
        minima = SCALED_BRANIN_MINIMUM
        rtol_level = 0.005
        num_initial_query_points = 5
    else:
        search_space = SIMPLE_QUADRATIC_SEARCH_SPACE
        minimizers = SIMPLE_QUADRATIC_MINIMIZER
        minima = SIMPLE_QUADRATIC_MINIMUM
        rtol_level = 0.05
        num_initial_query_points = 10

    if model_type in [SparseVariational, DeepGaussianProcess, DeepEnsemble]:
        num_initial_query_points = 20

    initial_query_points = search_space.sample(num_initial_query_points)
    observer = mk_observer(scaled_branin if optimize_branin else simple_quadratic)
    initial_data = observer(initial_query_points)

    model: TrainableProbabilisticModel  # (really TPMType, but that's too complicated for mypy)

    if model_type is GaussianProcessRegression:
        if "LocalPenalization" in acquisition_rule.__repr__():
            likelihood_variance = 1e-3
        else:
            likelihood_variance = 1e-5
        gpr = build_gpr(initial_data, search_space, likelihood_variance=likelihood_variance)
        model = GaussianProcessRegression(gpr, **model_args)

    elif model_type is VariationalGaussianProcess:
        empirical_variance = tf.math.reduce_variance(initial_data.observations)
        kernel = gpflow.kernels.Matern52(variance=empirical_variance, lengthscales=[0.2, 0.2])
        likelihood = gpflow.likelihoods.Gaussian(1e-3)
        vgp = gpflow.models.VGP(initial_data.astuple(), kernel, likelihood)
        gpflow.utilities.set_trainable(vgp.likelihood, False)
        model = VariationalGaussianProcess(vgp, **model_args)

    elif model_type is SparseVariational:
        gpr = build_svgp(initial_data, search_space)
        model = SparseVariational(gpr, **model_args)

    elif model_type is DeepGaussianProcess:
        track_state = False
        epochs = 400
        batch_size = 100
        dgp = two_layer_dgp_model(initial_data.query_points)

        def scheduler(epoch: int, lr: float) -> float:
            if epoch == epochs // 2:
                return lr * 0.1
            else:
                return lr

        fit_args = {
            "batch_size": batch_size,
            "epochs": epochs,
            "verbose": 0,
            "callbacks": tf.keras.callbacks.LearningRateScheduler(scheduler),
        }
        dgp_optimizer = BatchOptimizer(tf.optimizers.Adam(0.01), fit_args)
        model = DeepGaussianProcess(dgp, dgp_optimizer)

    elif model_type is DeepEnsemble:
        track_state = False
        keras_ensemble = build_vanilla_keras_ensemble(initial_data, 5, 3, 25)
        fit_args = {
            "batch_size": 20,
            "epochs": 1000,
            "callbacks": [
                tf.keras.callbacks.EarlyStopping(
                    monitor="loss", patience=25, restore_best_weights=True
                )
            ],
            "verbose": 0,
        }
        de_optimizer = KerasOptimizer(
            tf.keras.optimizers.Adam(0.001), negative_log_likelihood, fit_args
        )
        model = DeepEnsemble(keras_ensemble, de_optimizer, **model_args)

    else:
        raise ValueError(f"Unsupported model_type '{model_type}'")

    with tempfile.TemporaryDirectory() as tmpdirname:
        summary_writer = tf.summary.create_file_writer(tmpdirname)
        with tensorboard_writer(summary_writer):

            dataset = (
                BayesianOptimizer(observer, search_space)
                .optimize(
                    num_steps or 2,
                    initial_data,
                    cast(TrainableProbabilisticModelType, model),
                    acquisition_rule,
                    track_state=track_state,
                )
                .try_get_final_dataset()
            )

            arg_min_idx = tf.squeeze(tf.argmin(dataset.observations, axis=0))
            best_y = dataset.observations[arg_min_idx]
            best_x = dataset.query_points[arg_min_idx]

            if num_steps is None:
                # this test is just being run to check for crashes, not performance
                pass
            else:
                minimizer_err = tf.abs((best_x - minimizers) / minimizers)
                # these accuracies are the current best for the given number of optimization
                # steps, which makes this is a regression test
                assert tf.reduce_any(tf.reduce_all(minimizer_err < 0.05, axis=-1), axis=0)
                npt.assert_allclose(best_y, minima, rtol=rtol_level)

            # check that acquisition functions defined as classes aren't retraced unnecessarily
            # They should be retraced once for the optimzier's starting grid, L-BFGS, and logging.
            if isinstance(acquisition_rule, EfficientGlobalOptimization):
                acq_function = acquisition_rule._acquisition_function
                if isinstance(acq_function, (AcquisitionFunctionClass, TrajectoryFunctionClass)):
                    assert acq_function.__call__._get_tracing_count() == 3  # type: ignore<|MERGE_RESOLUTION|>--- conflicted
+++ resolved
@@ -162,15 +162,9 @@
                 ),
                 id="TrustRegion/MinValueEntropySearch",
             ),
-<<<<<<< HEAD
-            pytest.param(10, DiscreteThompsonSampling(500, 3), id="DiscreteThompsonSampling"),
-            pytest.param(
-                20,
-=======
-            (15, DiscreteThompsonSampling(500, 5)),
-            (
+            pytest.param(15, DiscreteThompsonSampling(500, 5), id="DiscreteThompsonSampling"),
+            pytest.param(
                 15,
->>>>>>> c6cd60fd
                 DiscreteThompsonSampling(
                     1000,
                     5,
