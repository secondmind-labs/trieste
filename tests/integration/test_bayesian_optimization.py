# Copyright 2021 The Trieste Contributors
#
# Licensed under the Apache License, Version 2.0 (the "License");
# you may not use this file except in compliance with the License.
# You may obtain a copy of the License at
#
#     http://www.apache.org/licenses/LICENSE-2.0
#
# Unless required by applicable law or agreed to in writing, software
# distributed under the License is distributed on an "AS IS" BASIS,
# WITHOUT WARRANTIES OR CONDITIONS OF ANY KIND, either express or implied.
# See the License for the specific language governing permissions and
# limitations under the License.
from __future__ import annotations

import tempfile
from typing import Any, List, Mapping, Optional, Tuple, Union

import gpflow
import numpy.testing as npt
import pytest
import tensorflow as tf

from tests.util.misc import random_seed
from trieste.acquisition import (
    GIBBON,
    AcquisitionFunctionClass,
    AugmentedExpectedImprovement,
    BatchMonteCarloExpectedImprovement,
    Fantasizer,
    GreedyContinuousThompsonSampling,
    LocalPenalization,
    MinValueEntropySearch,
    MultipleOptimismNegativeLowerConfidenceBound,
)
from trieste.acquisition.rule import (
    AcquisitionRule,
    AsynchronousGreedy,
    AsynchronousOptimization,
    AsynchronousRuleState,
    DiscreteThompsonSampling,
    EfficientGlobalOptimization,
    TrustRegion,
)
from trieste.acquisition.sampler import ThompsonSamplerFromTrajectory
from trieste.bayesian_optimizer import BayesianOptimizer
from trieste.logging import tensorboard_writer
from trieste.models.gpflow import (
    GaussianProcessRegression,
    GPflowPredictor,
    SparseVariational,
    VariationalGaussianProcess,
    build_gpr,
    build_svgp,
)
<<<<<<< HEAD
from trieste.models.gpflux import DeepGaussianProcess, GPfluxPredictor, build_vanilla_deep_gp
from trieste.models.keras import DeepEnsemble, KerasPredictor, build_vanilla_keras_ensemble
=======
from trieste.models.gpflux import DeepGaussianProcess
from trieste.models.keras import DeepEnsemble, build_vanilla_keras_ensemble, negative_log_likelihood
>>>>>>> 404056a9
from trieste.models.optimizer import BatchOptimizer, KerasOptimizer
from trieste.objectives import (
    BRANIN_MINIMIZERS,
    BRANIN_SEARCH_SPACE,
    SCALED_BRANIN_MINIMUM,
    SIMPLE_QUADRATIC_MINIMIZER,
    SIMPLE_QUADRATIC_MINIMUM,
    SIMPLE_QUADRATIC_SEARCH_SPACE,
    scaled_branin,
    simple_quadratic,
)
from trieste.objectives.utils import mk_observer
from trieste.observer import OBJECTIVE
from trieste.space import Box, SearchSpace
from trieste.types import State, TensorType


# Optimizer parameters for testing against the branin function.
# We also use these for a quicker test against a simple quadratic function
# (regenerating is necessary as some of the acquisition rules are stateful).
# The various   # type: ignore[arg-type]  are for rules that are only supported by GPR models.
def GPR_OPTIMIZER_PARAMS() -> Tuple[
    str,
    List[
        Tuple[
            int,
            Union[
                AcquisitionRule[TensorType, Box, GPflowPredictor],
                AcquisitionRule[
                    State[
                        TensorType,
                        Union[AsynchronousRuleState, TrustRegion.State],
                    ],
                    Box,
                    GPflowPredictor,
                ],
            ],
        ]
    ],
]:
    return (
        "num_steps, acquisition_rule",
        [
            (20, EfficientGlobalOptimization()),
            (30, EfficientGlobalOptimization(AugmentedExpectedImprovement().using(OBJECTIVE))),
            (
                24,
                EfficientGlobalOptimization(
                    MinValueEntropySearch(  # type: ignore[arg-type]
                        BRANIN_SEARCH_SPACE,
                        min_value_sampler=ThompsonSamplerFromTrajectory(sample_min_value=True),
                    ).using(OBJECTIVE)
                ),
            ),
            (
                12,
                EfficientGlobalOptimization(
                    BatchMonteCarloExpectedImprovement(sample_size=500).using(OBJECTIVE),
                    num_query_points=3,
                ),
            ),
            (12, AsynchronousOptimization(num_query_points=3)),
            (
                10,
                EfficientGlobalOptimization(
                    LocalPenalization(
                        BRANIN_SEARCH_SPACE,
                    ).using(OBJECTIVE),
                    num_query_points=3,
                ),
            ),
            (
                10,
                AsynchronousGreedy(
                    LocalPenalization(
                        BRANIN_SEARCH_SPACE,
                    ).using(OBJECTIVE),
                    num_query_points=3,
                ),
            ),
            (
                10,
                EfficientGlobalOptimization(
                    GIBBON(  # type: ignore[arg-type]
                        BRANIN_SEARCH_SPACE,
                    ).using(OBJECTIVE),
                    num_query_points=2,
                ),
            ),
            (
                20,
                EfficientGlobalOptimization(
                    MultipleOptimismNegativeLowerConfidenceBound(
                        BRANIN_SEARCH_SPACE,
                    ).using(OBJECTIVE),
                    num_query_points=3,
                ),
            ),
            (15, TrustRegion()),
            (
                15,
                TrustRegion(
                    EfficientGlobalOptimization(
                        MinValueEntropySearch(
                            BRANIN_SEARCH_SPACE,
                        ).using(OBJECTIVE)
                    )
                ),
            ),
            (10, DiscreteThompsonSampling(500, 3)),
            (
                20,
                DiscreteThompsonSampling(
                    500,
                    3,
                    thompson_sampler=ThompsonSamplerFromTrajectory(),  # type: ignore[arg-type]
                ),
            ),
            (
                15,
                EfficientGlobalOptimization(
                    Fantasizer(),  # type: ignore[arg-type]
                    num_query_points=3,
                ),
            ),
            (
                10,
                EfficientGlobalOptimization(
                    GreedyContinuousThompsonSampling(),  # type: ignore[arg-type]
                    num_query_points=5,
                ),
            ),
        ],
    )


@random_seed
@pytest.mark.slow  # to run this, add --runslow yes to the pytest command
@pytest.mark.parametrize(*GPR_OPTIMIZER_PARAMS())
def test_bayesian_optimizer_with_gpr_finds_minima_of_scaled_branin(
    num_steps: int,
    acquisition_rule: AcquisitionRule[TensorType, SearchSpace, GPflowPredictor]
    | AcquisitionRule[
        State[TensorType, AsynchronousRuleState | TrustRegion.State], Box, GPflowPredictor
    ],
) -> None:
    _test_optimizer_finds_minimum(num_steps, acquisition_rule, optimize_branin=True)


@random_seed
@pytest.mark.parametrize(*GPR_OPTIMIZER_PARAMS())
def test_bayesian_optimizer_with_gpr_finds_minima_of_simple_quadratic(
    num_steps: int,
    acquisition_rule: AcquisitionRule[TensorType, SearchSpace, GPflowPredictor]
    | AcquisitionRule[
        State[TensorType, AsynchronousRuleState | TrustRegion.State], Box, GPflowPredictor
    ],
) -> None:
    # for speed reasons we sometimes test with a simple quadratic defined on the same search space
    # branin; currently assume that every rule should be able to solve this in 5 steps
    _test_optimizer_finds_minimum(min(num_steps, 5), acquisition_rule)


@random_seed
@pytest.mark.parametrize("use_natgrads", [False, True])
def test_bayesian_optimizer_with_vgp_finds_minima_of_simple_quadratic(use_natgrads: bool) -> None:
    # regression test for [#406]; use natgrads doesn't work well as a model for the objective
    # so don't bother checking the results, just that it doesn't crash
    acquisition_rule: AcquisitionRule[
        TensorType, SearchSpace, GPflowPredictor
    ] = EfficientGlobalOptimization()
    _test_optimizer_finds_minimum(
        None if use_natgrads else 5,
        acquisition_rule,
        model_type="VGP",
        model_args={"use_natgrads": use_natgrads},
    )


@random_seed
@pytest.mark.slow
def test_bayesian_optimizer_with_svgp_finds_minima_of_scaled_branin() -> None:
    acquisition_rule: AcquisitionRule[
        TensorType, SearchSpace, GPflowPredictor
    ] = EfficientGlobalOptimization()
    _test_optimizer_finds_minimum(
        50,
        acquisition_rule,
        optimize_branin=True,
        model_type="SVGP",
        model_args={"optimizer": BatchOptimizer(tf.optimizers.Adam(0.01))},
    )


@random_seed
def test_bayesian_optimizer_with_svgp_finds_minima_of_simple_quadratic() -> None:
    acquisition_rule: AcquisitionRule[
        TensorType, SearchSpace, GPflowPredictor
    ] = EfficientGlobalOptimization()
    _test_optimizer_finds_minimum(
        5,
        acquisition_rule,
        model_type="SVGP",
        model_args={"optimizer": BatchOptimizer(tf.optimizers.Adam(0.1))},
    )


@random_seed
@pytest.mark.slow
@pytest.mark.parametrize("num_steps, acquisition_rule", [(25, DiscreteThompsonSampling(1000, 8))])
def test_bayesian_optimizer_with_dgp_finds_minima_of_scaled_branin(
    num_steps: int,
    acquisition_rule: AcquisitionRule[TensorType, SearchSpace, GPflowPredictor],
    keras_float: None,
) -> None:
    _test_optimizer_finds_minimum(
        num_steps, acquisition_rule, optimize_branin=True, model_type="DGP"
    )


@random_seed
@pytest.mark.parametrize("num_steps, acquisition_rule", [(5, DiscreteThompsonSampling(1000, 1))])
def test_bayesian_optimizer_with_dgp_finds_minima_of_simple_quadratic(
    num_steps: int,
    acquisition_rule: AcquisitionRule[TensorType, SearchSpace, GPflowPredictor],
    keras_float: None,
) -> None:
    _test_optimizer_finds_minimum(num_steps, acquisition_rule, model_type="DGP")


@random_seed
@pytest.mark.slow
@pytest.mark.parametrize(
    "num_steps, acquisition_rule",
    [
        (90, EfficientGlobalOptimization()),
        (30, DiscreteThompsonSampling(500, 3)),
        (
            30,
            DiscreteThompsonSampling(1000, 3, thompson_sampler=ThompsonSamplerFromTrajectory()),
        ),
    ],
)
def test_bayesian_optimizer_with_deep_ensemble_finds_minima_of_scaled_branin(
    num_steps: int,
    acquisition_rule: AcquisitionRule[TensorType, SearchSpace, GPflowPredictor],
) -> None:
    _test_optimizer_finds_minimum(
        num_steps,
        acquisition_rule,
        optimize_branin=True,
        model_type="DE",
        model_args={"bootstrap": True},
    )


@random_seed
@pytest.mark.parametrize(
    "num_steps, acquisition_rule",
    [
        (5, EfficientGlobalOptimization()),
        (5, DiscreteThompsonSampling(500, 1)),
        (
            5,
            DiscreteThompsonSampling(500, 1, thompson_sampler=ThompsonSamplerFromTrajectory()),
        ),
    ],
)
def test_bayesian_optimizer_with_deep_ensemble_finds_minima_of_simple_quadratic(
    num_steps: int, acquisition_rule: AcquisitionRule[TensorType, SearchSpace, GPflowPredictor]
) -> None:
    _test_optimizer_finds_minimum(num_steps, acquisition_rule, model_type="DE")


def _test_optimizer_finds_minimum(
    num_steps: Optional[int],
    acquisition_rule: AcquisitionRule[TensorType, SearchSpace, GPflowPredictor]
    | AcquisitionRule[
        State[TensorType, AsynchronousRuleState | TrustRegion.State], Box, GPflowPredictor
    ],
    optimize_branin: bool = False,
    model_type: str = "GPR",  # in Python 3.8+ a Literal["GPR", "VGP", "SVGP", "DGP", "DE"]?
    model_args: Optional[Mapping[str, Any]] = None,
) -> None:
    model_args = model_args or {}
    track_state = True

    if optimize_branin:
        search_space = BRANIN_SEARCH_SPACE
        minimizers = BRANIN_MINIMIZERS
        minima = SCALED_BRANIN_MINIMUM
        rtol_level = 0.005
        num_initial_query_points = 5
    else:
        search_space = SIMPLE_QUADRATIC_SEARCH_SPACE
        minimizers = SIMPLE_QUADRATIC_MINIMIZER
        minima = SIMPLE_QUADRATIC_MINIMUM
        rtol_level = 0.05
        num_initial_query_points = 10
    if model_type in ["SVGP", "DGP", "DE"]:
        num_initial_query_points = 20

    initial_query_points = search_space.sample(num_initial_query_points)
    observer = mk_observer(scaled_branin if optimize_branin else simple_quadratic)
    initial_data = observer(initial_query_points)

    if model_type == "GPR":
        if "LocalPenalization" in acquisition_rule.__repr__():
            likelihood_variance = 1e-3
        else:
            likelihood_variance = 1e-5
        gpr = build_gpr(initial_data, search_space, likelihood_variance=likelihood_variance)
        model = GaussianProcessRegression(gpr, **model_args)

    elif model_type == "VGP":
        empirical_variance = tf.math.reduce_variance(initial_data.observations)
        kernel = gpflow.kernels.Matern52(variance=empirical_variance, lengthscales=[0.2, 0.2])
        likelihood = gpflow.likelihoods.Gaussian(1e-3)
        vgp = gpflow.models.VGP(initial_data.astuple(), kernel, likelihood)
        gpflow.utilities.set_trainable(vgp.likelihood, False)
        model = VariationalGaussianProcess(vgp, **model_args)  # type: ignore

    elif model_type == "SVGP":
        gpr = build_svgp(initial_data, search_space)
        model = SparseVariational(gpr, **model_args)  # type: ignore

    elif model_type == "DGP":
        track_state = False
        epochs = 400
        batch_size = 100
        dgp = two_layer_dgp_model(initial_data.query_points)

<<<<<<< HEAD
        def build_model(data: Dataset) -> GPfluxPredictor:  # type: ignore
            epochs = 400
            batch_size = 100
            dgp = build_vanilla_deep_gp(data, 2)

            def scheduler(epoch: int, lr: float) -> float:
                if epoch == epochs // 2:
                    return lr * 0.1
                else:
                    return lr

            fit_args = {
                "batch_size": batch_size,
                "epochs": epochs,
                "verbose": 0,
                "callbacks": tf.keras.callbacks.LearningRateScheduler(scheduler),
            }
            optimizer = KerasOptimizer(tf.optimizers.Adam(0.01), fit_args)
            return DeepGaussianProcess(dgp, optimizer)
=======
        def scheduler(epoch: int, lr: float) -> float:
            if epoch == epochs // 2:
                return lr * 0.1
            else:
                return lr

        fit_args = {
            "batch_size": batch_size,
            "epochs": epochs,
            "verbose": 0,
            "callbacks": tf.keras.callbacks.LearningRateScheduler(scheduler),
        }
        dgp_optimizer = BatchOptimizer(tf.optimizers.Adam(0.01), fit_args)
        model = DeepGaussianProcess(dgp, dgp_optimizer)  # type: ignore
>>>>>>> 404056a9

    elif model_type == "DE":
        track_state = False
<<<<<<< HEAD

        def build_model(data: Dataset) -> KerasPredictor:  # type: ignore
            assert model_args is not None
            keras_ensemble = build_vanilla_keras_ensemble(data, 5, 3, 25)
            fit_args = {
                "batch_size": 20,
                "epochs": 1000,
                "callbacks": [
                    tf.keras.callbacks.EarlyStopping(
                        monitor="loss", patience=25, restore_best_weights=True
                    )
                ],
                "verbose": 0,
            }
            optimizer = KerasOptimizer(tf.keras.optimizers.Adam(0.001), fit_args)
            return DeepEnsemble(keras_ensemble, optimizer, **model_args)
=======
        keras_ensemble = build_vanilla_keras_ensemble(initial_data, 5, 3, 25)
        fit_args = {
            "batch_size": 20,
            "epochs": 1000,
            "callbacks": [
                tf.keras.callbacks.EarlyStopping(
                    monitor="loss", patience=25, restore_best_weights=True
                )
            ],
            "verbose": 0,
        }
        de_optimizer = KerasOptimizer(
            tf.keras.optimizers.Adam(0.001), negative_log_likelihood, fit_args
        )
        model = DeepEnsemble(keras_ensemble, de_optimizer, **model_args)  # type: ignore
>>>>>>> 404056a9

    else:
        raise ValueError(f"Unsupported model_type '{model_type}'")

    with tempfile.TemporaryDirectory() as tmpdirname:
        summary_writer = tf.summary.create_file_writer(tmpdirname)
        with tensorboard_writer(summary_writer):

            dataset = (
                BayesianOptimizer(observer, search_space)
                .optimize(
                    num_steps or 2, initial_data, model, acquisition_rule, track_state=track_state
                )
                .try_get_final_dataset()
            )

            arg_min_idx = tf.squeeze(tf.argmin(dataset.observations, axis=0))
            best_y = dataset.observations[arg_min_idx]
            best_x = dataset.query_points[arg_min_idx]

            if num_steps is None:
                # this test is just being run to check for crashes, not performance
                pass
            else:
                minimizer_err = tf.abs((best_x - minimizers) / minimizers)
                # these accuracies are the current best for the given number of optimization
                # steps, which makes this is a regression test
                assert tf.reduce_any(tf.reduce_all(minimizer_err < 0.05, axis=-1), axis=0)
                npt.assert_allclose(best_y, minima, rtol=rtol_level)

            # check that acquisition functions defined as classes aren't retraced unnecessarily
            # They should be retraced once for the optimzier's starting grid, L-BFGS, and logging.
            if isinstance(acquisition_rule, EfficientGlobalOptimization):
                acq_function = acquisition_rule._acquisition_function
                if isinstance(acq_function, AcquisitionFunctionClass):
                    assert acq_function.__call__._get_tracing_count() == 3  # type: ignore<|MERGE_RESOLUTION|>--- conflicted
+++ resolved
@@ -53,13 +53,8 @@
     build_gpr,
     build_svgp,
 )
-<<<<<<< HEAD
 from trieste.models.gpflux import DeepGaussianProcess, GPfluxPredictor, build_vanilla_deep_gp
 from trieste.models.keras import DeepEnsemble, KerasPredictor, build_vanilla_keras_ensemble
-=======
-from trieste.models.gpflux import DeepGaussianProcess
-from trieste.models.keras import DeepEnsemble, build_vanilla_keras_ensemble, negative_log_likelihood
->>>>>>> 404056a9
 from trieste.models.optimizer import BatchOptimizer, KerasOptimizer
 from trieste.objectives import (
     BRANIN_MINIMIZERS,
@@ -390,29 +385,8 @@
         track_state = False
         epochs = 400
         batch_size = 100
-        dgp = two_layer_dgp_model(initial_data.query_points)
-
-<<<<<<< HEAD
-        def build_model(data: Dataset) -> GPfluxPredictor:  # type: ignore
-            epochs = 400
-            batch_size = 100
-            dgp = build_vanilla_deep_gp(data, 2)
-
-            def scheduler(epoch: int, lr: float) -> float:
-                if epoch == epochs // 2:
-                    return lr * 0.1
-                else:
-                    return lr
-
-            fit_args = {
-                "batch_size": batch_size,
-                "epochs": epochs,
-                "verbose": 0,
-                "callbacks": tf.keras.callbacks.LearningRateScheduler(scheduler),
-            }
-            optimizer = KerasOptimizer(tf.optimizers.Adam(0.01), fit_args)
-            return DeepGaussianProcess(dgp, optimizer)
-=======
+        dgp = build_vanilla_deep_gp(data, 2)
+
         def scheduler(epoch: int, lr: float) -> float:
             if epoch == epochs // 2:
                 return lr * 0.1
@@ -425,30 +399,12 @@
             "verbose": 0,
             "callbacks": tf.keras.callbacks.LearningRateScheduler(scheduler),
         }
-        dgp_optimizer = BatchOptimizer(tf.optimizers.Adam(0.01), fit_args)
+        optimizer = KerasOptimizer(tf.optimizers.Adam(0.01), fit_args)
         model = DeepGaussianProcess(dgp, dgp_optimizer)  # type: ignore
->>>>>>> 404056a9
 
     elif model_type == "DE":
         track_state = False
-<<<<<<< HEAD
-
-        def build_model(data: Dataset) -> KerasPredictor:  # type: ignore
-            assert model_args is not None
-            keras_ensemble = build_vanilla_keras_ensemble(data, 5, 3, 25)
-            fit_args = {
-                "batch_size": 20,
-                "epochs": 1000,
-                "callbacks": [
-                    tf.keras.callbacks.EarlyStopping(
-                        monitor="loss", patience=25, restore_best_weights=True
-                    )
-                ],
-                "verbose": 0,
-            }
-            optimizer = KerasOptimizer(tf.keras.optimizers.Adam(0.001), fit_args)
-            return DeepEnsemble(keras_ensemble, optimizer, **model_args)
-=======
+
         keras_ensemble = build_vanilla_keras_ensemble(initial_data, 5, 3, 25)
         fit_args = {
             "batch_size": 20,
@@ -464,7 +420,6 @@
             tf.keras.optimizers.Adam(0.001), negative_log_likelihood, fit_args
         )
         model = DeepEnsemble(keras_ensemble, de_optimizer, **model_args)  # type: ignore
->>>>>>> 404056a9
 
     else:
         raise ValueError(f"Unsupported model_type '{model_type}'")
