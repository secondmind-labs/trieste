--- conflicted
+++ resolved
@@ -18,11 +18,8 @@
 
 from tests.util.misc import random_seed
 from trieste.acquisition.function import (
-<<<<<<< HEAD
     GIBBON,
-=======
     AugmentedExpectedImprovement,
->>>>>>> 28243c5f
     BatchMonteCarloExpectedImprovement,
     LocalPenalizationAcquisitionFunction,
     MinValueEntropySearch,
