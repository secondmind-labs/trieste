--- conflicted
+++ resolved
@@ -19,13 +19,9 @@
 from tests.util.misc import random_seed
 from trieste.acquisition.function import (
     BatchMonteCarloExpectedImprovement,
-<<<<<<< HEAD
-    LocallyPenalizedExpectedImprovement,
     GIBBON,
-=======
     LocalPenalizationAcquisitionFunction,
     MinValueEntropySearch,
->>>>>>> 2014308d
 )
 from trieste.acquisition.rule import (
     AcquisitionRule,
@@ -40,17 +36,15 @@
 from trieste.space import Box
 from trieste.utils.objectives import BRANIN_MINIMIZERS, BRANIN_MINIMUM, branin, mk_observer
 
-
 @random_seed
 @pytest.mark.parametrize(
     "num_steps, acquisition_rule",
     [
+        (20, EfficientGlobalOptimization(GIBBON(Box([0, 0], [1, 1])).using(OBJECTIVE))),
+        (20, EfficientGlobalOptimization()),
         (
             15,
             EfficientGlobalOptimization(
-<<<<<<< HEAD
-                GIBBON(Box([0, 0], [1, 1])).using(OBJECTIVE),
-=======
                 MinValueEntropySearch(Box([0, 0], [1, 1]), grid_size=1000, num_samples=10).using(
                     OBJECTIVE
                 )
@@ -67,28 +61,11 @@
             10,
             EfficientGlobalOptimization(
                 LocalPenalizationAcquisitionFunction(Box([0, 0], [1, 1])).using(OBJECTIVE),
->>>>>>> 2014308d
                 num_query_points=3,
-            )
-        )
-
-        # (20, EfficientGlobalOptimization()),
-        # (
-        #     15,
-        #     EfficientGlobalOptimization(
-        #         BatchMonteCarloExpectedImprovement(sample_size=500).using(OBJECTIVE),
-        #         num_query_points=2,
-        #     ),
-        # ),
-        # (
-        #     10,
-        #     EfficientGlobalOptimization(
-        #         LocallyPenalizedExpectedImprovement(Box([0, 0], [1, 1])).using(OBJECTIVE),
-        #         num_query_points=3,
-        #     ),
-        # ),
-        # (15, TrustRegion()),
-        # (17, ThompsonSampling(500, 3)),
+            ),
+        ),
+        (15, TrustRegion()),
+        (17, ThompsonSampling(500, 3)),
     ],
 )
 def test_optimizer_finds_minima_of_the_branin_function(
