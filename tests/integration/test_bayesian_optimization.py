--- conflicted
+++ resolved
@@ -172,17 +172,12 @@
             ),
             (10, DiscreteThompsonSampling(500, 3)),
             (
-<<<<<<< HEAD
                 20,
-                DiscreteThompsonSampling(500, 3, thompson_sampler=ThompsonSamplerFromTrajectory()),
-=======
-                15,
                 DiscreteThompsonSampling(
                     500,
                     3,
                     thompson_sampler=ThompsonSamplerFromTrajectory(),  # type: ignore[arg-type]
                 ),
->>>>>>> a9d45a31
             ),
             (
                 15,
