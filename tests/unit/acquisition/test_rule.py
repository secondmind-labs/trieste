--- conflicted
+++ resolved
@@ -804,13 +804,10 @@
         tf.constant([[0.5, -0.2], [0.7, 0.2], [1.1, 0.3], [0.5, 0.5]]),
         tf.constant([[0.7], [0.8], [0.9], [1.0]]),
     )
-<<<<<<< HEAD
     updated_datasets = tr.update_and_filter(
-        {"OBJECTIVE__0": QuadraticMeanAndRBFKernel()}, {"OBJECTIVE__0": dataset + new_data}
-    )
-=======
-    updated_datasets = tr.filter_datasets({LocalizedTag(OBJECTIVE, 0): dataset + new_data})
->>>>>>> 5b3ec0f1
+        {LocalizedTag(OBJECTIVE, 0): QuadraticMeanAndRBFKernel()},
+        {LocalizedTag(OBJECTIVE, 0): dataset + new_data},
+    )
 
     # Both the local and global datasets should match.
     assert updated_datasets.keys() == {OBJECTIVE, LocalizedTag(OBJECTIVE, 0)}
