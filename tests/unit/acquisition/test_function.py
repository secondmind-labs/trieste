# Copyright 2020 The Trieste Contributors
#
# Licensed under the Apache License, Version 2.0 (the "License");
# you may not use this file except in compliance with the License.
# You may obtain a copy of the License at
#
#     http://www.apache.org/licenses/LICENSE-2.0
#
# Unless required by applicable law or agreed to in writing, software
# distributed under the License is distributed on an "AS IS" BASIS,
# WITHOUT WARRANTIES OR CONDITIONS OF ANY KIND, either express or implied.
# See the License for the specific language governing permissions and
# limitations under the License.
from __future__ import annotations

import itertools
import math
import unittest.mock
from collections.abc import Mapping
<<<<<<< HEAD
from types import FunctionType
from typing import Callable, Sequence, Union
=======
from typing import Callable, Optional, Union
>>>>>>> c5b87220
from unittest.mock import MagicMock

import gpflow
import numpy.testing as npt
import pytest
import tensorflow as tf
import tensorflow_probability as tfp

from tests.util.acquisition.sampler import PseudoBatchReparametrizationSampler
from tests.util.misc import (
    TF_DEBUGGING_ERROR_TYPES,
    ShapeLike,
    empty_dataset,
    mk_dataset,
    quadratic,
    raise_exc,
    random_seed,
    various_shapes,
)
from tests.util.models.gpflow.models import GaussianProcess, QuadraticMeanAndRBFKernel, rbf
from tests.util.models.gpflux.models import trieste_deep_gaussian_process
from trieste.acquisition.function import (
    GIBBON,
    AcquisitionFunction,
    AcquisitionFunctionBuilder,
    AugmentedExpectedImprovement,
    BatchMonteCarloExpectedHypervolumeImprovement,
    BatchMonteCarloExpectedImprovement,
    BatchReparametrizationSampler,
    ExpectedConstrainedHypervolumeImprovement,
    ExpectedConstrainedImprovement,
    ExpectedHypervolumeImprovement,
    ExpectedImprovement,
    LocalPenalizationAcquisitionFunction,
    MinValueEntropySearch,
    NegativeLowerConfidenceBound,
    NegativePredictiveMean,
    PenalizationFunction,
    PredictiveVariance,
    ProbabilityOfFeasibility,
    SingleModelAcquisitionBuilder,
    SingleModelGreedyAcquisitionBuilder,
    UpdatablePenalizationFunction,
    augmented_expected_improvement,
    batch_ehvi,
    expected_hv_improvement,
    expected_improvement,
    gibbon_quality_term,
    gibbon_repulsion_term,
    hard_local_penalizer,
    lower_confidence_bound,
    min_value_entropy_search,
    predictive_variance,
    probability_of_feasibility,
    soft_local_penalizer,
)
from trieste.acquisition.multi_objective.pareto import Pareto, get_reference_point
from trieste.acquisition.multi_objective.partition import (
    ExactPartition2dNonDominated,
    prepare_default_non_dominated_partition_bounds,
)
from trieste.data import Dataset
from trieste.models import ProbabilisticModel
from trieste.objectives import BRANIN_MINIMUM, branin
from trieste.space import Box
from trieste.types import TensorType
from trieste.utils import DEFAULTS


class _ArbitrarySingleBuilder(SingleModelAcquisitionBuilder):
    def prepare_acquisition_function(
        self,
        model: ProbabilisticModel,
        dataset: Optional[Dataset] = None,
    ) -> AcquisitionFunction:
        return raise_exc


class _ArbitraryGreedySingleBuilder(SingleModelGreedyAcquisitionBuilder):
    def prepare_acquisition_function(
        self,
        model: ProbabilisticModel,
        dataset: Optional[Dataset] = None,
        pending_points: Optional[TensorType] = None,
    ) -> AcquisitionFunction:
        return raise_exc


def test_single_model_acquisition_builder_raises_immediately_for_wrong_key() -> None:
    builder = _ArbitrarySingleBuilder().using("foo")

    with pytest.raises(KeyError):
        builder.prepare_acquisition_function(
            {"bar": QuadraticMeanAndRBFKernel()}, datasets={"bar": empty_dataset([1], [1])}
        )


def test_single_model_acquisition_builder_repr_includes_class_name() -> None:
    builder = _ArbitrarySingleBuilder()
    assert type(builder).__name__ in repr(builder)


def test_single_model_acquisition_builder_using_passes_on_correct_dataset_and_model() -> None:
    class Builder(SingleModelAcquisitionBuilder):
        def prepare_acquisition_function(
            self,
            model: ProbabilisticModel,
            dataset: Optional[Dataset] = None,
        ) -> AcquisitionFunction:
            assert dataset is data["foo"]
            assert model is models["foo"]
            return raise_exc

    data = {"foo": empty_dataset([1], [1]), "bar": empty_dataset([1], [1])}
    models = {"foo": QuadraticMeanAndRBFKernel(), "bar": QuadraticMeanAndRBFKernel()}
    Builder().using("foo").prepare_acquisition_function(models, datasets=data)


def test_single_model_greedy_acquisition_builder_raises_immediately_for_wrong_key() -> None:
    builder = _ArbitraryGreedySingleBuilder().using("foo")

    with pytest.raises(KeyError):
        builder.prepare_acquisition_function(
            {"bar": QuadraticMeanAndRBFKernel()}, {"bar": empty_dataset([1], [1])}, None
        )


def test_single_model_greedy_acquisition_builder_repr_includes_class_name() -> None:
    builder = _ArbitraryGreedySingleBuilder()
    assert type(builder).__name__ in repr(builder)


def test_expected_improvement_builder_builds_expected_improvement_using_best_from_model() -> None:
    dataset = Dataset(
        tf.constant([[-2.0], [-1.0], [0.0], [1.0], [2.0]]),
        tf.constant([[4.1], [0.9], [0.1], [1.1], [3.9]]),
    )
    model = QuadraticMeanAndRBFKernel()
    acq_fn = ExpectedImprovement().prepare_acquisition_function(model, dataset=dataset)
    xs = tf.linspace([[-10.0]], [[10.0]], 100)
    expected = expected_improvement(model, tf.constant([0.0]))(xs)
    npt.assert_allclose(acq_fn(xs), expected)


def test_expected_improvement_builder_updates_expected_improvement_using_best_from_model() -> None:
    dataset = Dataset(
        tf.constant([[-2.0], [-1.0]]),
        tf.constant([[4.1], [0.9]]),
    )
    model = QuadraticMeanAndRBFKernel()
    acq_fn = ExpectedImprovement().prepare_acquisition_function(model, dataset=dataset)
    assert acq_fn.__call__._get_tracing_count() == 0  # type: ignore
    xs = tf.linspace([[-10.0]], [[10.0]], 100)
    expected = expected_improvement(model, tf.constant([1.0]))(xs)
    npt.assert_allclose(acq_fn(xs), expected)
    assert acq_fn.__call__._get_tracing_count() == 1  # type: ignore

    new_dataset = Dataset(
        tf.concat([dataset.query_points, tf.constant([[0.0], [1.0], [2.0]])], 0),
        tf.concat([dataset.observations, tf.constant([[0.1], [1.1], [3.9]])], 0),
    )
    updated_acq_fn = ExpectedImprovement().update_acquisition_function(
        acq_fn, model, dataset=new_dataset
    )
    assert updated_acq_fn == acq_fn
    expected = expected_improvement(model, tf.constant([0.0]))(xs)
    npt.assert_allclose(acq_fn(xs), expected)
    assert acq_fn.__call__._get_tracing_count() == 1  # type: ignore


def test_expected_improvement_builder_raises_for_empty_data() -> None:
    data = Dataset(tf.zeros([0, 1]), tf.ones([0, 1]))

    with pytest.raises(tf.errors.InvalidArgumentError):
        ExpectedImprovement().prepare_acquisition_function(
            QuadraticMeanAndRBFKernel(), dataset=data
        )
    with pytest.raises(tf.errors.InvalidArgumentError):
        ExpectedImprovement().prepare_acquisition_function(QuadraticMeanAndRBFKernel())


@pytest.mark.parametrize("at", [tf.constant([[0.0], [1.0]]), tf.constant([[[0.0], [1.0]]])])
def test_expected_improvement_raises_for_invalid_batch_size(at: TensorType) -> None:
    ei = expected_improvement(QuadraticMeanAndRBFKernel(), tf.constant([1.0]))

    with pytest.raises(TF_DEBUGGING_ERROR_TYPES):
        ei(at)


@random_seed
@pytest.mark.parametrize("best", [tf.constant([50.0]), BRANIN_MINIMUM, BRANIN_MINIMUM * 1.01])
@pytest.mark.parametrize("test_update", [False, True])
@pytest.mark.parametrize(
    "variance_scale, num_samples_per_point, rtol, atol",
    [
        (0.1, 1000, 0.01, 1e-9),
        (1.0, 50_000, 0.01, 1e-3),
        (10.0, 100_000, 0.01, 1e-2),
        (100.0, 150_000, 0.01, 1e-1),
    ],
)
def test_expected_improvement(
    variance_scale: float,
    num_samples_per_point: int,
    best: tf.Tensor,
    rtol: float,
    atol: float,
    test_update: bool,
) -> None:
    variance_scale = tf.constant(variance_scale, tf.float64)
    best = tf.cast(best, dtype=tf.float64)

    x_range = tf.linspace(0.0, 1.0, 11)
    x_range = tf.cast(x_range, dtype=tf.float64)
    xs = tf.reshape(tf.stack(tf.meshgrid(x_range, x_range, indexing="ij"), axis=-1), (-1, 2))

    kernel = tfp.math.psd_kernels.MaternFiveHalves(variance_scale, length_scale=0.25)
    model = GaussianProcess([branin], [kernel])

    mean, variance = model.predict(xs)
    samples = tfp.distributions.Normal(mean, tf.sqrt(variance)).sample(num_samples_per_point)
    samples_improvement = tf.where(samples < best, best - samples, 0)
    ei_approx = tf.reduce_mean(samples_improvement, axis=0)

    if test_update:
        eif = expected_improvement(model, tf.constant([100.0], dtype=tf.float64))
        eif.update(best)
    else:
        eif = expected_improvement(model, best)
    ei = eif(xs[..., None, :])

    npt.assert_allclose(ei, ei_approx, rtol=rtol, atol=atol)


def test_augmented_expected_improvement_builder_raises_for_empty_data() -> None:
    data = Dataset(tf.zeros([0, 1]), tf.ones([0, 1]))

    with pytest.raises(tf.errors.InvalidArgumentError):
        AugmentedExpectedImprovement().prepare_acquisition_function(
            QuadraticMeanAndRBFKernel(),
            dataset=data,
        )
    with pytest.raises(tf.errors.InvalidArgumentError):
        AugmentedExpectedImprovement().prepare_acquisition_function(QuadraticMeanAndRBFKernel())


@pytest.mark.parametrize("at", [tf.constant([[0.0], [1.0]]), tf.constant([[[0.0], [1.0]]])])
def test_augmented_expected_improvement_raises_for_invalid_batch_size(at: TensorType) -> None:
    aei = augmented_expected_improvement(QuadraticMeanAndRBFKernel(), tf.constant([1.0]))

    with pytest.raises(TF_DEBUGGING_ERROR_TYPES):
        aei(at)


def test_augmented_expected_improvement_raises_for_invalid_model() -> None:
    class dummy_model_without_likelihood(ProbabilisticModel):
        def predict(self, query_points: TensorType) -> tuple[None, None]:
            return None, None

        def predict_joint(self, query_points: TensorType) -> tuple[None, None]:
            return None, None

        def sample(self, query_points: TensorType, num_samples: int) -> None:
            return None

    with pytest.raises(ValueError):
        model_without_likelihood = dummy_model_without_likelihood()
        augmented_expected_improvement(model_without_likelihood, tf.constant([1.0]))


@pytest.mark.parametrize("observation_noise", [1e-8, 1.0, 10.0])
def test_augmented_expected_improvement_builder_builds_expected_improvement_times_augmentation(
    observation_noise: float,
) -> None:
    dataset = Dataset(
        tf.constant([[-2.0], [-1.0], [0.0], [1.0], [2.0]]),
        tf.constant([[4.1], [0.9], [0.1], [1.1], [3.9]]),
    )

    model = QuadraticMeanAndRBFKernel(noise_variance=observation_noise)
    acq_fn = AugmentedExpectedImprovement().prepare_acquisition_function(model, dataset=dataset)

    xs = tf.linspace([[-10.0]], [[10.0]], 100)
    ei = ExpectedImprovement().prepare_acquisition_function(model, dataset=dataset)(xs)

    @tf.function
    def augmentation() -> TensorType:
        _, variance = model.predict(tf.squeeze(xs, -2))
        return 1.0 - (tf.math.sqrt(observation_noise)) / (
            tf.math.sqrt(observation_noise + variance)
        )

    npt.assert_allclose(acq_fn(xs), ei * augmentation(), rtol=1e-6)


@pytest.mark.parametrize("observation_noise", [1e-8, 1.0, 10.0])
def test_augmented_expected_improvement_builder_updates_acquisition_function(
    observation_noise: float,
) -> None:
    partial_dataset = Dataset(
        tf.constant([[-2.0], [-1.0]]),
        tf.constant([[4.1], [0.9]]),
    )
    full_dataset = Dataset(
        tf.constant([[-2.0], [-1.0], [0.0], [1.0], [2.0]]),
        tf.constant([[4.1], [0.9], [0.1], [1.1], [3.9]]),
    )
    model = QuadraticMeanAndRBFKernel(noise_variance=observation_noise)

    partial_data_acq_fn = AugmentedExpectedImprovement().prepare_acquisition_function(
        model,
        dataset=partial_dataset,
    )
    updated_acq_fn = AugmentedExpectedImprovement().update_acquisition_function(
        partial_data_acq_fn,
        model,
        dataset=full_dataset,
    )
    assert updated_acq_fn == partial_data_acq_fn
    full_data_acq_fn = AugmentedExpectedImprovement().prepare_acquisition_function(
        model, dataset=full_dataset
    )

    xs = tf.linspace([[-10.0]], [[10.0]], 100)
    npt.assert_allclose(updated_acq_fn(xs), full_data_acq_fn(xs))


def test_min_value_entropy_search_builder_raises_for_empty_data() -> None:
    empty_data = Dataset(tf.zeros([0, 2], dtype=tf.float64), tf.ones([0, 2], dtype=tf.float64))
    non_empty_data = Dataset(tf.zeros([3, 2], dtype=tf.float64), tf.ones([3, 2], dtype=tf.float64))
    search_space = Box([0, 0], [1, 1])
    builder = MinValueEntropySearch(search_space)
    with pytest.raises(tf.errors.InvalidArgumentError):
        builder.prepare_acquisition_function(QuadraticMeanAndRBFKernel(), dataset=empty_data)
    with pytest.raises(tf.errors.InvalidArgumentError):
        builder.prepare_acquisition_function(QuadraticMeanAndRBFKernel())
    acq = builder.prepare_acquisition_function(QuadraticMeanAndRBFKernel(), dataset=non_empty_data)
    with pytest.raises(tf.errors.InvalidArgumentError):
        builder.update_acquisition_function(acq, QuadraticMeanAndRBFKernel(), dataset=empty_data)
    with pytest.raises(tf.errors.InvalidArgumentError):
        builder.update_acquisition_function(acq, QuadraticMeanAndRBFKernel())


@pytest.mark.parametrize("param", [-2, 0])
def test_min_value_entropy_search_builder_raises_for_invalid_init_params(param: int) -> None:
    search_space = Box([0, 0], [1, 1])
    with pytest.raises(tf.errors.InvalidArgumentError):
        MinValueEntropySearch(search_space, num_samples=param)
    with pytest.raises(tf.errors.InvalidArgumentError):
        MinValueEntropySearch(search_space, grid_size=param)
    with pytest.raises(tf.errors.InvalidArgumentError):
        MinValueEntropySearch(search_space, num_fourier_features=param)


def test_min_value_entropy_search_builder_raises_when_given_num_features_and_gumbel() -> None:
    # cannot do feature-based approx of Gumbel sampler
    search_space = Box([0, 0], [1, 1])
    with pytest.raises(tf.errors.InvalidArgumentError):
        MinValueEntropySearch(search_space, use_thompson=False, num_fourier_features=10)


@unittest.mock.patch("trieste.acquisition.function.min_value_entropy_search")
@pytest.mark.parametrize("use_thompson", [True, False])
def test_min_value_entropy_search_builder_builds_min_value_samples(
    mocked_mves: MagicMock, use_thompson: bool
) -> None:
    dataset = Dataset(tf.zeros([3, 2], dtype=tf.float64), tf.ones([3, 2], dtype=tf.float64))
    search_space = Box([0, 0], [1, 1])
    builder = MinValueEntropySearch(search_space, use_thompson=use_thompson)
    model = QuadraticMeanAndRBFKernel()
    builder.prepare_acquisition_function(model, dataset=dataset)
    mocked_mves.assert_called_once()

    # check that the Gumbel samples look sensible
    min_value_samples = mocked_mves.call_args[0][1]
    query_points = builder._search_space.sample(num_samples=builder._grid_size)
    query_points = tf.concat([dataset.query_points, query_points], 0)
    fmean, _ = model.predict(query_points)
    assert max(min_value_samples) < min(fmean)


@pytest.mark.parametrize("use_thompson", [True, False, 100])
def test_min_value_entropy_search_builder_updates_acquisition_function(use_thompson: bool) -> None:
    search_space = Box([0.0, 0.0], [1.0, 1.0])
    model = QuadraticMeanAndRBFKernel(noise_variance=tf.constant(1e-10, dtype=tf.float64))
    model.kernel = (
        gpflow.kernels.RBF()
    )  # need a gpflow kernel object for random feature decompositions

    x_range = tf.linspace(0.0, 1.0, 5)
    x_range = tf.cast(x_range, dtype=tf.float64)
    xs = tf.reshape(tf.stack(tf.meshgrid(x_range, x_range, indexing="ij"), axis=-1), (-1, 2))
    ys = quadratic(xs)
    partial_dataset = Dataset(xs[:10], ys[:10])
    full_dataset = Dataset(xs, ys)

    builder = MinValueEntropySearch(
        search_space,
        use_thompson=bool(use_thompson),
        num_fourier_features=None if isinstance(use_thompson, bool) else use_thompson,
    )
    xs = tf.cast(tf.linspace([[0.0]], [[1.0]], 10), tf.float64)

    old_acq_fn = builder.prepare_acquisition_function(model, dataset=partial_dataset)
    tf.random.set_seed(0)  # to ensure consistent sampling
    updated_acq_fn = builder.update_acquisition_function(old_acq_fn, model, dataset=full_dataset)
    assert updated_acq_fn == old_acq_fn
    updated_values = updated_acq_fn(xs)

    tf.random.set_seed(0)  # to ensure consistent sampling
    new_acq_fn = builder.prepare_acquisition_function(model, dataset=full_dataset)
    new_values = new_acq_fn(xs)

    npt.assert_allclose(updated_values, new_values)


@random_seed
@unittest.mock.patch("trieste.acquisition.function.min_value_entropy_search")
def test_min_value_entropy_search_builder_builds_min_value_samples_rff(
    mocked_mves: MagicMock,
) -> None:
    search_space = Box([0.0, 0.0], [1.0, 1.0])
    model = QuadraticMeanAndRBFKernel(noise_variance=tf.constant(1e-10, dtype=tf.float64))
    model.kernel = (
        gpflow.kernels.RBF()
    )  # need a gpflow kernel object for random feature decompositions

    x_range = tf.linspace(0.0, 1.0, 5)
    x_range = tf.cast(x_range, dtype=tf.float64)
    xs = tf.reshape(tf.stack(tf.meshgrid(x_range, x_range, indexing="ij"), axis=-1), (-1, 2))
    ys = quadratic(xs)
    dataset = Dataset(xs, ys)

    builder = MinValueEntropySearch(search_space, use_thompson=True, num_fourier_features=100)
    builder.prepare_acquisition_function(model, dataset=dataset)
    mocked_mves.assert_called_once()

    # check that the Gumbel samples look sensible
    min_value_samples = mocked_mves.call_args[0][1]
    query_points = builder._search_space.sample(num_samples=builder._grid_size)
    query_points = tf.concat([dataset.query_points, query_points], 0)
    fmean, _ = model.predict(query_points)
    assert max(min_value_samples) < min(fmean) + 1e-4


@pytest.mark.parametrize("samples", [tf.constant([]), tf.constant([[[]]])])
def test_min_value_entropy_search_raises_for_min_values_samples_with_invalid_shape(
    samples: TensorType,
) -> None:
    with pytest.raises(TF_DEBUGGING_ERROR_TYPES):
        min_value_entropy_search(QuadraticMeanAndRBFKernel(), samples)


@pytest.mark.parametrize("at", [tf.constant([[0.0], [1.0]]), tf.constant([[[0.0], [1.0]]])])
def test_min_value_entropy_search_raises_for_invalid_batch_size(at: TensorType) -> None:
    mes = min_value_entropy_search(QuadraticMeanAndRBFKernel(), tf.constant([[1.0], [2.0]]))

    with pytest.raises(TF_DEBUGGING_ERROR_TYPES):
        mes(at)


def test_min_value_entropy_search_returns_correct_shape() -> None:
    model = QuadraticMeanAndRBFKernel()
    min_value_samples = tf.constant([[1.0], [2.0]])
    query_at = tf.linspace([[-10.0]], [[10.0]], 5)
    evals = min_value_entropy_search(model, min_value_samples)(query_at)
    npt.assert_array_equal(evals.shape, tf.constant([5, 1]))


def test_min_value_entropy_search_chooses_same_as_probability_of_improvement() -> None:
    """
    When based on a single max-value sample, MES should choose the same point that probability of
    improvement would when calcualted with the max-value as its threshold (See :cite:`wang2017max`).
    """

    kernel = tfp.math.psd_kernels.MaternFiveHalves()
    model = GaussianProcess([branin], [kernel])

    x_range = tf.linspace(0.0, 1.0, 11)
    x_range = tf.cast(x_range, dtype=tf.float64)
    xs = tf.reshape(tf.stack(tf.meshgrid(x_range, x_range, indexing="ij"), axis=-1), (-1, 2))

    min_value_sample = tf.constant([[1.0]], dtype=tf.float64)
    mes_evals = min_value_entropy_search(model, min_value_sample)(xs[..., None, :])

    mean, variance = model.predict(xs)
    gamma = (tf.cast(min_value_sample, dtype=mean.dtype) - mean) / tf.sqrt(variance)
    norm = tfp.distributions.Normal(tf.cast(0, dtype=mean.dtype), tf.cast(1, dtype=mean.dtype))
    pi_evals = norm.cdf(gamma)

    npt.assert_array_equal(tf.argmax(mes_evals), tf.argmax(pi_evals))


def test_negative_lower_confidence_bound_builder_builds_negative_lower_confidence_bound() -> None:
    model = QuadraticMeanAndRBFKernel()
    beta = 1.96
    acq_fn = NegativeLowerConfidenceBound(beta).prepare_acquisition_function(model)
    query_at = tf.linspace([[-10]], [[10]], 100)
    expected = -lower_confidence_bound(model, beta)(query_at)
    npt.assert_array_almost_equal(acq_fn(query_at), expected)


def test_negative_lower_confidence_bound_builder_updates_without_retracing() -> None:
    model = QuadraticMeanAndRBFKernel()
    beta = 1.96
    builder = NegativeLowerConfidenceBound(beta)
    acq_fn = builder.prepare_acquisition_function(model)
    assert acq_fn._get_tracing_count() == 0  # type: ignore
    query_at = tf.linspace([[-10]], [[10]], 100)
    expected = -lower_confidence_bound(model, beta)(query_at)
    npt.assert_array_almost_equal(acq_fn(query_at), expected)
    assert acq_fn._get_tracing_count() == 1  # type: ignore

    up_acq_fn = builder.update_acquisition_function(acq_fn, model)
    assert up_acq_fn == acq_fn
    npt.assert_array_almost_equal(acq_fn(query_at), expected)
    assert acq_fn._get_tracing_count() == 1  # type: ignore


@pytest.mark.parametrize("beta", [-0.1, -2.0])
def test_lower_confidence_bound_raises_for_negative_beta(beta: float) -> None:
    with pytest.raises(tf.errors.InvalidArgumentError):
        lower_confidence_bound(QuadraticMeanAndRBFKernel(), beta)


@pytest.mark.parametrize("at", [tf.constant([[0.0], [1.0]]), tf.constant([[[0.0], [1.0]]])])
def test_lower_confidence_bound_raises_for_invalid_batch_size(at: TensorType) -> None:
    lcb = lower_confidence_bound(QuadraticMeanAndRBFKernel(), tf.constant(1.0))

    with pytest.raises(TF_DEBUGGING_ERROR_TYPES):
        lcb(at)


@pytest.mark.parametrize("beta", [0.0, 0.1, 7.8])
def test_lower_confidence_bound(beta: float) -> None:
    query_at = tf.linspace([[-3]], [[3]], 10)
    actual = lower_confidence_bound(QuadraticMeanAndRBFKernel(), beta)(query_at)
    npt.assert_array_almost_equal(actual, tf.squeeze(query_at, -2) ** 2 - beta)


@pytest.mark.parametrize(
    "threshold, at, expected",
    [
        (0.0, tf.constant([[0.0]]), 0.5),
        # values looked up on a standard normal table
        (2.0, tf.constant([[1.0]]), 0.5 + 0.34134),
        (-0.25, tf.constant([[-0.5]]), 0.5 - 0.19146),
    ],
)
def test_probability_of_feasibility(threshold: float, at: tf.Tensor, expected: float) -> None:
    actual = probability_of_feasibility(QuadraticMeanAndRBFKernel(), threshold)(at)
    npt.assert_allclose(actual, expected, rtol=1e-4)


@pytest.mark.parametrize(
    "at",
    [
        tf.constant([[0.0]], tf.float64),
        tf.constant([[-3.4]], tf.float64),
        tf.constant([[0.2]], tf.float64),
    ],
)
@pytest.mark.parametrize("threshold", [-2.3, 0.2])
def test_probability_of_feasibility_builder_builds_pof(threshold: float, at: tf.Tensor) -> None:
    builder = ProbabilityOfFeasibility(threshold)
    acq = builder.prepare_acquisition_function(QuadraticMeanAndRBFKernel())
    expected = probability_of_feasibility(QuadraticMeanAndRBFKernel(), threshold)(at)

    npt.assert_allclose(acq(at), expected)


@pytest.mark.parametrize("shape", various_shapes() - {()})
def test_probability_of_feasibility_raises_on_non_scalar_threshold(shape: ShapeLike) -> None:
    threshold = tf.ones(shape)
    with pytest.raises(TF_DEBUGGING_ERROR_TYPES):
        probability_of_feasibility(QuadraticMeanAndRBFKernel(), threshold)


@pytest.mark.parametrize("shape", [[], [0], [2], [2, 1], [1, 2, 1]])
def test_probability_of_feasibility_raises_on_invalid_at_shape(shape: ShapeLike) -> None:
    at = tf.ones(shape)
    pof = probability_of_feasibility(QuadraticMeanAndRBFKernel(), 0.0)
    with pytest.raises(TF_DEBUGGING_ERROR_TYPES):
        pof(at)


@pytest.mark.parametrize("shape", various_shapes() - {()})
def test_probability_of_feasibility_builder_raises_on_non_scalar_threshold(
    shape: ShapeLike,
) -> None:
    threshold = tf.ones(shape)
    with pytest.raises(TF_DEBUGGING_ERROR_TYPES):
        ProbabilityOfFeasibility(threshold)


@pytest.mark.parametrize("at", [tf.constant([[0.0]], tf.float64)])
@pytest.mark.parametrize("threshold", [-2.3, 0.2])
def test_probability_of_feasibility_builder_updates_without_retracing(
    threshold: float, at: tf.Tensor
) -> None:
    builder = ProbabilityOfFeasibility(threshold)
    model = QuadraticMeanAndRBFKernel()
    expected = probability_of_feasibility(QuadraticMeanAndRBFKernel(), threshold)(at)
    acq = builder.prepare_acquisition_function(model)
    assert acq._get_tracing_count() == 0  # type: ignore
    npt.assert_allclose(acq(at), expected)
    assert acq._get_tracing_count() == 1  # type: ignore
    up_acq = builder.update_acquisition_function(acq, model)
    assert up_acq == acq
    npt.assert_allclose(acq(at), expected)
    assert acq._get_tracing_count() == 1  # type: ignore


@pytest.mark.parametrize(
    "function",
    [
        ExpectedConstrainedImprovement,
        ExpectedConstrainedHypervolumeImprovement,
    ],
)
def test_expected_constrained_improvement_raises_for_non_scalar_min_pof(
    function: type[ExpectedConstrainedImprovement | ExpectedConstrainedHypervolumeImprovement],
) -> None:
    pof = ProbabilityOfFeasibility(0.0).using("")
    with pytest.raises(TF_DEBUGGING_ERROR_TYPES):
        function("", pof, tf.constant([0.0]))


@pytest.mark.parametrize(
    "function",
    [
        ExpectedConstrainedImprovement,
        ExpectedConstrainedHypervolumeImprovement,
    ],
)
def test_expected_constrained_improvement_raises_for_out_of_range_min_pof(
    function: type[ExpectedConstrainedImprovement | ExpectedConstrainedHypervolumeImprovement],
) -> None:
    pof = ProbabilityOfFeasibility(0.0).using("")
    with pytest.raises(tf.errors.InvalidArgumentError):
        function("", pof, 1.5)


@pytest.mark.parametrize("at", [tf.constant([[0.0], [1.0]]), tf.constant([[[0.0], [1.0]]])])
def test_expected_constrained_improvement_raises_for_invalid_batch_size(at: TensorType) -> None:
    pof = ProbabilityOfFeasibility(0.0).using("")
    builder = ExpectedConstrainedImprovement("", pof, tf.constant(0.0))
    initial_query_points = tf.constant([[-1.0]])
    initial_objective_function_values = tf.constant([[1.0]])
    data = {"": Dataset(initial_query_points, initial_objective_function_values)}

    eci = builder.prepare_acquisition_function({"": QuadraticMeanAndRBFKernel()}, datasets=data)

    with pytest.raises(TF_DEBUGGING_ERROR_TYPES):
        eci(at)


def test_expected_constrained_improvement_can_reproduce_expected_improvement() -> None:
    class _Certainty(AcquisitionFunctionBuilder):
        def prepare_acquisition_function(
            self,
            models: Mapping[str, ProbabilisticModel],
            datasets: Optional[Mapping[str, Dataset]] = None,
        ) -> AcquisitionFunction:
            return lambda x: tf.ones_like(tf.squeeze(x, -2))

    data = {"foo": Dataset(tf.constant([[0.5]]), tf.constant([[0.25]]))}
    models_ = {"foo": QuadraticMeanAndRBFKernel()}

    builder = ExpectedConstrainedImprovement("foo", _Certainty(), 0)
    eci = builder.prepare_acquisition_function(models_, datasets=data)

    ei = ExpectedImprovement().using("foo").prepare_acquisition_function(models_, datasets=data)

    at = tf.constant([[[-0.1]], [[1.23]], [[-6.78]]])
    npt.assert_allclose(eci(at), ei(at))

    new_data = {"foo": Dataset(tf.constant([[0.5], [1.0]]), tf.constant([[0.25], [0.5]]))}
    up_eci = builder.update_acquisition_function(eci, models_, datasets=new_data)
    assert up_eci == eci
    up_ei = (
        ExpectedImprovement().using("foo").prepare_acquisition_function(models_, datasets=new_data)
    )

    npt.assert_allclose(eci(at), up_ei(at))
    assert eci._get_tracing_count() == 1  # type: ignore


def test_expected_constrained_improvement_is_relative_to_feasible_point() -> None:
    class _Constraint(AcquisitionFunctionBuilder):
        def prepare_acquisition_function(
            self,
            models: Mapping[str, ProbabilisticModel],
            datasets: Optional[Mapping[str, Dataset]] = None,
        ) -> AcquisitionFunction:
            return lambda x: tf.cast(tf.squeeze(x, -2) >= 0, x.dtype)

    models_ = {"foo": QuadraticMeanAndRBFKernel()}

    eci_data = {"foo": Dataset(tf.constant([[-0.2], [0.3]]), tf.constant([[0.04], [0.09]]))}
    eci = ExpectedConstrainedImprovement("foo", _Constraint()).prepare_acquisition_function(
        models_,
        datasets=eci_data,
    )

    ei_data = {"foo": Dataset(tf.constant([[0.3]]), tf.constant([[0.09]]))}
    ei = ExpectedImprovement().using("foo").prepare_acquisition_function(models_, datasets=ei_data)

    npt.assert_allclose(eci(tf.constant([[0.1]])), ei(tf.constant([[0.1]])))


def test_expected_constrained_improvement_is_less_for_constrained_points() -> None:
    class _Constraint(AcquisitionFunctionBuilder):
        def prepare_acquisition_function(
            self,
            models: Mapping[str, ProbabilisticModel],
            datasets: Optional[Mapping[str, Dataset]] = None,
        ) -> AcquisitionFunction:
            return lambda x: tf.cast(tf.squeeze(x, -2) >= 0, x.dtype)

    def two_global_minima(x: tf.Tensor) -> tf.Tensor:
        return x ** 4 / 4 - x ** 2 / 2

    initial_query_points = tf.constant([[-2.0], [0.0], [1.2]])
    data = {"foo": Dataset(initial_query_points, two_global_minima(initial_query_points))}
    models_ = {"foo": GaussianProcess([two_global_minima], [rbf()])}

    eci = ExpectedConstrainedImprovement("foo", _Constraint()).prepare_acquisition_function(
        models_,
        datasets=data,
    )

    npt.assert_array_less(eci(tf.constant([[-1.0]])), eci(tf.constant([[1.0]])))


@pytest.mark.parametrize(
    "function",
    [
        ExpectedConstrainedImprovement,
        ExpectedConstrainedHypervolumeImprovement,
    ],
)
def test_expected_constrained_improvement_raises_for_empty_data(
    function: type[ExpectedConstrainedImprovement | ExpectedConstrainedHypervolumeImprovement],
) -> None:
    class _Constraint(AcquisitionFunctionBuilder):
        def prepare_acquisition_function(
            self,
            models: Mapping[str, ProbabilisticModel],
            datasets: Optional[Mapping[str, Dataset]] = None,
        ) -> AcquisitionFunction:
            return raise_exc

    data = {"foo": Dataset(tf.zeros([0, 2]), tf.zeros([0, 1]))}
    models_ = {"foo": QuadraticMeanAndRBFKernel()}
    builder = function("foo", _Constraint())

    with pytest.raises(tf.errors.InvalidArgumentError):
        builder.prepare_acquisition_function(models_, datasets=data)
    with pytest.raises(tf.errors.InvalidArgumentError):
        builder.prepare_acquisition_function(models_)


def test_expected_constrained_improvement_is_constraint_when_no_feasible_points() -> None:
    class _Constraint(AcquisitionFunctionBuilder):
        def prepare_acquisition_function(
            self,
            models: Mapping[str, ProbabilisticModel],
            datasets: Optional[Mapping[str, Dataset]] = None,
        ) -> AcquisitionFunction:
            def acquisition(x: TensorType) -> TensorType:
                x_ = tf.squeeze(x, -2)
                return tf.cast(tf.logical_and(0.0 <= x_, x_ < 1.0), x.dtype)

            return acquisition

    data = {"foo": Dataset(tf.constant([[-2.0], [1.0]]), tf.constant([[4.0], [1.0]]))}
    models_ = {"foo": QuadraticMeanAndRBFKernel()}
    eci = ExpectedConstrainedImprovement("foo", _Constraint()).prepare_acquisition_function(
        models_,
        datasets=data,
    )

    constraint_fn = _Constraint().prepare_acquisition_function(models_, datasets=data)

    xs = tf.linspace([[-10.0]], [[10.0]], 100)
    npt.assert_allclose(eci(xs), constraint_fn(xs))


def test_expected_constrained_improvement_min_feasibility_probability_bound_is_inclusive() -> None:
    def pof(x_: TensorType) -> TensorType:
        return tfp.bijectors.Sigmoid().forward(tf.squeeze(x_, -2))

    class _Constraint(AcquisitionFunctionBuilder):
        def prepare_acquisition_function(
            self,
            models: Mapping[str, ProbabilisticModel],
            datasets: Optional[Mapping[str, Dataset]] = None,
        ) -> AcquisitionFunction:
            return pof

    models_ = {"foo": QuadraticMeanAndRBFKernel()}

    data = {"foo": Dataset(tf.constant([[1.1], [2.0]]), tf.constant([[1.21], [4.0]]))}
    eci = ExpectedConstrainedImprovement(
        "foo", _Constraint(), min_feasibility_probability=tfp.bijectors.Sigmoid().forward(1.0)
    ).prepare_acquisition_function(
        models_,
        datasets=data,
    )

    ei = ExpectedImprovement().using("foo").prepare_acquisition_function(models_, datasets=data)
    x = tf.constant([[1.5]])
    npt.assert_allclose(eci(x), ei(x) * pof(x))


def _mo_test_model(num_obj: int, *kernel_amplitudes: float | TensorType | None) -> GaussianProcess:
    means = [quadratic, lambda x: tf.reduce_sum(x, axis=-1, keepdims=True), quadratic]
    kernels = [tfp.math.psd_kernels.ExponentiatedQuadratic(k_amp) for k_amp in kernel_amplitudes]
    return GaussianProcess(means[:num_obj], kernels[:num_obj])


def test_ehvi_builder_raises_for_empty_data() -> None:
    num_obj = 3
    dataset = empty_dataset([2], [num_obj])
    model = QuadraticMeanAndRBFKernel()

    with pytest.raises(tf.errors.InvalidArgumentError):
        ExpectedHypervolumeImprovement().prepare_acquisition_function(model, dataset=dataset)
    with pytest.raises(tf.errors.InvalidArgumentError):
        ExpectedHypervolumeImprovement().prepare_acquisition_function(model, dataset)


def test_ehvi_builder_builds_expected_hv_improvement_using_pareto_from_model() -> None:
    num_obj = 2
    train_x = tf.constant([[-2.0], [-1.5], [-1.0], [0.0], [0.5], [1.0], [1.5], [2.0]])
    dataset = Dataset(
        train_x,
        tf.tile(
            tf.constant([[4.1], [0.9], [1.2], [0.1], [-8.8], [1.1], [2.1], [3.9]]), [1, num_obj]
        ),
    )

    model = _mo_test_model(num_obj, *[10, 10] * num_obj)
    acq_fn = ExpectedHypervolumeImprovement().prepare_acquisition_function(model, dataset=dataset)

    model_pred_observation = model.predict(train_x)[0]
    _prt = Pareto(model_pred_observation)
    _partition_bounds = ExactPartition2dNonDominated(_prt.front).partition_bounds(
        tf.constant([-1e10] * 2), get_reference_point(_prt.front)
    )
    xs = tf.linspace([[-10.0]], [[10.0]], 100)
    expected = expected_hv_improvement(model, _partition_bounds)(xs)
    npt.assert_allclose(acq_fn(xs), expected)


def test_ehvi_builder_updates_expected_hv_improvement_using_pareto_from_model() -> None:
    num_obj = 2
    train_x = tf.constant([[-2.0], [-1.5], [-1.0], [0.0], [0.5], [1.0], [1.5], [2.0]])
    dataset = Dataset(
        train_x,
        tf.tile(
            tf.constant([[4.1], [0.9], [1.2], [0.1], [-8.8], [1.1], [2.1], [3.9]]), [1, num_obj]
        ),
    )
    partial_dataset = Dataset(dataset.query_points[:4], dataset.observations[:4])
    xs = tf.linspace([[-10.0]], [[10.0]], 100)

    model = _mo_test_model(num_obj, *[10, 10] * num_obj)
    acq_fn = ExpectedHypervolumeImprovement().prepare_acquisition_function(
        model, dataset=partial_dataset
    )
    assert acq_fn.__call__._get_tracing_count() == 0  # type: ignore
    model_pred_observation = model.predict(train_x)[0]
    _prt = Pareto(model_pred_observation)
    _partition_bounds = ExactPartition2dNonDominated(_prt.front).partition_bounds(
        tf.constant([-1e10] * 2), get_reference_point(_prt.front)
    )
    expected = expected_hv_improvement(model, _partition_bounds)(xs)
    npt.assert_allclose(acq_fn(xs), expected)
    assert acq_fn.__call__._get_tracing_count() == 1  # type: ignore

    # update the acquisition function, evaluate it, and check that it hasn't been retraced
    updated_acq_fn = ExpectedHypervolumeImprovement().update_acquisition_function(
        acq_fn,
        model,
        dataset=dataset,
    )
    assert updated_acq_fn == acq_fn
    model_pred_observation = model.predict(train_x)[0]
    _prt = Pareto(model_pred_observation)
    _partition_bounds = ExactPartition2dNonDominated(_prt.front).partition_bounds(
        tf.constant([-1e10] * 2), get_reference_point(_prt.front)
    )
    expected = expected_hv_improvement(model, _partition_bounds)(xs)
    npt.assert_allclose(acq_fn(xs), expected)
    assert acq_fn.__call__._get_tracing_count() == 1  # type: ignore


@pytest.mark.parametrize(
    "specify_ref_points",
    [
        pytest.param(
            get_reference_point,
            id="func_input",
        ),
        pytest.param(
            [8, 2],
            id="list_input",
        ),
        pytest.param(
            (8, 2),
            id="tuple_input",
        ),
        pytest.param(
            tf.constant([8, 2]),
            id="tensor_input",
        ),
    ],
)
def test_ehvi_builder_builds_expected_hv_improvement_based_on_specified_ref_points(
    specify_ref_points: TensorType | Sequence[float] | [[TensorType], TensorType]
) -> None:
    num_obj = 2
    train_x = tf.constant([[-2.0], [0.0]])
    dataset = Dataset(
        train_x,
        tf.tile(tf.constant([[4.1], [2.2]]), [1, num_obj]),
    )

    model = _mo_test_model(num_obj, *[10, 10] * num_obj)
    acq_fn = ExpectedHypervolumeImprovement(
        ref_point_specification=specify_ref_points
    ).prepare_acquisition_function(dataset, model)
    # manually get ref point outside
    model_pred_observation = model.predict(train_x)[0]
    _prt = Pareto(model_pred_observation)
    if isinstance(specify_ref_points, FunctionType):
        _ref_point = get_reference_point(_prt.front)
    else:
        _ref_point = tf.convert_to_tensor(specify_ref_points)
        _ref_point = tf.cast(_ref_point, dtype=dataset.observations.dtype)
    _partition_bounds = ExactPartition2dNonDominated(_prt.front).partition_bounds(
        tf.constant([-1e10] * 2), _ref_point
    )
    xs = tf.linspace([[-10.0]], [[10.0]], 10)
    expected = expected_hv_improvement(model, _partition_bounds)(xs)
    npt.assert_allclose(acq_fn(xs), expected)


@pytest.mark.parametrize("at", [tf.constant([[0.0], [1.0]]), tf.constant([[[0.0], [1.0]]])])
def test_ehvi_raises_for_invalid_batch_size(at: TensorType) -> None:
    num_obj = 2
    train_x = tf.constant([[-2.0], [-1.5], [-1.0], [0.0], [0.5], [1.0], [1.5], [2.0]])

    model = _mo_test_model(num_obj, *[None] * num_obj)
    model_pred_observation = model.predict(train_x)[0]
    _prt = Pareto(model_pred_observation)
    _partition_bounds = ExactPartition2dNonDominated(_prt.front).partition_bounds(
        tf.constant([-math.inf] * 2), get_reference_point(_prt.front)
    )
    ehvi = expected_hv_improvement(model, _partition_bounds)

    with pytest.raises(TF_DEBUGGING_ERROR_TYPES):
        ehvi(at)


@random_seed
@pytest.mark.parametrize(
    "input_dim, num_samples_per_point, existing_observations, obj_num, variance_scale",
    [
        pytest.param(
            1,
            100_000,
            tf.constant([[0.3, 0.2], [0.2, 0.22], [0.1, 0.25], [0.0, 0.3]]),
            2,
            1.0,
            id="1d_input_2obj_gp_var_1",
        ),
        pytest.param(
            1,
            200_000,
            tf.constant([[0.3, 0.2], [0.2, 0.22], [0.1, 0.25], [0.0, 0.3]]),
            2,
            2.0,
            id="1d_input_2obj_gp_var_2",
        ),
        pytest.param(2, 50_000, tf.constant([[0.0, 0.0]]), 2, 1.0, id="2d_input_2obj_gp_var_2"),
        pytest.param(
            3,
            50_000,
            tf.constant([[2.0, 1.0], [0.8, 3.0]]),
            2,
            1.0,
            id="3d_input_2obj_gp_var_1",
        ),
        pytest.param(
            4,
            100_000,
            tf.constant([[3.0, 2.0, 1.0], [1.1, 2.0, 3.0]]),
            3,
            1.0,
            id="4d_input_3obj_gp_var_1",
        ),
    ],
)
def test_expected_hypervolume_improvement_matches_monte_carlo(
    input_dim: int,
    num_samples_per_point: int,
    existing_observations: tf.Tensor,
    obj_num: int,
    variance_scale: float,
) -> None:
    # Note: the test data number grows exponentially with num of obj
    data_num_seg_per_dim = 2  # test data number per input dim
    N = data_num_seg_per_dim ** input_dim
    xs = tf.convert_to_tensor(
        list(itertools.product(*[list(tf.linspace(-1, 1, data_num_seg_per_dim))] * input_dim))
    )

    xs = tf.cast(xs, dtype=existing_observations.dtype)
    model = _mo_test_model(obj_num, *[variance_scale] * obj_num)
    mean, variance = model.predict(xs)

    predict_samples = tfp.distributions.Normal(mean, tf.sqrt(variance)).sample(
        num_samples_per_point  # [f_samples, batch_size, obj_num]
    )
    _pareto = Pareto(existing_observations)
    ref_pt = get_reference_point(_pareto.front)
    lb_points, ub_points = prepare_default_non_dominated_partition_bounds(ref_pt, _pareto.front)

    # calc MC approx EHVI
    splus_valid = tf.reduce_all(
        tf.tile(ub_points[tf.newaxis, :, tf.newaxis, :], [num_samples_per_point, 1, N, 1])
        > tf.expand_dims(predict_samples, axis=1),
        axis=-1,  # can predict_samples contribute to hvi in cell
    )  # [f_samples, num_cells,  B]
    splus_idx = tf.expand_dims(tf.cast(splus_valid, dtype=ub_points.dtype), -1)
    splus_lb = tf.tile(lb_points[tf.newaxis, :, tf.newaxis, :], [num_samples_per_point, 1, N, 1])
    splus_lb = tf.maximum(  # max of lower bounds and predict_samples
        splus_lb, tf.expand_dims(predict_samples, 1)
    )
    splus_ub = tf.tile(ub_points[tf.newaxis, :, tf.newaxis, :], [num_samples_per_point, 1, N, 1])
    splus = tf.concat(  # concatenate validity labels and possible improvements
        [splus_idx, splus_ub - splus_lb], axis=-1
    )

    # calculate hyper-volume improvement over the non-dominated cells
    ehvi_approx = tf.transpose(tf.reduce_sum(tf.reduce_prod(splus, axis=-1), axis=1, keepdims=True))
    ehvi_approx = tf.reduce_mean(ehvi_approx, axis=-1)  # average through mc sample

    ehvi = expected_hv_improvement(model, (lb_points, ub_points))(tf.expand_dims(xs, -2))

    npt.assert_allclose(ehvi, ehvi_approx, rtol=0.01, atol=0.01)


def test_qehvi_builder_raises_for_empty_data() -> None:
    num_obj = 3
    dataset = empty_dataset([2], [num_obj])
    model = QuadraticMeanAndRBFKernel()

    with pytest.raises(TF_DEBUGGING_ERROR_TYPES):
        BatchMonteCarloExpectedHypervolumeImprovement(sample_size=100).prepare_acquisition_function(
            model,
            dataset=dataset,
        )
    with pytest.raises(TF_DEBUGGING_ERROR_TYPES):
        BatchMonteCarloExpectedHypervolumeImprovement(sample_size=100).prepare_acquisition_function(
            model,
        )


@pytest.mark.parametrize("sample_size", [-2, 0])
def test_batch_monte_carlo_expected_hypervolume_improvement_raises_for_invalid_sample_size(
    sample_size: int,
) -> None:
    with pytest.raises(TF_DEBUGGING_ERROR_TYPES):
        BatchMonteCarloExpectedHypervolumeImprovement(sample_size)


@pytest.mark.parametrize(
    "specify_ref_points, sample_size",
    [
        pytest.param(
            get_reference_point,
            100_000,
            id="func_input",
        ),
        pytest.param(
            [8, 2],
            100_000,
            id="list_input",
        ),
        pytest.param(
            (8, 2),
            100_000,
            id="tuple_input",
        ),
        pytest.param(
            tf.constant([8, 2]),
            100_000,
            id="tensor_input",
        ),
    ],
)
def test_batch_monte_carlo_expected_hypervolume_improvement_based_on_specified_ref_points(
    specify_ref_points: TensorType | Sequence[float] | [[TensorType], TensorType], sample_size: int
) -> None:
    num_obj = 2
    train_x = tf.constant([[-2.0], [0.0]])
    dataset = Dataset(
        train_x,
        tf.tile(tf.constant([[4.1], [2.2]]), [1, num_obj]),
    )

    model = _mo_test_model(num_obj, *[1, 1] * num_obj)
    acq_fn = BatchMonteCarloExpectedHypervolumeImprovement(
        sample_size, ref_point_specification=specify_ref_points
    ).prepare_acquisition_function(dataset, model)
    # manually get ref point outside
    model_pred_observation = model.predict(train_x)[0]
    _prt = Pareto(model_pred_observation)
    if isinstance(specify_ref_points, FunctionType):
        _ref_point = get_reference_point(_prt.front)
    else:
        _ref_point = tf.convert_to_tensor(specify_ref_points)
        _ref_point = tf.cast(_ref_point, dtype=dataset.observations.dtype)
    _partition_bounds = ExactPartition2dNonDominated(_prt.front).partition_bounds(
        tf.constant([-1e10] * 2), _ref_point
    )
    xs = tf.linspace([[-10.0]], [[10.0]], 10)
    sampler = BatchReparametrizationSampler(sample_size, model)
    expected = batch_ehvi(
        sampler, sampler_jitter=DEFAULTS.JITTER, partition_bounds=_partition_bounds
    )(xs)
    npt.assert_allclose(acq_fn(xs), expected, rtol=0.01, atol=0.02)


def test_batch_monte_carlo_expected_hypervolume_improvement_raises_for_invalid_jitter() -> None:
    with pytest.raises(TF_DEBUGGING_ERROR_TYPES):
        BatchMonteCarloExpectedHypervolumeImprovement(100, jitter=-1.0)


@random_seed
@pytest.mark.parametrize(
    "input_dim, num_samples_per_point, training_input, obj_num, variance_scale",
    [
        pytest.param(
            1,
            50_000,
            tf.constant([[0.3], [0.22], [0.1], [0.35]]),
            2,
            1.0,
            id="1d_input_2obj_model_var_1_q_1",
        ),
        pytest.param(
            1,
            50_000,
            tf.constant([[0.3], [0.22], [0.1], [0.35]]),
            2,
            2.0,
            id="1d_input_2obj_model_var_2_q_1",
        ),
        pytest.param(
            2,
            50_000,
            tf.constant([[0.0, 0.0], [0.2, 0.5]]),
            2,
            1.0,
            id="2d_input_2obj_model_var_1_q_1",
        ),
        pytest.param(
            3,
            25_000,
            tf.constant([[0.0, 0.0, 0.2], [-0.2, 0.5, -0.1], [0.2, -0.5, 0.2]]),
            3,
            1.0,
            id="3d_input_3obj_model_var_1_q_1",
        ),
    ],
)
def test_batch_monte_carlo_expected_hypervolume_improvement_can_reproduce_ehvi(
    input_dim: int,
    num_samples_per_point: int,
    training_input: tf.Tensor,
    obj_num: int,
    variance_scale: float,
) -> None:
    data_num_seg_per_dim = 10  # test data number per input dim

    model = _mo_test_model(obj_num, *[variance_scale] * obj_num)

    mean, _ = model.predict(training_input)  # gen prepare Pareto
    _model_based_tr_dataset = Dataset(training_input, mean)

    _model_based_pareto = Pareto(mean)
    _reference_pt = get_reference_point(_model_based_pareto.front)
    _partition_bounds = prepare_default_non_dominated_partition_bounds(
        _reference_pt, _model_based_pareto.front
    )

    qehvi_builder = BatchMonteCarloExpectedHypervolumeImprovement(sample_size=num_samples_per_point)
    qehvi_acq = qehvi_builder.prepare_acquisition_function(model, dataset=_model_based_tr_dataset)
    ehvi_acq = expected_hv_improvement(model, _partition_bounds)

    test_xs = tf.convert_to_tensor(
        list(itertools.product(*[list(tf.linspace(-1, 1, data_num_seg_per_dim))] * input_dim)),
        dtype=training_input.dtype,
    )  # [test_num, input_dim]
    test_xs = tf.expand_dims(test_xs, -2)  # add Batch dim: q=1

    npt.assert_allclose(ehvi_acq(test_xs), qehvi_acq(test_xs), rtol=1e-2, atol=1e-2)


@random_seed
@pytest.mark.parametrize(
    "test_input, obj_samples, pareto_front_obs, reference_point, expected_output",
    [
        pytest.param(
            tf.zeros(shape=(1, 2, 1)),
            tf.constant([[[-6.5, -4.5], [-7.0, -4.0]]]),
            tf.constant([[-4.0, -5.0], [-5.0, -5.0], [-8.5, -3.5], [-8.5, -3.0], [-9.0, -1.0]]),
            tf.constant([0.0, 0.0]),
            tf.constant([[1.75]]),
            id="q_2, both points contribute",
        ),
        pytest.param(
            tf.zeros(shape=(1, 2, 1)),
            tf.constant([[[-6.5, -4.5], [-6.0, -4.0]]]),
            tf.constant([[-4.0, -5.0], [-5.0, -5.0], [-8.5, -3.5], [-8.5, -3.0], [-9.0, -1.0]]),
            tf.constant([0.0, 0.0]),
            tf.constant([[1.5]]),
            id="q_2, only 1 point contributes",
        ),
        pytest.param(
            tf.zeros(shape=(1, 2, 1)),
            tf.constant([[[-2.0, -2.0], [0.0, -0.1]]]),
            tf.constant([[-4.0, -5.0], [-5.0, -5.0], [-8.5, -3.5], [-8.5, -3.0], [-9.0, -1.0]]),
            tf.constant([0.0, 0.0]),
            tf.constant([[0.0]]),
            id="q_2, neither contributes",
        ),
        pytest.param(
            tf.zeros(shape=(1, 2, 1)),
            tf.constant([[[-6.5, -4.5], [-9.0, -2.0]]]),
            tf.constant([[-4.0, -5.0], [-5.0, -5.0], [-8.5, -3.5], [-8.5, -3.0], [-9.0, -1.0]]),
            tf.constant([0.0, 0.0]),
            tf.constant([[2.0]]),
            id="obj_2_q_2, test input better than current-best first objective",
        ),
        pytest.param(
            tf.zeros(shape=(1, 2, 1)),
            tf.constant([[[-6.5, -4.5], [-6.0, -6.0]]]),
            tf.constant([[-4.0, -5.0], [-5.0, -5.0], [-8.5, -3.5], [-8.5, -3.0], [-9.0, -1.0]]),
            tf.constant([0.0, 0.0]),
            tf.constant([[8.0]]),
            id="obj_2_q_2, test input better than current best second objective",
        ),
        pytest.param(
            tf.zeros(shape=(1, 3, 1)),
            tf.constant([[[-6.5, -4.5], [-9.0, -2.0], [-7.0, -4.0]]]),
            tf.constant([[-4.0, -5.0], [-5.0, -5.0], [-8.5, -3.5], [-8.5, -3.0], [-9.0, -1.0]]),
            tf.constant([0.0, 0.0]),
            tf.constant([[2.25]]),
            id="obj_2_q_3, all points contribute",
        ),
        pytest.param(
            tf.zeros(shape=(1, 3, 1)),
            tf.constant([[[-6.5, -4.5], [-9.0, -2.0], [-7.0, -5.0]]]),
            tf.constant([[-4.0, -5.0], [-5.0, -5.0], [-8.5, -3.5], [-8.5, -3.0], [-9.0, -1.0]]),
            tf.constant([0.0, 0.0]),
            tf.constant([[3.5]]),
            id="obj_2_q_3, not all points contribute",
        ),
        pytest.param(
            tf.zeros(shape=(1, 3, 1)),
            tf.constant([[[-0.0, -4.5], [-1.0, -2.0], [-3.0, -0.0]]]),
            tf.constant([[-4.0, -5.0], [-5.0, -5.0], [-8.5, -3.5], [-8.5, -3.0], [-9.0, -1.0]]),
            tf.constant([0.0, 0.0]),
            tf.constant([[0.0]]),
            id="obj_2_q_3, none contribute",
        ),
        pytest.param(
            tf.zeros(shape=(1, 2, 1)),
            tf.constant([[[-1.0, -1.0, -1.0], [-2.0, -2.0, -2.0]]]),
            tf.constant([[-4.0, -2.0, -3.0], [-3.0, -5.0, -1.0], [-2.0, -4.0, -2.0]]),
            tf.constant([1.0, 1.0, 1.0]),
            tf.constant([[0.0]]),
            id="obj_3_q_2, none contribute",
        ),
        pytest.param(
            tf.zeros(shape=(1, 2, 1)),
            tf.constant([[[-1.0, -2.0, -6.0], [-1.0, -3.0, -4.0]]]),
            tf.constant([[-4.0, -2.0, -3.0], [-3.0, -5.0, -1.0], [-2.0, -4.0, -2.0]]),
            tf.constant([1.0, 1.0, 1.0]),
            tf.constant([[22.0]]),
            id="obj_3_q_2, all points contribute",
        ),
        pytest.param(
            tf.zeros(shape=(1, 2, 1)),
            tf.constant(
                [[[-2.0, -3.0, -7.0], [-2.0, -4.0, -5.0]], [[-1.0, -2.0, -6.0], [-1.0, -3.0, -4.0]]]
            ),
            tf.constant([[-4.0, -2.0, -3.0], [-3.0, -5.0, -1.0], [-2.0, -4.0, -2.0]]),
            tf.constant([1.0, 1.0, 1.0]),
            tf.constant([[41.0]]),
            id="obj_3_q_2, mc sample size=2",
        ),
    ],
)
def test_batch_monte_carlo_expected_hypervolume_improvement_utility_on_specified_samples(
    test_input: TensorType,
    obj_samples: TensorType,
    pareto_front_obs: TensorType,
    reference_point: TensorType,
    expected_output: TensorType,
) -> None:
    npt.assert_allclose(
        batch_ehvi(
            PseudoBatchReparametrizationSampler(obj_samples),
            sampler_jitter=DEFAULTS.JITTER,
            partition_bounds=prepare_default_non_dominated_partition_bounds(
                reference_point, Pareto(pareto_front_obs).front
            ),
        )(test_input),
        expected_output,
        rtol=1e-5,
        atol=1e-5,
    )


@pytest.mark.parametrize("sample_size", [-2, 0])
def test_batch_monte_carlo_expected_improvement_raises_for_invalid_sample_size(
    sample_size: int,
) -> None:
    with pytest.raises(tf.errors.InvalidArgumentError):
        BatchMonteCarloExpectedImprovement(sample_size)


def test_batch_monte_carlo_expected_improvement_raises_for_invalid_jitter() -> None:
    with pytest.raises(tf.errors.InvalidArgumentError):
        BatchMonteCarloExpectedImprovement(100, jitter=-1.0)


def test_batch_monte_carlo_expected_improvement_raises_for_empty_data() -> None:
    builder = BatchMonteCarloExpectedImprovement(100)
    data = Dataset(tf.zeros([0, 2]), tf.zeros([0, 1]))
    model = QuadraticMeanAndRBFKernel()
    with pytest.raises(tf.errors.InvalidArgumentError):
        builder.prepare_acquisition_function(model, dataset=data)
    with pytest.raises(tf.errors.InvalidArgumentError):
        builder.prepare_acquisition_function(model)


def test_batch_monte_carlo_expected_improvement_raises_for_model_with_wrong_event_shape() -> None:
    builder = BatchMonteCarloExpectedImprovement(100)
    data = mk_dataset([(0.0, 0.0)], [(0.0, 0.0)])
    matern52 = tfp.math.psd_kernels.MaternFiveHalves(
        amplitude=tf.cast(2.3, tf.float64), length_scale=tf.cast(0.5, tf.float64)
    )
    model = GaussianProcess([lambda x: branin(x), lambda x: quadratic(x)], [matern52, rbf()])
    with pytest.raises(TF_DEBUGGING_ERROR_TYPES):
        builder.prepare_acquisition_function(model, dataset=data)


@random_seed
def test_batch_monte_carlo_expected_improvement_can_reproduce_ei() -> None:
    known_query_points = tf.random.uniform([5, 2], dtype=tf.float64)
    data = Dataset(known_query_points, quadratic(known_query_points))
    model = QuadraticMeanAndRBFKernel()
    batch_ei = BatchMonteCarloExpectedImprovement(10_000).prepare_acquisition_function(
        model, dataset=data
    )
    ei = ExpectedImprovement().prepare_acquisition_function(model, dataset=data)
    xs = tf.random.uniform([3, 5, 1, 2], dtype=tf.float64)
    npt.assert_allclose(batch_ei(xs), ei(xs), rtol=0.06)
    # and again, since the sampler uses cacheing
    npt.assert_allclose(batch_ei(xs), ei(xs), rtol=0.06)


@random_seed
def test_batch_monte_carlo_expected_improvement() -> None:
    xs = tf.random.uniform([3, 5, 7, 2], dtype=tf.float64)
    model = QuadraticMeanAndRBFKernel()

    mean, cov = model.predict_joint(xs)
    mvn = tfp.distributions.MultivariateNormalFullCovariance(tf.linalg.matrix_transpose(mean), cov)
    mvn_samples = mvn.sample(10_000)
    min_predictive_mean_at_known_points = 0.09
    # fmt: off
    expected = tf.reduce_mean(tf.reduce_max(tf.maximum(
        min_predictive_mean_at_known_points - mvn_samples, 0.0
    ), axis=-1), axis=0)
    # fmt: on

    builder = BatchMonteCarloExpectedImprovement(10_000)
    acq = builder.prepare_acquisition_function(
        model, dataset=mk_dataset([[0.3], [0.5]], [[0.09], [0.25]])
    )

    npt.assert_allclose(acq(xs), expected, rtol=0.05)


@random_seed
def test_batch_monte_carlo_expected_improvement_updates_without_retracing() -> None:
    known_query_points = tf.random.uniform([10, 2], dtype=tf.float64)
    data = Dataset(known_query_points[:5], quadratic(known_query_points[:5]))
    model = QuadraticMeanAndRBFKernel()
    builder = BatchMonteCarloExpectedImprovement(10_000)
    ei = ExpectedImprovement().prepare_acquisition_function(model, dataset=data)
    xs = tf.random.uniform([3, 5, 1, 2], dtype=tf.float64)

    batch_ei = builder.prepare_acquisition_function(model, dataset=data)
    assert batch_ei.__call__._get_tracing_count() == 0  # type: ignore
    npt.assert_allclose(batch_ei(xs), ei(xs), rtol=0.06)
    assert batch_ei.__call__._get_tracing_count() == 1  # type: ignore

    data = Dataset(known_query_points, quadratic(known_query_points))
    up_batch_ei = builder.update_acquisition_function(batch_ei, model, dataset=data)
    assert up_batch_ei == batch_ei
    assert batch_ei.__call__._get_tracing_count() == 1  # type: ignore
    npt.assert_allclose(batch_ei(xs), ei(xs), rtol=0.06)
    assert batch_ei.__call__._get_tracing_count() == 1  # type: ignore


@pytest.mark.parametrize(
    "function, function_repr",
    [
        (ExpectedImprovement(), "ExpectedImprovement()"),
        (NegativeLowerConfidenceBound(1.96), "NegativeLowerConfidenceBound(1.96)"),
        (NegativePredictiveMean(), "NegativePredictiveMean()"),
        (ProbabilityOfFeasibility(0.5), "ProbabilityOfFeasibility(0.5)"),
        (ExpectedHypervolumeImprovement(), "ExpectedHypervolumeImprovement(get_reference_point)"),
        (
            BatchMonteCarloExpectedHypervolumeImprovement(10_000),
            f"BatchMonteCarloExpectedHypervolumeImprovement(10000, "
            f"get_reference_point, jitter={DEFAULTS.JITTER})",
        ),
        (
            BatchMonteCarloExpectedImprovement(10_000),
            f"BatchMonteCarloExpectedImprovement(10000, jitter={DEFAULTS.JITTER})",
        ),
        (PredictiveVariance(), f"PredictiveVariance(jitter={DEFAULTS.JITTER})"),
    ],
)
def test_single_model_acquisition_function_builder_reprs(
    function: SingleModelAcquisitionBuilder, function_repr: str
) -> None:
    assert repr(function) == function_repr
    assert repr(function.using("TAG")) == f"{function_repr} using tag 'TAG'"
    assert (
        repr(ExpectedConstrainedImprovement("TAG", function.using("TAG"), 0.0))
        == f"ExpectedConstrainedImprovement('TAG', {function_repr} using tag 'TAG', 0.0)"
    )
    assert (
        repr(ExpectedConstrainedHypervolumeImprovement("TAG", function.using("TAG"), 0.0))
        == f"ExpectedConstrainedHypervolumeImprovement('TAG', "
        f"{function_repr} using tag 'TAG', 0.0, get_reference_point)"
    )


def test_locally_penalized_expected_improvement_builder_raises_for_empty_data() -> None:
    data = Dataset(tf.zeros([0, 1]), tf.ones([0, 1]))
    space = Box([0, 0], [1, 1])
    with pytest.raises(tf.errors.InvalidArgumentError):
        LocalPenalizationAcquisitionFunction(search_space=space).prepare_acquisition_function(
            QuadraticMeanAndRBFKernel(),
            dataset=data,
        )
    with pytest.raises(tf.errors.InvalidArgumentError):
        LocalPenalizationAcquisitionFunction(search_space=space).prepare_acquisition_function(
            QuadraticMeanAndRBFKernel(),
        )


def test_locally_penalized_expected_improvement_builder_raises_for_invalid_num_samples() -> None:
    search_space = Box([0, 0], [1, 1])
    with pytest.raises(tf.errors.InvalidArgumentError):
        LocalPenalizationAcquisitionFunction(search_space, num_samples=-5)


@pytest.mark.parametrize("pending_points", [tf.constant([0.0]), tf.constant([[[0.0], [1.0]]])])
def test_locally_penalized_expected_improvement_builder_raises_for_invalid_pending_points_shape(
    pending_points: TensorType,
) -> None:
    data = Dataset(tf.zeros([3, 2], dtype=tf.float64), tf.ones([3, 2], dtype=tf.float64))
    space = Box([0, 0], [1, 1])
    builder = LocalPenalizationAcquisitionFunction(search_space=space)
    with pytest.raises(TF_DEBUGGING_ERROR_TYPES):
        builder.prepare_acquisition_function(QuadraticMeanAndRBFKernel(), data, pending_points)


@random_seed
@pytest.mark.parametrize(
    "base_builder",
    [
        ExpectedImprovement(),
        MinValueEntropySearch(Box([0, 0], [1, 1]), grid_size=10000, num_samples=10),
    ],
)
def test_locally_penalized_acquisitions_match_base_acquisition(
    base_builder: ExpectedImprovement | MinValueEntropySearch,
) -> None:
    data = Dataset(tf.zeros([3, 2], dtype=tf.float64), tf.ones([3, 2], dtype=tf.float64))
    search_space = Box([0, 0], [1, 1])
    model = QuadraticMeanAndRBFKernel()

    lp_acq_builder = LocalPenalizationAcquisitionFunction(
        search_space, base_acquisition_function_builder=base_builder
    )
    lp_acq = lp_acq_builder.prepare_acquisition_function(model, data, None)

    base_acq = base_builder.prepare_acquisition_function(model, dataset=data)

    x_range = tf.linspace(0.0, 1.0, 11)
    x_range = tf.cast(x_range, dtype=tf.float64)
    xs = tf.reshape(tf.stack(tf.meshgrid(x_range, x_range, indexing="ij"), axis=-1), (-1, 2))
    lp_acq_values = lp_acq(xs[..., None, :])
    base_acq_values = base_acq(xs[..., None, :])

    if isinstance(base_builder, ExpectedImprovement):
        npt.assert_array_equal(lp_acq_values, base_acq_values)
    else:  # check sampling-based acquisition functions are close
        npt.assert_allclose(lp_acq_values, base_acq_values, atol=0.001)


@random_seed
@pytest.mark.parametrize("penalizer", [soft_local_penalizer, hard_local_penalizer])
@pytest.mark.parametrize(
    "base_builder",
    [ExpectedImprovement(), MinValueEntropySearch(Box([0, 0], [1, 1]), grid_size=5000)],
)
def test_locally_penalized_acquisitions_combine_base_and_penalization_correctly(
    penalizer: Callable[..., Union[PenalizationFunction, UpdatablePenalizationFunction]],
    base_builder: ExpectedImprovement | MinValueEntropySearch,
) -> None:
    data = Dataset(tf.zeros([3, 2], dtype=tf.float64), tf.ones([3, 2], dtype=tf.float64))
    search_space = Box([0, 0], [1, 1])
    model = QuadraticMeanAndRBFKernel()
    pending_points = tf.zeros([2, 2], dtype=tf.float64)

    acq_builder = LocalPenalizationAcquisitionFunction(
        search_space, penalizer=penalizer, base_acquisition_function_builder=base_builder
    )
    lp_acq = acq_builder.prepare_acquisition_function(model, data, None)  # initialize
    lp_acq = acq_builder.update_acquisition_function(lp_acq, model, data, pending_points[:1], False)
    up_lp_acq = acq_builder.update_acquisition_function(lp_acq, model, data, pending_points, False)
    assert up_lp_acq == lp_acq  # in-place updates

    base_acq = base_builder.prepare_acquisition_function(model, dataset=data)

    best = acq_builder._eta
    lipshitz_constant = acq_builder._lipschitz_constant
    penalizer = penalizer(model, pending_points, lipshitz_constant, best)

    x_range = tf.linspace(0.0, 1.0, 11)
    x_range = tf.cast(x_range, dtype=tf.float64)
    xs = tf.reshape(tf.stack(tf.meshgrid(x_range, x_range, indexing="ij"), axis=-1), (-1, 2))

    lp_acq_values = lp_acq(xs[..., None, :])
    base_acq_values = base_acq(xs[..., None, :])
    penal_values = penalizer(xs[..., None, :])
    penalized_base_acq = tf.math.exp(tf.math.log(base_acq_values) + tf.math.log(penal_values))

    if isinstance(base_builder, ExpectedImprovement):
        npt.assert_array_equal(lp_acq_values, penalized_base_acq)
    else:  # check sampling-based acquisition functions are close
        npt.assert_allclose(lp_acq_values, penalized_base_acq, atol=0.001)


@pytest.mark.parametrize("penalizer", [soft_local_penalizer, hard_local_penalizer])
@pytest.mark.parametrize("at", [tf.constant([[0.0], [1.0]]), tf.constant([[[0.0], [1.0]]])])
def test_lipschitz_penalizers_raises_for_invalid_batch_size(
    at: TensorType,
    penalizer: Callable[..., PenalizationFunction],
) -> None:
    pending_points = tf.zeros([1, 2], dtype=tf.float64)
    best = tf.constant([0], dtype=tf.float64)
    lipshitz_constant = tf.constant([1], dtype=tf.float64)
    lp = penalizer(QuadraticMeanAndRBFKernel(), pending_points, lipshitz_constant, best)

    with pytest.raises(TF_DEBUGGING_ERROR_TYPES):
        lp(at)


@pytest.mark.parametrize("penalizer", [soft_local_penalizer, hard_local_penalizer])
@pytest.mark.parametrize("pending_points", [tf.constant([0.0]), tf.constant([[[0.0], [1.0]]])])
def test_lipschitz_penalizers_raises_for_invalid_pending_points_shape(
    pending_points: TensorType,
    penalizer: Callable[..., PenalizationFunction],
) -> None:
    best = tf.constant([0], dtype=tf.float64)
    lipshitz_constant = tf.constant([1], dtype=tf.float64)
    with pytest.raises(TF_DEBUGGING_ERROR_TYPES):
        soft_local_penalizer(QuadraticMeanAndRBFKernel(), pending_points, lipshitz_constant, best)


def test_gibbon_builder_raises_for_empty_data() -> None:
    empty_data = Dataset(tf.zeros([0, 2], dtype=tf.float64), tf.ones([0, 2], dtype=tf.float64))
    non_empty_data = Dataset(tf.zeros([3, 2], dtype=tf.float64), tf.ones([3, 2], dtype=tf.float64))
    search_space = Box([0, 0], [1, 1])
    builder = GIBBON(search_space)
    with pytest.raises(tf.errors.InvalidArgumentError):
        builder.prepare_acquisition_function(QuadraticMeanAndRBFKernel(), empty_data)
    with pytest.raises(tf.errors.InvalidArgumentError):
        builder.prepare_acquisition_function(QuadraticMeanAndRBFKernel())
    acq = builder.prepare_acquisition_function(QuadraticMeanAndRBFKernel(), non_empty_data)
    with pytest.raises(tf.errors.InvalidArgumentError):
        builder.update_acquisition_function(acq, QuadraticMeanAndRBFKernel(), empty_data)
    with pytest.raises(tf.errors.InvalidArgumentError):
        builder.update_acquisition_function(acq, QuadraticMeanAndRBFKernel())


@pytest.mark.parametrize("param", [-2, 0])
def test_gibbon_builder_raises_for_invalid_init_params(param: int) -> None:
    search_space = Box([0, 0], [1, 1])
    with pytest.raises(tf.errors.InvalidArgumentError):
        GIBBON(search_space, num_samples=param)
    with pytest.raises(tf.errors.InvalidArgumentError):
        GIBBON(search_space, grid_size=param)
    with pytest.raises(tf.errors.InvalidArgumentError):
        GIBBON(search_space, num_fourier_features=param)


def test_gibbon_builder_raises_when_given_num_features_and_gumbel() -> None:
    # cannot do feature-based approx of Gumbel sampler
    search_space = Box([0, 0], [1, 1])
    with pytest.raises(tf.errors.InvalidArgumentError):
        GIBBON(search_space, use_thompson=False, num_fourier_features=10)


@pytest.mark.parametrize("samples", [tf.constant([]), tf.constant([[[]]])])
def test_gibbon_quality_term_raises_for_gumbel_samples_with_invalid_shape(
    samples: TensorType,
) -> None:
    with pytest.raises(ValueError):
        model = QuadraticMeanAndRBFKernel()
        gibbon_quality_term(model, samples)


@pytest.mark.parametrize("at", [tf.constant([[0.0], [1.0]]), tf.constant([[[0.0], [1.0]]])])
def test_gibbon_quality_term_raises_for_invalid_batch_size(at: TensorType) -> None:
    model = QuadraticMeanAndRBFKernel()
    gibbon_acq = gibbon_quality_term(model, tf.constant([[1.0], [2.0]]))

    with pytest.raises(TF_DEBUGGING_ERROR_TYPES):
        gibbon_acq(at)


def test_gibbon_quality_term_returns_correct_shape() -> None:
    model = QuadraticMeanAndRBFKernel()
    gumbel_samples = tf.constant([[1.0], [2.0]])
    query_at = tf.linspace([[-10.0]], [[10.0]], 5)
    evals = gibbon_quality_term(model, gumbel_samples)(query_at)
    npt.assert_array_equal(evals.shape, tf.constant([5, 1]))


@unittest.mock.patch("trieste.acquisition.function.gibbon_quality_term")
@pytest.mark.parametrize("use_thompson", [True, False])
def test_gibbon_builder_builds_min_value_samples(
    mocked_mves: MagicMock, use_thompson: bool
) -> None:
    dataset = Dataset(tf.zeros([3, 2], dtype=tf.float64), tf.ones([3, 2], dtype=tf.float64))
    search_space = Box([0, 0], [1, 1])
    builder = GIBBON(search_space, use_thompson=use_thompson)
    model = QuadraticMeanAndRBFKernel()
    builder.prepare_acquisition_function(model, dataset=dataset)
    mocked_mves.assert_called_once()

    # check that the Gumbel samples look sensible
    min_value_samples = builder._min_value_samples
    query_points = builder._search_space.sample(num_samples=builder._grid_size)
    query_points = tf.concat([dataset.query_points, query_points], 0)
    fmean, _ = model.predict(query_points)
    assert max(min_value_samples) < min(fmean)  # type: ignore


@pytest.mark.parametrize("use_thompson", [True, False])
def test_gibbon_builder_updates_acquisition_function(use_thompson: bool) -> None:

    search_space = Box([0.0, 0.0], [1.0, 1.0])
    x_range = tf.cast(tf.linspace(0.0, 1.0, 5), dtype=tf.float64)
    xs = tf.reshape(tf.stack(tf.meshgrid(x_range, x_range, indexing="ij"), axis=-1), (-1, 2))
    ys = quadratic(xs)
    partial_dataset = Dataset(xs[:10], ys[:10])
    full_dataset = Dataset(xs, ys)

    builder = GIBBON(search_space, use_thompson=use_thompson)
    xs = tf.cast(tf.linspace([[0.0]], [[1.0]], 10), tf.float64)
    model = QuadraticMeanAndRBFKernel()

    old_acq_fn = builder.prepare_acquisition_function(model, dataset=partial_dataset)
    tf.random.set_seed(0)  # to ensure consistent sampling
    updated_acq_fn = builder.update_acquisition_function(old_acq_fn, model, dataset=full_dataset)
    assert updated_acq_fn == old_acq_fn
    updated_values = updated_acq_fn(xs)

    tf.random.set_seed(0)  # to ensure consistent sampling
    new_acq_fn = builder.prepare_acquisition_function(model, dataset=full_dataset)
    new_values = new_acq_fn(xs)

    npt.assert_allclose(updated_values, new_values)


@pytest.mark.parametrize("pending_points", [tf.constant([0.0]), tf.constant([[[0.0], [1.0]]])])
def test_gibbon_builder_raises_for_invalid_pending_points_shape(
    pending_points: TensorType,
) -> None:
    data = Dataset(tf.zeros([3, 2], dtype=tf.float64), tf.ones([3, 2], dtype=tf.float64))
    space = Box([0, 0], [1, 1])
    builder = GIBBON(search_space=space)
    with pytest.raises(TF_DEBUGGING_ERROR_TYPES):
        builder.prepare_acquisition_function(QuadraticMeanAndRBFKernel(), data, pending_points)


def test_gibbon_raises_for_model_without_homoscedastic_likelihood() -> None:
    class dummy_model_without_likelihood(ProbabilisticModel):
        def predict(self, query_points: TensorType) -> tuple[None, None]:
            return None, None

        def predict_joint(self, query_points: TensorType) -> tuple[None, None]:
            return None, None

        def sample(self, query_points: TensorType, num_samples: int) -> None:
            return None

        def covariance_between_points(
            self, query_points_1: TensorType, query_points_2: TensorType
        ) -> None:
            return None

    with pytest.raises(ValueError):
        model_without_likelihood = dummy_model_without_likelihood()
        gibbon_quality_term(model_without_likelihood, tf.constant([[1.0]]))


def test_gibbon_raises_for_model_without_covariance_between_points_method() -> None:
    class dummy_model_without_covariance_between_points(ProbabilisticModel):
        def predict(self, query_points: TensorType) -> tuple[None, None]:
            return None, None

        def predict_joint(self, query_points: TensorType) -> tuple[None, None]:
            return None, None

        def sample(self, query_points: TensorType, num_samples: int) -> None:
            return None

        def get_observation_noise(self) -> None:
            return None

    with pytest.raises(AttributeError):
        model_without_likelihood = dummy_model_without_covariance_between_points()
        gibbon_quality_term(model_without_likelihood, tf.constant([[1.0]]))


@random_seed
@unittest.mock.patch("trieste.acquisition.function.gibbon_quality_term")
def test_gibbon_builder_builds_min_value_samples_rff(mocked_mves: MagicMock) -> None:
    search_space = Box([0.0, 0.0], [1.0, 1.0])
    model = QuadraticMeanAndRBFKernel(noise_variance=tf.constant(1e-10, dtype=tf.float64))
    model.kernel = (
        gpflow.kernels.RBF()
    )  # need a gpflow kernel object for random feature decompositions

    x_range = tf.linspace(0.0, 1.0, 5)
    x_range = tf.cast(x_range, dtype=tf.float64)
    xs = tf.reshape(tf.stack(tf.meshgrid(x_range, x_range, indexing="ij"), axis=-1), (-1, 2))
    ys = quadratic(xs)
    dataset = Dataset(xs, ys)

    builder = GIBBON(search_space, use_thompson=True, num_fourier_features=100)
    builder.prepare_acquisition_function(model, dataset=dataset)
    mocked_mves.assert_called_once()

    # check that the Gumbel samples look sensible
    min_value_samples = mocked_mves.call_args[0][1]
    query_points = builder._search_space.sample(num_samples=builder._grid_size)
    query_points = tf.concat([dataset.query_points, query_points], 0)
    fmean, _ = model.predict(query_points)
    assert max(min_value_samples) < min(fmean) + 1e-4


def test_gibbon_chooses_same_as_min_value_entropy_search() -> None:
    """
    When based on a single max-value sample, GIBBON should choose the same point as
    MES (see :cite:`Moss:2021`).
    """
    model = QuadraticMeanAndRBFKernel(noise_variance=tf.constant(1e-10, dtype=tf.float64))

    x_range = tf.linspace(-1.0, 1.0, 11)
    x_range = tf.cast(x_range, dtype=tf.float64)
    xs = tf.reshape(tf.stack(tf.meshgrid(x_range, x_range, indexing="ij"), axis=-1), (-1, 2))

    min_value_sample = tf.constant([[1.0]], dtype=tf.float64)
    mes_evals = min_value_entropy_search(model, min_value_sample)(xs[..., None, :])
    gibbon_evals = gibbon_quality_term(model, min_value_sample)(xs[..., None, :])

    npt.assert_array_equal(tf.argmax(mes_evals), tf.argmax(gibbon_evals))


@pytest.mark.parametrize("rescaled_repulsion", [True, False])
@pytest.mark.parametrize("noise_variance", [0.1, 1e-10])
def test_batch_gibbon_is_sum_of_individual_gibbons_and_repulsion_term(
    rescaled_repulsion: bool, noise_variance: float
) -> None:
    """
    Check that batch GIBBON can be decomposed into the sum of sequential GIBBONs and a repulsion
    term (see :cite:`Moss:2021`).
    """
    noise_variance = tf.constant(noise_variance, dtype=tf.float64)
    model = QuadraticMeanAndRBFKernel(noise_variance=noise_variance)
    model.kernel = (
        gpflow.kernels.RBF()
    )  # need a gpflow kernel object for random feature decomposition

    x_range = tf.linspace(0.0, 1.0, 4)
    x_range = tf.cast(x_range, dtype=tf.float64)
    xs = tf.reshape(tf.stack(tf.meshgrid(x_range, x_range, indexing="ij"), axis=-1), (-1, 2))

    pending_points = tf.constant([[0.11, 0.51], [0.21, 0.31], [0.41, 0.91]], dtype=tf.float64)
    min_value_sample = tf.constant([[-0.1, 0.1]], dtype=tf.float64)

    gibbon_of_new_points = gibbon_quality_term(model, min_value_sample)(xs[..., None, :])
    mean, var = model.predict(xs)
    _, pending_var = model.predict_joint(pending_points)
    pending_var += noise_variance * tf.eye(len(pending_points), dtype=pending_var.dtype)

    calculated_batch_gibbon = gibbon_of_new_points + gibbon_repulsion_term(
        model, pending_points, rescaled_repulsion=rescaled_repulsion
    )(xs[..., None, :])

    for i in tf.range(len(xs)):  # check across a set of candidate points
        candidate_and_pending = tf.concat([xs[i : i + 1], pending_points], axis=0)
        _, A = model.predict_joint(candidate_and_pending)
        A += noise_variance * tf.eye(len(pending_points) + 1, dtype=A.dtype)
        repulsion = tf.linalg.logdet(A) - tf.math.log(A[0, 0, 0]) - tf.linalg.logdet(pending_var)
        if rescaled_repulsion:  # down-weight repulsion term
            batch_size, search_space_dim = tf.cast(tf.shape(pending_points), dtype=mean.dtype)
            repulsion = repulsion * ((1 / batch_size) ** (2))

        reconstructed_batch_gibbon = 0.5 * repulsion + gibbon_of_new_points[i : i + 1]
        npt.assert_array_almost_equal(
            calculated_batch_gibbon[i : i + 1], reconstructed_batch_gibbon
        )


@pytest.mark.parametrize("at", [tf.constant([[0.0], [1.0]]), tf.constant([[[0.0], [1.0]]])])
def test_expected_constrained_hypervolume_improvement_raises_for_invalid_batch_size(
    at: TensorType,
) -> None:
    pof = ProbabilityOfFeasibility(0.0).using("")
    builder = ExpectedConstrainedHypervolumeImprovement("", pof, tf.constant(0.5))
    initial_query_points = tf.constant([[-1.0]])
    initial_objective_function_values = tf.constant([[1.0, 1.0]])
    data = {"": Dataset(initial_query_points, initial_objective_function_values)}

    echvi = builder.prepare_acquisition_function({"": QuadraticMeanAndRBFKernel()}, datasets=data)

    with pytest.raises(TF_DEBUGGING_ERROR_TYPES):
        echvi(at)


@pytest.mark.parametrize(
    "specify_ref_points",
    [
        # pytest.param(
        #     get_reference_point,
        #     id="func_input",
        # ),
        pytest.param(
            [8, 2],
            id="list_input",
        ),
        pytest.param(
            (8, 2),
            id="tuple_input",
        ),
        pytest.param(
            tf.constant([8, 2]),
            id="tensor_input",
        ),
    ],
)
def test_expected_constrained_hypervolume_improvement_based_on_specified_ref_points(
    specify_ref_points: TensorType | Sequence[float] | [[TensorType], TensorType]
) -> None:
    num_obj = 2
    train_x = tf.constant([[-2.5], [-1.8], [-1.2], [0.0], [0.8], [1.2], [2.2], [3.0]])

    obj_model = _mo_test_model(num_obj, *[1, 1])
    model_pred_observation = obj_model.predict(train_x)[0]

    class _Certainty(AcquisitionFunctionBuilder):
        def prepare_acquisition_function(
            self, datasets: Mapping[str, Dataset], models: Mapping[str, ProbabilisticModel]
        ) -> AcquisitionFunction:
            return lambda x: tf.math.sigmoid(
                tf.reduce_sum(tf.squeeze(x, -2) ** 2, -1, keepdims=True) - 2.0
            )

    data = {"foo": Dataset(train_x, model_pred_observation)}
    models_ = {"foo": obj_model}

    builder = ExpectedConstrainedHypervolumeImprovement(
        "foo", _Certainty(), 0.5, ref_point_specification=specify_ref_points
    )
    echvi = builder.prepare_acquisition_function(data, models_)
    pof = _Certainty().prepare_acquisition_function(data, models_)
    is_feasible = tf.squeeze(pof(train_x[:, None, ...]) >= 0.5, axis=-1)

    feasible_query_points = tf.boolean_mask(train_x, is_feasible)
    feasible_mean, _ = models_["foo"].predict(feasible_query_points)

    if isinstance(specify_ref_points, FunctionType):
        _ref_point = get_reference_point(feasible_mean)
    else:
        _ref_point = tf.convert_to_tensor(specify_ref_points)
        _ref_point = tf.cast(_ref_point, dtype=data["foo"].observations.dtype)
    screened_front = Pareto(feasible_mean).front[
        tf.reduce_all(Pareto(feasible_mean).front <= _ref_point, -1)
    ]
    _partition_bounds = ExactPartition2dNonDominated(screened_front).partition_bounds(
        tf.constant([-1e10] * 2), _ref_point
    )
    at = tf.constant([[[-0.1]], [[1.23]], [[-6.78]]])
    expected = expected_hv_improvement(obj_model, _partition_bounds)(at) * pof(at)
    npt.assert_allclose(echvi(at), expected)


def test_expected_constrained_hypervolume_improvement_can_reproduce_ehvi() -> None:
    num_obj = 2
    train_x = tf.constant([[-2.0], [-1.5], [-1.0], [0.0], [0.5], [1.0], [1.5], [2.0]])

    obj_model = _mo_test_model(num_obj, *[None] * num_obj)
    model_pred_observation = obj_model.predict(train_x)[0]

    class _Certainty(AcquisitionFunctionBuilder):
        def prepare_acquisition_function(
            self,
            models: Mapping[str, ProbabilisticModel],
            datasets: Optional[Mapping[str, Dataset]] = None,
        ) -> AcquisitionFunction:
            return lambda x: tf.ones_like(tf.squeeze(x, -2))

    data = {"foo": Dataset(train_x[:5], model_pred_observation[:5])}
    models_ = {"foo": obj_model}

    builder = ExpectedConstrainedHypervolumeImprovement("foo", _Certainty(), 0)
    echvi = builder.prepare_acquisition_function(models_, datasets=data)

    ehvi = (
        ExpectedHypervolumeImprovement()
        .using("foo")
        .prepare_acquisition_function(models_, datasets=data)
    )

    at = tf.constant([[[-0.1]], [[1.23]], [[-6.78]]])
    npt.assert_allclose(echvi(at), ehvi(at))

    new_data = {"foo": Dataset(train_x, model_pred_observation)}
    up_echvi = builder.update_acquisition_function(echvi, models_, datasets=new_data)
    assert up_echvi == echvi
    up_ehvi = (
        ExpectedHypervolumeImprovement()
        .using("foo")
        .prepare_acquisition_function(models_, datasets=new_data)
    )

    npt.assert_allclose(up_echvi(at), up_ehvi(at))
    assert up_echvi._get_tracing_count() == 1  # type: ignore


def test_echvi_is_constraint_when_no_feasible_points() -> None:
    class _Constraint(AcquisitionFunctionBuilder):
        def prepare_acquisition_function(
            self,
            models: Mapping[str, ProbabilisticModel],
            datasets: Optional[Mapping[str, Dataset]] = None,
        ) -> AcquisitionFunction:
            def acquisition(x: TensorType) -> TensorType:
                x_ = tf.squeeze(x, -2)
                return tf.cast(tf.logical_and(0.0 <= x_, x_ < 1.0), x.dtype)

            return acquisition

    data = {"foo": Dataset(tf.constant([[-2.0], [1.0]]), tf.constant([[4.0], [1.0]]))}
    models_ = {"foo": QuadraticMeanAndRBFKernel()}
    echvi = ExpectedConstrainedHypervolumeImprovement(
        "foo", _Constraint()
    ).prepare_acquisition_function(models_, datasets=data)

    constraint_fn = _Constraint().prepare_acquisition_function(models_, datasets=data)

    xs = tf.linspace([[-10.0]], [[10.0]], 100)
    npt.assert_allclose(echvi(xs), constraint_fn(xs))


def test_predictive_variance_builder_builds_predictive_variance() -> None:
    model = QuadraticMeanAndRBFKernel()
    acq_fn = PredictiveVariance().prepare_acquisition_function(model)
    query_at = tf.linspace([[-10]], [[10]], 100)
    _, covariance = model.predict_joint(query_at)
    expected = tf.linalg.det(covariance)
    npt.assert_array_almost_equal(acq_fn(query_at), expected)


@pytest.mark.parametrize(
    "at, acquisition_shape",
    [
        (tf.constant([[[1.0]]]), tf.constant([1, 1])),
        (tf.linspace([[-10.0]], [[10.0]], 5), tf.constant([5, 1])),
        (tf.constant([[[1.0, 1.0]]]), tf.constant([1, 1])),
        (tf.linspace([[-10.0, -10.0]], [[10.0, 10.0]], 5), tf.constant([5, 1])),
    ],
)
def test_predictive_variance_returns_correct_shape(
    at: TensorType, acquisition_shape: TensorType
) -> None:
    model = QuadraticMeanAndRBFKernel()
    acq_fn = PredictiveVariance().prepare_acquisition_function(model)
    npt.assert_array_equal(acq_fn(at).shape, acquisition_shape)


@random_seed
@pytest.mark.parametrize(
    "variance_scale, num_samples_per_point, rtol, atol",
    [
        (0.1, 10_000, 0.05, 1e-6),
        (1.0, 50_000, 0.05, 1e-3),
        (10.0, 100_000, 0.05, 1e-2),
        (100.0, 150_000, 0.05, 1e-1),
    ],
)
def test_predictive_variance(
    variance_scale: float,
    num_samples_per_point: int,
    rtol: float,
    atol: float,
) -> None:
    variance_scale = tf.constant(variance_scale, tf.float64)

    x_range = tf.linspace(0.0, 1.0, 11)
    x_range = tf.cast(x_range, dtype=tf.float64)
    xs = tf.reshape(tf.stack(tf.meshgrid(x_range, x_range, indexing="ij"), axis=-1), (-1, 2))

    kernel = tfp.math.psd_kernels.MaternFiveHalves(variance_scale, length_scale=0.25)
    model = GaussianProcess([branin], [kernel])

    mean, variance = model.predict(xs)
    samples = tfp.distributions.Normal(mean, tf.sqrt(variance)).sample(num_samples_per_point)
    predvar_approx = tf.math.reduce_variance(samples, axis=0)

    detcov = predictive_variance(model, DEFAULTS.JITTER)
    predvar = detcov(xs[..., None, :])

    npt.assert_allclose(predvar, predvar_approx, rtol=rtol, atol=atol)


def test_predictive_variance_builder_updates_without_retracing() -> None:
    model = QuadraticMeanAndRBFKernel()
    builder = PredictiveVariance()
    acq_fn = builder.prepare_acquisition_function(model)
    assert acq_fn._get_tracing_count() == 0  # type: ignore
    query_at = tf.linspace([[-10]], [[10]], 100)
    expected = predictive_variance(model, DEFAULTS.JITTER)(query_at)
    npt.assert_array_almost_equal(acq_fn(query_at), expected)
    assert acq_fn._get_tracing_count() == 1  # type: ignore

    up_acq_fn = builder.update_acquisition_function(acq_fn, model)
    assert up_acq_fn == acq_fn
    npt.assert_array_almost_equal(acq_fn(query_at), expected)
    assert acq_fn._get_tracing_count() == 1  # type: ignore


def test_predictive_variance_raises_for_void_predict_joint() -> None:
    model, _ = trieste_deep_gaussian_process(tf.zeros([0, 1]), 2, 20, 0.01, 100, 100)
    acq_fn = predictive_variance(model, DEFAULTS.JITTER)

    with pytest.raises(ValueError):
        acq_fn(tf.zeros([0, 1]))<|MERGE_RESOLUTION|>--- conflicted
+++ resolved
@@ -17,12 +17,8 @@
 import math
 import unittest.mock
 from collections.abc import Mapping
-<<<<<<< HEAD
 from types import FunctionType
 from typing import Callable, Sequence, Union
-=======
-from typing import Callable, Optional, Union
->>>>>>> c5b87220
 from unittest.mock import MagicMock
 
 import gpflow
