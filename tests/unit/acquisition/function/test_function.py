--- conflicted
+++ resolved
@@ -68,17 +68,12 @@
 from trieste.data import Dataset
 from trieste.models import ProbabilisticModel
 from trieste.objectives import Branin
-<<<<<<< HEAD
 from trieste.space import Box, LinearConstraint, SearchSpace
-from trieste.types import TensorType
-=======
-from trieste.space import Box, LinearConstraint
 from trieste.types import Tag, TensorType
 
 # tags
 FOO: Tag = "foo"
 NA: Tag = ""
->>>>>>> a210efa5
 
 
 def test_probability_of_improvement_builder_builds_pi_using_best_from_model() -> None:
@@ -1010,15 +1005,10 @@
 
     models_ = {FOO: QuadraticMeanAndRBFKernel()}
 
-<<<<<<< HEAD
-    eci_data = {"foo": dataset}
+    eci_data = {FOO: Dataset(tf.constant([[-0.2], [0.3]]), tf.constant([[0.04], [0.09]]))}
     eci = ExpectedConstrainedImprovement(
-        "foo", _Constraint(), search_space=search_space
+        FOO, _Constraint(), search_space=search_space
     ).prepare_acquisition_function(
-=======
-    eci_data = {FOO: Dataset(tf.constant([[-0.2], [0.3]]), tf.constant([[0.04], [0.09]]))}
-    eci = ExpectedConstrainedImprovement(FOO, _Constraint()).prepare_acquisition_function(
->>>>>>> a210efa5
         models_,
         datasets=eci_data,
     )
@@ -1098,17 +1088,11 @@
 
             return acquisition
 
-<<<<<<< HEAD
-    data = {"foo": Dataset(observations, tf.constant([[4.0], [1.0]]))}
-    models_ = {"foo": QuadraticMeanAndRBFKernel()}
-    eci = ExpectedConstrainedImprovement(
-        "foo", _Constraint(), search_space=search_space
-    ).prepare_acquisition_function(
-=======
     data = {FOO: Dataset(tf.constant([[-2.0], [1.0]]), tf.constant([[4.0], [1.0]]))}
     models_ = {FOO: QuadraticMeanAndRBFKernel()}
-    eci = ExpectedConstrainedImprovement(FOO, _Constraint()).prepare_acquisition_function(
->>>>>>> a210efa5
+    eci = ExpectedConstrainedImprovement(
+        FOO, _Constraint(), search_space=search_space
+    ).prepare_acquisition_function(
         models_,
         datasets=data,
     )
