--- conflicted
+++ resolved
@@ -31,12 +31,12 @@
     random_seed,
     various_shapes,
 )
-<<<<<<< HEAD
-from tests.util.models.gpflow.models import GaussianProcess, QuadraticMeanAndRBFKernel, rbf, QuadraticMeanAndRBFKernelWithSamplers
-from tests.util.models.gpflux.models import trieste_deep_gaussian_process
-=======
-from tests.util.models.gpflow.models import GaussianProcess, QuadraticMeanAndRBFKernel, rbf
->>>>>>> 83acde98
+from tests.util.models.gpflow.models import (
+    GaussianProcess,
+    QuadraticMeanAndRBFKernel,
+    QuadraticMeanAndRBFKernelWithSamplers,
+    rbf,
+)
 from trieste.acquisition.function.function import (
     AcquisitionFunction,
     AcquisitionFunctionBuilder,
@@ -548,9 +548,6 @@
     npt.assert_allclose(eci(x), ei(x) * pof(x))
 
 
-
-
-
 @pytest.mark.parametrize("sample_size", [-2, 0])
 def test_batch_monte_carlo_expected_improvement_raises_for_invalid_sample_size(
     sample_size: int,
