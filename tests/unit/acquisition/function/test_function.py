# Copyright 2021 The Trieste Contributors
#
# Licensed under the Apache License, Version 2.0 (the "License");
# you may not use this file except in compliance with the License.
# You may obtain a copy of the License at
#
#     http://www.apache.org/licenses/LICENSE-2.0
#
# Unless required by applicable law or agreed to in writing, software
# distributed under the License is distributed on an "AS IS" BASIS,
# WITHOUT WARRANTIES OR CONDITIONS OF ANY KIND, either express or implied.
# See the License for the specific language governing permissions and
# limitations under the License.

from __future__ import annotations

from collections.abc import Mapping
from typing import Optional
from unittest.mock import MagicMock

import numpy.testing as npt
import pytest
import tensorflow as tf
import tensorflow_probability as tfp

from tests.util.misc import (
    TF_DEBUGGING_ERROR_TYPES,
    ShapeLike,
    mk_dataset,
    quadratic,
    raise_exc,
    random_seed,
    various_shapes,
)
from tests.util.models.gpflow.models import (
    GaussianProcess,
    GaussianProcessWithBatchSamplers,
    GaussianProcessWithoutNoise,
    GaussianProcessWithSamplers,
    QuadraticMeanAndRBFKernel,
    QuadraticMeanAndRBFKernelWithBatchSamplers,
    QuadraticMeanAndRBFKernelWithSamplers,
    rbf,
)
from trieste.acquisition.function.function import (
    AcquisitionFunction,
    AcquisitionFunctionBuilder,
    AugmentedExpectedImprovement,
    BatchMonteCarloExpectedImprovement,
    ExpectedConstrainedImprovement,
    ExpectedImprovement,
<<<<<<< HEAD
    MakePositive,
=======
    MonteCarloAugmentedExpectedImprovement,
    MonteCarloExpectedImprovement,
>>>>>>> 0efa0236
    MultipleOptimismNegativeLowerConfidenceBound,
    NegativeLowerConfidenceBound,
    ProbabilityOfFeasibility,
    augmented_expected_improvement,
    expected_improvement,
    lower_confidence_bound,
    multiple_optimism_lower_confidence_bound,
    probability_of_feasibility,
)
from trieste.data import Dataset
from trieste.models import ProbabilisticModel
from trieste.objectives import BRANIN_MINIMUM, branin
from trieste.space import Box
from trieste.types import TensorType


def test_expected_improvement_builder_builds_expected_improvement_using_best_from_model() -> None:
    dataset = Dataset(
        tf.constant([[-2.0], [-1.0], [0.0], [1.0], [2.0]]),
        tf.constant([[4.1], [0.9], [0.1], [1.1], [3.9]]),
    )
    model = QuadraticMeanAndRBFKernel()
    acq_fn = ExpectedImprovement().prepare_acquisition_function(model, dataset=dataset)
    xs = tf.linspace([[-10.0]], [[10.0]], 100)
    expected = expected_improvement(model, tf.constant([0.0]))(xs)
    npt.assert_allclose(acq_fn(xs), expected)


def test_expected_improvement_builder_updates_expected_improvement_using_best_from_model() -> None:
    dataset = Dataset(
        tf.constant([[-2.0], [-1.0]]),
        tf.constant([[4.1], [0.9]]),
    )
    model = QuadraticMeanAndRBFKernel()
    acq_fn = ExpectedImprovement().prepare_acquisition_function(model, dataset=dataset)
    assert acq_fn.__call__._get_tracing_count() == 0  # type: ignore
    xs = tf.linspace([[-10.0]], [[10.0]], 100)
    expected = expected_improvement(model, tf.constant([1.0]))(xs)
    npt.assert_allclose(acq_fn(xs), expected)
    assert acq_fn.__call__._get_tracing_count() == 1  # type: ignore

    new_dataset = Dataset(
        tf.concat([dataset.query_points, tf.constant([[0.0], [1.0], [2.0]])], 0),
        tf.concat([dataset.observations, tf.constant([[0.1], [1.1], [3.9]])], 0),
    )
    updated_acq_fn = ExpectedImprovement().update_acquisition_function(
        acq_fn, model, dataset=new_dataset
    )
    assert updated_acq_fn == acq_fn
    expected = expected_improvement(model, tf.constant([0.0]))(xs)
    npt.assert_allclose(acq_fn(xs), expected)
    assert acq_fn.__call__._get_tracing_count() == 1  # type: ignore


def test_expected_improvement_builder_raises_for_empty_data() -> None:
    data = Dataset(tf.zeros([0, 1]), tf.ones([0, 1]))

    with pytest.raises(tf.errors.InvalidArgumentError):
        ExpectedImprovement().prepare_acquisition_function(
            QuadraticMeanAndRBFKernel(), dataset=data
        )
    with pytest.raises(tf.errors.InvalidArgumentError):
        ExpectedImprovement().prepare_acquisition_function(QuadraticMeanAndRBFKernel())


@pytest.mark.parametrize("at", [tf.constant([[0.0], [1.0]]), tf.constant([[[0.0], [1.0]]])])
def test_expected_improvement_raises_for_invalid_batch_size(at: TensorType) -> None:
    ei = expected_improvement(QuadraticMeanAndRBFKernel(), tf.constant([1.0]))

    with pytest.raises(TF_DEBUGGING_ERROR_TYPES):
        ei(at)


@random_seed
@pytest.mark.parametrize("best", [tf.constant([50.0]), BRANIN_MINIMUM, BRANIN_MINIMUM * 1.01])
@pytest.mark.parametrize("test_update", [False, True])
@pytest.mark.parametrize(
    "variance_scale, num_samples_per_point, rtol, atol",
    [
        (0.1, 1000, 0.01, 1e-9),
        (1.0, 50_000, 0.01, 1e-3),
        (10.0, 100_000, 0.01, 1e-2),
        (100.0, 150_000, 0.01, 1e-1),
    ],
)
def test_expected_improvement(
    variance_scale: float,
    num_samples_per_point: int,
    best: tf.Tensor,
    rtol: float,
    atol: float,
    test_update: bool,
) -> None:
    variance_scale = tf.constant(variance_scale, tf.float64)
    best = tf.cast(best, dtype=tf.float64)

    x_range = tf.linspace(0.0, 1.0, 11)
    x_range = tf.cast(x_range, dtype=tf.float64)
    xs = tf.reshape(tf.stack(tf.meshgrid(x_range, x_range, indexing="ij"), axis=-1), (-1, 2))

    kernel = tfp.math.psd_kernels.MaternFiveHalves(variance_scale, length_scale=0.25)
    model = GaussianProcess([branin], [kernel])

    mean, variance = model.predict(xs)
    samples = tfp.distributions.Normal(mean, tf.sqrt(variance)).sample(num_samples_per_point)
    samples_improvement = tf.where(samples < best, best - samples, 0)
    ei_approx = tf.reduce_mean(samples_improvement, axis=0)

    if test_update:
        eif = expected_improvement(model, tf.constant([100.0], dtype=tf.float64))
        eif.update(best)
    else:
        eif = expected_improvement(model, best)
    ei = eif(xs[..., None, :])

    npt.assert_allclose(ei, ei_approx, rtol=rtol, atol=atol)


def test_augmented_expected_improvement_builder_raises_for_empty_data() -> None:
    data = Dataset(tf.zeros([0, 1]), tf.ones([0, 1]))

    with pytest.raises(tf.errors.InvalidArgumentError):
        AugmentedExpectedImprovement().prepare_acquisition_function(
            QuadraticMeanAndRBFKernel(),
            dataset=data,
        )
    with pytest.raises(tf.errors.InvalidArgumentError):
        AugmentedExpectedImprovement().prepare_acquisition_function(QuadraticMeanAndRBFKernel())


@pytest.mark.parametrize("at", [tf.constant([[0.0], [1.0]]), tf.constant([[[0.0], [1.0]]])])
def test_augmented_expected_improvement_raises_for_invalid_batch_size(at: TensorType) -> None:
    aei = augmented_expected_improvement(QuadraticMeanAndRBFKernel(), tf.constant([1.0]))

    with pytest.raises(TF_DEBUGGING_ERROR_TYPES):
        aei(at)


@pytest.mark.parametrize("observation_noise", [1e-8, 1.0, 10.0])
def test_augmented_expected_improvement_builder_builds_expected_improvement_times_augmentation(
    observation_noise: float,
) -> None:
    dataset = Dataset(
        tf.constant([[-2.0], [-1.0], [0.0], [1.0], [2.0]]),
        tf.constant([[4.1], [0.9], [0.1], [1.1], [3.9]]),
    )

    model = QuadraticMeanAndRBFKernel(noise_variance=observation_noise)
    acq_fn = AugmentedExpectedImprovement().prepare_acquisition_function(model, dataset=dataset)

    xs = tf.linspace([[-10.0]], [[10.0]], 100)
    ei = ExpectedImprovement().prepare_acquisition_function(model, dataset=dataset)(xs)

    @tf.function
    def augmentation() -> TensorType:
        _, variance = model.predict(tf.squeeze(xs, -2))
        return 1.0 - (tf.math.sqrt(observation_noise)) / (
            tf.math.sqrt(observation_noise + variance)
        )

    npt.assert_allclose(acq_fn(xs), ei * augmentation(), rtol=1e-6)


@pytest.mark.parametrize("observation_noise", [1e-8, 1.0, 10.0])
def test_augmented_expected_improvement_builder_updates_acquisition_function(
    observation_noise: float,
) -> None:
    partial_dataset = Dataset(
        tf.constant([[-2.0], [-1.0]]),
        tf.constant([[4.1], [0.9]]),
    )
    full_dataset = Dataset(
        tf.constant([[-2.0], [-1.0], [0.0], [1.0], [2.0]]),
        tf.constant([[4.1], [0.9], [0.1], [1.1], [3.9]]),
    )
    model = QuadraticMeanAndRBFKernel(noise_variance=observation_noise)

    partial_data_acq_fn = AugmentedExpectedImprovement().prepare_acquisition_function(
        model,
        dataset=partial_dataset,
    )
    updated_acq_fn = AugmentedExpectedImprovement().update_acquisition_function(
        partial_data_acq_fn,
        model,
        dataset=full_dataset,
    )
    assert updated_acq_fn == partial_data_acq_fn
    full_data_acq_fn = AugmentedExpectedImprovement().prepare_acquisition_function(
        model, dataset=full_dataset
    )

    xs = tf.linspace([[-10.0]], [[10.0]], 100)
    npt.assert_allclose(updated_acq_fn(xs), full_data_acq_fn(xs))


@pytest.mark.parametrize("sample_size", [-2, 0])
def test_mc_expected_improvement_raises_for_invalid_sample_size(sample_size: int) -> None:
    with pytest.raises(TF_DEBUGGING_ERROR_TYPES):
        MonteCarloExpectedImprovement(sample_size)


def test_mc_expected_improvement_raises_for_invalid_jitter() -> None:
    with pytest.raises(TF_DEBUGGING_ERROR_TYPES):
        MonteCarloExpectedImprovement(100, jitter=-1.0)


@random_seed
def test_mc_expected_improvement_builds_expected_improvement_using_best_from_model() -> None:
    dataset = Dataset(
        tf.constant([[-2.0], [-1.0], [0.0], [1.0], [2.0]]),
        tf.constant([[4.1], [0.9], [0.1], [1.1], [3.9]]),
    )
    model = QuadraticMeanAndRBFKernelWithSamplers(dataset)
    acq_fn = MonteCarloExpectedImprovement(int(1e6)).prepare_acquisition_function(model, dataset)
    xs = tf.linspace([[-10.0]], [[10.0]], 100)
    expected = expected_improvement(model, tf.constant([0.0]))(xs)
    npt.assert_allclose(acq_fn(xs), expected, rtol=1e-4, atol=2e-3)


def test_mc_expected_improvement_builder_raises_for_model_without_reparam_sampler() -> None:
    data = Dataset(tf.zeros([1, 1]), tf.ones([1, 1]))
    kernel = tfp.math.psd_kernels.ExponentiatedQuadratic(1.0)
    noise_variance = 1.0

    with pytest.raises(ValueError, match="MonteCarloExpectedImprovement only supports models *."):
        (
            MonteCarloExpectedImprovement(100).prepare_acquisition_function(
                GaussianProcess([lambda x: quadratic(x)], [kernel], noise_variance),  # type: ignore
                data,
            )
        )


def test_mc_expected_improvement_builder_raises_for_model_with_wrong_event_shape() -> None:
    data = mk_dataset([(0.0, 0.0)], [(0.0, 0.0)])
    matern52 = tfp.math.psd_kernels.MaternFiveHalves(
        amplitude=tf.cast(2.3, tf.float64), length_scale=tf.cast(0.5, tf.float64)
    )
    model = GaussianProcessWithSamplers(
        [lambda x: branin(x), lambda x: quadratic(x)], [matern52, rbf()]
    )
    with pytest.raises(TF_DEBUGGING_ERROR_TYPES, match="Expected model with output *."):
        MonteCarloExpectedImprovement(100).prepare_acquisition_function(model, dataset=data)


def test_mc_expected_improvement_builder_raises_for_empty_data() -> None:
    data = Dataset(tf.zeros([0, 1]), tf.ones([0, 1]))

    with pytest.raises(TF_DEBUGGING_ERROR_TYPES, match="Dataset must be populated."):
        (
            MonteCarloExpectedImprovement(100).prepare_acquisition_function(
                QuadraticMeanAndRBFKernelWithSamplers(data), dataset=data
            )
        )
    with pytest.raises(TF_DEBUGGING_ERROR_TYPES):
        (
            MonteCarloExpectedImprovement(100).prepare_acquisition_function(
                QuadraticMeanAndRBFKernelWithSamplers(data)
            )
        )


def test_mc_expected_improvement_updater_raises_for_empty_data() -> None:
    dataset = Dataset(
        tf.constant([[-2.0], [-1.0], [0.0], [1.0], [2.0]]),
        tf.constant([[4.1], [0.9], [0.1], [1.1], [3.9]]),
    )
    model = QuadraticMeanAndRBFKernelWithSamplers(dataset)
    builder = MonteCarloExpectedImprovement(10)
    acq_fn = builder.prepare_acquisition_function(model, dataset)

    data = Dataset(tf.zeros([0, 1]), tf.ones([0, 1]))

    with pytest.raises(TF_DEBUGGING_ERROR_TYPES, match="Dataset must be populated."):
        builder.update_acquisition_function(acq_fn, model, dataset=data)
    with pytest.raises(TF_DEBUGGING_ERROR_TYPES):
        builder.update_acquisition_function(acq_fn, model)


@random_seed
@pytest.mark.parametrize("test_update", [False, True])
@pytest.mark.parametrize(
    "variance_scale, num_samples_per_point, rtol, atol",
    [
        (0.1, 25_000, 0.01, 1e-3),
        (1.0, 50_000, 0.01, 2e-3),
        (10.0, 100_000, 0.01, 1e-2),
        (100.0, 150_000, 0.01, 1e-1),
    ],
)
def test_mc_expected_improvement_close_to_expected_improvement(
    variance_scale: float,
    num_samples_per_point: int,
    rtol: float,
    atol: float,
    test_update: bool,
) -> None:
    variance_scale = tf.constant(variance_scale, tf.float64)

    dataset = Dataset(
        tf.constant(
            [[-2.0, 0.0], [-1.0, 0.0], [0.0, 0.0], [1.0, 0.0], [2.0, 0.0]], dtype=tf.float64
        ),
        tf.constant([[4.1], [0.9], [0.1], [1.1], [3.9]], dtype=tf.float64),
    )

    x_range = tf.linspace(0.0, 1.0, 11)
    x_range = tf.cast(x_range, dtype=tf.float64)
    xs = tf.reshape(tf.stack(tf.meshgrid(x_range, x_range, indexing="ij"), axis=-1), (-1, 2))

    kernel = tfp.math.psd_kernels.MaternFiveHalves(variance_scale, length_scale=0.25)
    model = GaussianProcessWithSamplers([branin], [kernel])

    if test_update:
        builder = MonteCarloExpectedImprovement(num_samples_per_point)

        init_data = Dataset(
            tf.constant([[0.1, 0.1]], dtype=tf.float64), tf.constant([[100.0]], dtype=tf.float64)
        )
        eif = builder.prepare_acquisition_function(model, init_data)
        eif = builder.update_acquisition_function(eif, model, dataset)
    else:
        eif = MonteCarloExpectedImprovement(num_samples_per_point).prepare_acquisition_function(
            model, dataset
        )
    ei_approx = eif(xs[..., None, :])

    best = tf.reduce_min(branin(dataset.query_points))
    eif = expected_improvement(model, best)
    ei = eif(xs[..., None, :])  # type: ignore

    npt.assert_allclose(ei, ei_approx, rtol=rtol, atol=atol)


@random_seed
def test_mc_expected_improvement_updates_without_retracing() -> None:
    known_query_points = tf.random.uniform([10, 2], dtype=tf.float64)
    data = Dataset(known_query_points[8:], quadratic(known_query_points[8:]))
    model = QuadraticMeanAndRBFKernelWithSamplers(dataset=data)
    builder = MonteCarloExpectedImprovement(10_000)
    ei = ExpectedImprovement().prepare_acquisition_function(model, dataset=data)
    xs = tf.random.uniform([5, 1, 2], dtype=tf.float64)

    mcei = builder.prepare_acquisition_function(model, dataset=data)
    assert mcei.__call__._get_tracing_count() == 0  # type: ignore
    npt.assert_allclose(mcei(xs), ei(xs), rtol=0.06)
    assert mcei.__call__._get_tracing_count() == 1  # type: ignore

    data = Dataset(known_query_points, quadratic(known_query_points))
    up_mcei = builder.update_acquisition_function(mcei, model, dataset=data)
    ei = ExpectedImprovement().prepare_acquisition_function(model, dataset=data)
    assert up_mcei == mcei
    assert mcei.__call__._get_tracing_count() == 1  # type: ignore
    npt.assert_allclose(mcei(xs), ei(xs), rtol=0.06)
    assert mcei.__call__._get_tracing_count() == 1  # type: ignore


@pytest.mark.parametrize("sample_size", [-2, 0])
def test_mc_augmented_expected_improvement_raises_for_invalid_sample_size(sample_size: int) -> None:
    with pytest.raises(TF_DEBUGGING_ERROR_TYPES):
        MonteCarloAugmentedExpectedImprovement(sample_size)


def test_mc_augmented_expected_improvement_raises_for_invalid_jitter() -> None:
    with pytest.raises(TF_DEBUGGING_ERROR_TYPES):
        MonteCarloAugmentedExpectedImprovement(100, jitter=-1.0)


@random_seed
def test_mc_augmented_expected_improvement_builds_aei_using_best_from_model() -> None:
    dataset = Dataset(
        tf.constant([[-2.0], [-1.0], [0.0], [1.0], [2.0]]),
        tf.constant([[4.1], [0.9], [0.1], [1.1], [3.9]]),
    )
    model = QuadraticMeanAndRBFKernelWithSamplers(dataset)
    acq_fn = MonteCarloAugmentedExpectedImprovement(int(1e6)).prepare_acquisition_function(
        model, dataset
    )
    xs = tf.linspace([[-10.0]], [[10.0]], 100)
    expected = augmented_expected_improvement(model, tf.constant([0.0]))(xs)
    npt.assert_allclose(acq_fn(xs), expected, rtol=1e-4, atol=2e-3)


def test_mc_augmented_expected_improvement_raises_for_invalid_models() -> None:
    data = Dataset(tf.zeros([1, 1]), tf.ones([1, 1]))
    kernel = tfp.math.psd_kernels.ExponentiatedQuadratic(1.0)
    noise_variance = 1.0

    with pytest.raises(
        ValueError, match="MonteCarloAugmentedExpectedImprovement only supports models .*"
    ):
        (
            MonteCarloAugmentedExpectedImprovement(100).prepare_acquisition_function(
                GaussianProcess([lambda x: quadratic(x)], [kernel], noise_variance),  # type: ignore
                data,
            )
        )
    with pytest.raises(
        ValueError, match="MonteCarloAugmentedExpectedImprovement only supports models .*"
    ):
        (
            MonteCarloAugmentedExpectedImprovement(100).prepare_acquisition_function(
                GaussianProcessWithoutNoise([lambda x: quadratic(x)], [kernel]),  # type: ignore
                data,
            )
        )


def test_mc_augmented_expected_improvement_builder_raises_for_empty_data() -> None:
    data = Dataset(tf.zeros([0, 1]), tf.ones([0, 1]))

    with pytest.raises(TF_DEBUGGING_ERROR_TYPES, match="Dataset must be populated."):
        (
            MonteCarloAugmentedExpectedImprovement(100).prepare_acquisition_function(
                QuadraticMeanAndRBFKernelWithSamplers(data), dataset=data
            )
        )
    with pytest.raises(TF_DEBUGGING_ERROR_TYPES):
        (
            MonteCarloAugmentedExpectedImprovement(100).prepare_acquisition_function(
                QuadraticMeanAndRBFKernelWithSamplers(data)
            )
        )


def test_mc_augmented_expected_improvement_updater_raises_for_empty_data() -> None:
    dataset = Dataset(
        tf.constant([[-2.0], [-1.0], [0.0], [1.0], [2.0]]),
        tf.constant([[4.1], [0.9], [0.1], [1.1], [3.9]]),
    )
    model = QuadraticMeanAndRBFKernelWithSamplers(dataset)
    builder = MonteCarloAugmentedExpectedImprovement(10)
    acq_fn = builder.prepare_acquisition_function(model, dataset)

    data = Dataset(tf.zeros([0, 1]), tf.ones([0, 1]))

    with pytest.raises(TF_DEBUGGING_ERROR_TYPES, match="Dataset must be populated."):
        builder.update_acquisition_function(acq_fn, model, dataset=data)
    with pytest.raises(TF_DEBUGGING_ERROR_TYPES):
        builder.update_acquisition_function(acq_fn, model)


@random_seed
@pytest.mark.parametrize("test_update", [False, True])
@pytest.mark.parametrize(
    "variance_scale, noise_variance, num_samples_per_point, rtol, atol",
    [
        (0.1, 1e-4, 150_000, 0.01, 1e-3),
        (1.0, 1e-4, 150_000, 0.01, 1e-3),
        (10.0, 1e-4, 150_000, 0.01, 2e-3),
        (100.0, 1e-4, 150_000, 0.01, 1e-2),
        (0.1, 1e-3, 150_000, 0.01, 1e-3),
        (1.0, 1e-3, 150_000, 0.01, 1e-3),
        (10.0, 1e-3, 150_000, 0.01, 2e-3),
        (100.0, 1e-3, 150_000, 0.01, 1e-2),
    ],
)
def test_mc_augmented_expected_improvement_close_to_augmented_expected_improvement(
    variance_scale: float,
    noise_variance: float,
    num_samples_per_point: int,
    rtol: float,
    atol: float,
    test_update: bool,
) -> None:
    variance_scale = tf.constant(variance_scale, tf.float64)

    dataset = Dataset(
        tf.constant(
            [[-2.0, 0.0], [-1.0, 0.0], [0.0, 0.0], [1.0, 0.0], [2.0, 0.0]], dtype=tf.float64
        ),
        tf.constant([[4.1], [0.9], [0.1], [1.1], [3.9]], dtype=tf.float64),
    )

    x_range = tf.linspace(0.0, 1.0, 11)
    x_range = tf.cast(x_range, dtype=tf.float64)
    xs = tf.reshape(tf.stack(tf.meshgrid(x_range, x_range, indexing="ij"), axis=-1), (-1, 2))

    kernel = tfp.math.psd_kernels.MaternFiveHalves(variance_scale, length_scale=0.25)
    model = GaussianProcessWithSamplers(
        [branin], [kernel], noise_variance=tf.constant(noise_variance, tf.float64)
    )

    if test_update:
        init_data = Dataset(
            tf.constant([[0.1, 0.1]], dtype=tf.float64), tf.constant([[100.0]], dtype=tf.float64)
        )
        builder = MonteCarloAugmentedExpectedImprovement(num_samples_per_point)
        aeif = builder.prepare_acquisition_function(model, init_data)
        model._noise_variance = tf.constant(noise_variance, tf.float64)
        aeif = builder.update_acquisition_function(aeif, model, dataset)
    else:
        aeif = MonteCarloAugmentedExpectedImprovement(
            num_samples_per_point
        ).prepare_acquisition_function(model, dataset)
    aei_approx = aeif(xs[..., None, :])

    best = tf.reduce_min(branin(dataset.query_points))
    aeif = augmented_expected_improvement(model, best)
    aei = aeif(xs[..., None, :])  # type: ignore

    npt.assert_allclose(aei, aei_approx, rtol=rtol, atol=atol)


@random_seed
def test_mc_augmented_expected_improvement_updates_without_retracing() -> None:
    known_query_points = tf.random.uniform([10, 2], dtype=tf.float64)
    data = Dataset(known_query_points[8:], quadratic(known_query_points[8:]))
    model = QuadraticMeanAndRBFKernelWithSamplers(dataset=data)
    model._noise_variance = tf.cast(model.get_observation_noise(), tf.float64)
    builder = MonteCarloAugmentedExpectedImprovement(10_000)
    aei = AugmentedExpectedImprovement().prepare_acquisition_function(model, dataset=data)
    xs = tf.random.uniform([5, 1, 2], dtype=tf.float64)

    mcaei = builder.prepare_acquisition_function(model, dataset=data)
    assert mcaei.__call__._get_tracing_count() == 0  # type: ignore
    npt.assert_allclose(mcaei(xs), aei(xs), rtol=0.06)
    assert mcaei.__call__._get_tracing_count() == 1  # type: ignore

    data = Dataset(known_query_points, quadratic(known_query_points))
    up_mcaei = builder.update_acquisition_function(mcaei, model, dataset=data)
    aei = AugmentedExpectedImprovement().prepare_acquisition_function(model, dataset=data)
    assert up_mcaei == mcaei
    assert mcaei.__call__._get_tracing_count() == 1  # type: ignore
    npt.assert_allclose(mcaei(xs), aei(xs), rtol=0.06)
    assert mcaei.__call__._get_tracing_count() == 1  # type: ignore


def test_negative_lower_confidence_bound_builder_builds_negative_lower_confidence_bound() -> None:
    model = QuadraticMeanAndRBFKernel()
    beta = 1.96
    acq_fn = NegativeLowerConfidenceBound(beta).prepare_acquisition_function(model)
    query_at = tf.linspace([[-10]], [[10]], 100)
    expected = -lower_confidence_bound(model, beta)(query_at)
    npt.assert_array_almost_equal(acq_fn(query_at), expected)


def test_negative_lower_confidence_bound_builder_updates_without_retracing() -> None:
    model = QuadraticMeanAndRBFKernel()
    beta = 1.96
    builder = NegativeLowerConfidenceBound(beta)
    acq_fn = builder.prepare_acquisition_function(model)
    assert acq_fn._get_tracing_count() == 0  # type: ignore
    query_at = tf.linspace([[-10]], [[10]], 100)
    expected = -lower_confidence_bound(model, beta)(query_at)
    npt.assert_array_almost_equal(acq_fn(query_at), expected)
    assert acq_fn._get_tracing_count() == 1  # type: ignore

    up_acq_fn = builder.update_acquisition_function(acq_fn, model)
    assert up_acq_fn == acq_fn
    npt.assert_array_almost_equal(acq_fn(query_at), expected)
    assert acq_fn._get_tracing_count() == 1  # type: ignore


@pytest.mark.parametrize("beta", [-0.1, -2.0])
def test_lower_confidence_bound_raises_for_negative_beta(beta: float) -> None:
    with pytest.raises(tf.errors.InvalidArgumentError):
        lower_confidence_bound(QuadraticMeanAndRBFKernel(), beta)


@pytest.mark.parametrize("at", [tf.constant([[0.0], [1.0]]), tf.constant([[[0.0], [1.0]]])])
def test_lower_confidence_bound_raises_for_invalid_batch_size(at: TensorType) -> None:
    lcb = lower_confidence_bound(QuadraticMeanAndRBFKernel(), tf.constant(1.0))

    with pytest.raises(TF_DEBUGGING_ERROR_TYPES):
        lcb(at)


@pytest.mark.parametrize("beta", [0.0, 0.1, 7.8])
def test_lower_confidence_bound(beta: float) -> None:
    query_at = tf.linspace([[-3]], [[3]], 10)
    actual = lower_confidence_bound(QuadraticMeanAndRBFKernel(), beta)(query_at)
    npt.assert_array_almost_equal(actual, tf.squeeze(query_at, -2) ** 2 - beta)


@pytest.mark.parametrize(
    "threshold, at, expected",
    [
        (0.0, tf.constant([[0.0]]), 0.5),
        # values looked up on a standard normal table
        (2.0, tf.constant([[1.0]]), 0.5 + 0.34134),
        (-0.25, tf.constant([[-0.5]]), 0.5 - 0.19146),
    ],
)
def test_probability_of_feasibility(threshold: float, at: tf.Tensor, expected: float) -> None:
    actual = probability_of_feasibility(QuadraticMeanAndRBFKernel(), threshold)(at)
    npt.assert_allclose(actual, expected, rtol=1e-4)


@pytest.mark.parametrize(
    "at",
    [
        tf.constant([[0.0]], tf.float64),
        tf.constant([[-3.4]], tf.float64),
        tf.constant([[0.2]], tf.float64),
    ],
)
@pytest.mark.parametrize("threshold", [-2.3, 0.2])
def test_probability_of_feasibility_builder_builds_pof(threshold: float, at: tf.Tensor) -> None:
    builder = ProbabilityOfFeasibility(threshold)
    acq = builder.prepare_acquisition_function(QuadraticMeanAndRBFKernel())
    expected = probability_of_feasibility(QuadraticMeanAndRBFKernel(), threshold)(at)

    npt.assert_allclose(acq(at), expected)


@pytest.mark.parametrize("shape", various_shapes() - {()})
def test_probability_of_feasibility_raises_on_non_scalar_threshold(shape: ShapeLike) -> None:
    threshold = tf.ones(shape)
    with pytest.raises(TF_DEBUGGING_ERROR_TYPES):
        probability_of_feasibility(QuadraticMeanAndRBFKernel(), threshold)


@pytest.mark.parametrize("shape", [[], [0], [2], [2, 1], [1, 2, 1]])
def test_probability_of_feasibility_raises_on_invalid_at_shape(shape: ShapeLike) -> None:
    at = tf.ones(shape)
    pof = probability_of_feasibility(QuadraticMeanAndRBFKernel(), 0.0)
    with pytest.raises(TF_DEBUGGING_ERROR_TYPES):
        pof(at)


@pytest.mark.parametrize("shape", various_shapes() - {()})
def test_probability_of_feasibility_builder_raises_on_non_scalar_threshold(
    shape: ShapeLike,
) -> None:
    threshold = tf.ones(shape)
    with pytest.raises(TF_DEBUGGING_ERROR_TYPES):
        ProbabilityOfFeasibility(threshold)


@pytest.mark.parametrize("at", [tf.constant([[0.0]], tf.float64)])
@pytest.mark.parametrize("threshold", [-2.3, 0.2])
def test_probability_of_feasibility_builder_updates_without_retracing(
    threshold: float, at: tf.Tensor
) -> None:
    builder = ProbabilityOfFeasibility(threshold)
    model = QuadraticMeanAndRBFKernel()
    expected = probability_of_feasibility(QuadraticMeanAndRBFKernel(), threshold)(at)
    acq = builder.prepare_acquisition_function(model)
    assert acq._get_tracing_count() == 0  # type: ignore
    npt.assert_allclose(acq(at), expected)
    assert acq._get_tracing_count() == 1  # type: ignore
    up_acq = builder.update_acquisition_function(acq, model)
    assert up_acq == acq
    npt.assert_allclose(acq(at), expected)
    assert acq._get_tracing_count() == 1  # type: ignore


def test_expected_constrained_improvement_raises_for_non_scalar_min_pof() -> None:
    pof = ProbabilityOfFeasibility(0.0).using("")
    with pytest.raises(TF_DEBUGGING_ERROR_TYPES):
        ExpectedConstrainedImprovement("", pof, tf.constant([0.0]))


def test_expected_constrained_improvement_raises_for_out_of_range_min_pof() -> None:
    pof = ProbabilityOfFeasibility(0.0).using("")
    with pytest.raises(tf.errors.InvalidArgumentError):
        ExpectedConstrainedImprovement("", pof, 1.5)


@pytest.mark.parametrize("at", [tf.constant([[0.0], [1.0]]), tf.constant([[[0.0], [1.0]]])])
def test_expected_constrained_improvement_raises_for_invalid_batch_size(at: TensorType) -> None:
    pof = ProbabilityOfFeasibility(0.0).using("")
    builder = ExpectedConstrainedImprovement("", pof, tf.constant(0.0))
    initial_query_points = tf.constant([[-1.0]])
    initial_objective_function_values = tf.constant([[1.0]])
    data = {"": Dataset(initial_query_points, initial_objective_function_values)}

    eci = builder.prepare_acquisition_function({"": QuadraticMeanAndRBFKernel()}, datasets=data)

    with pytest.raises(TF_DEBUGGING_ERROR_TYPES):
        eci(at)


def test_expected_constrained_improvement_can_reproduce_expected_improvement() -> None:
    class _Certainty(AcquisitionFunctionBuilder[ProbabilisticModel]):
        def prepare_acquisition_function(
            self,
            models: Mapping[str, ProbabilisticModel],
            datasets: Optional[Mapping[str, Dataset]] = None,
        ) -> AcquisitionFunction:
            return lambda x: tf.ones_like(tf.squeeze(x, -2))

    data = {"foo": Dataset(tf.constant([[0.5]]), tf.constant([[0.25]]))}
    models_ = {"foo": QuadraticMeanAndRBFKernel()}

    builder = ExpectedConstrainedImprovement("foo", _Certainty(), 0)
    eci = builder.prepare_acquisition_function(models_, datasets=data)

    ei = ExpectedImprovement().using("foo").prepare_acquisition_function(models_, datasets=data)

    at = tf.constant([[[-0.1]], [[1.23]], [[-6.78]]])
    npt.assert_allclose(eci(at), ei(at))

    new_data = {"foo": Dataset(tf.constant([[0.5], [1.0]]), tf.constant([[0.25], [0.5]]))}
    up_eci = builder.update_acquisition_function(eci, models_, datasets=new_data)
    assert up_eci == eci
    up_ei = (
        ExpectedImprovement().using("foo").prepare_acquisition_function(models_, datasets=new_data)
    )

    npt.assert_allclose(eci(at), up_ei(at))
    assert eci._get_tracing_count() == 1  # type: ignore


def test_expected_constrained_improvement_is_relative_to_feasible_point() -> None:
    class _Constraint(AcquisitionFunctionBuilder[ProbabilisticModel]):
        def prepare_acquisition_function(
            self,
            models: Mapping[str, ProbabilisticModel],
            datasets: Optional[Mapping[str, Dataset]] = None,
        ) -> AcquisitionFunction:
            return lambda x: tf.cast(tf.squeeze(x, -2) >= 0, x.dtype)

    models_ = {"foo": QuadraticMeanAndRBFKernel()}

    eci_data = {"foo": Dataset(tf.constant([[-0.2], [0.3]]), tf.constant([[0.04], [0.09]]))}
    eci = ExpectedConstrainedImprovement("foo", _Constraint()).prepare_acquisition_function(
        models_,
        datasets=eci_data,
    )

    ei_data = {"foo": Dataset(tf.constant([[0.3]]), tf.constant([[0.09]]))}
    ei = ExpectedImprovement().using("foo").prepare_acquisition_function(models_, datasets=ei_data)

    npt.assert_allclose(eci(tf.constant([[0.1]])), ei(tf.constant([[0.1]])))


def test_expected_constrained_improvement_is_less_for_constrained_points() -> None:
    class _Constraint(AcquisitionFunctionBuilder[ProbabilisticModel]):
        def prepare_acquisition_function(
            self,
            models: Mapping[str, ProbabilisticModel],
            datasets: Optional[Mapping[str, Dataset]] = None,
        ) -> AcquisitionFunction:
            return lambda x: tf.cast(tf.squeeze(x, -2) >= 0, x.dtype)

    def two_global_minima(x: tf.Tensor) -> tf.Tensor:
        return x ** 4 / 4 - x ** 2 / 2

    initial_query_points = tf.constant([[-2.0], [0.0], [1.2]])
    data = {"foo": Dataset(initial_query_points, two_global_minima(initial_query_points))}
    models_ = {"foo": GaussianProcess([two_global_minima], [rbf()])}

    eci = ExpectedConstrainedImprovement("foo", _Constraint()).prepare_acquisition_function(
        models_,
        datasets=data,
    )

    npt.assert_array_less(eci(tf.constant([[-1.0]])), eci(tf.constant([[1.0]])))


def test_expected_constrained_improvement_raises_for_empty_data() -> None:
    class _Constraint(AcquisitionFunctionBuilder[ProbabilisticModel]):
        def prepare_acquisition_function(
            self,
            models: Mapping[str, ProbabilisticModel],
            datasets: Optional[Mapping[str, Dataset]] = None,
        ) -> AcquisitionFunction:
            return raise_exc

    data = {"foo": Dataset(tf.zeros([0, 2]), tf.zeros([0, 1]))}
    models_ = {"foo": QuadraticMeanAndRBFKernel()}
    builder = ExpectedConstrainedImprovement("foo", _Constraint())

    with pytest.raises(tf.errors.InvalidArgumentError):
        builder.prepare_acquisition_function(models_, datasets=data)
    with pytest.raises(tf.errors.InvalidArgumentError):
        builder.prepare_acquisition_function(models_)


def test_expected_constrained_improvement_is_constraint_when_no_feasible_points() -> None:
    class _Constraint(AcquisitionFunctionBuilder[ProbabilisticModel]):
        def prepare_acquisition_function(
            self,
            models: Mapping[str, ProbabilisticModel],
            datasets: Optional[Mapping[str, Dataset]] = None,
        ) -> AcquisitionFunction:
            def acquisition(x: TensorType) -> TensorType:
                x_ = tf.squeeze(x, -2)
                return tf.cast(tf.logical_and(0.0 <= x_, x_ < 1.0), x.dtype)

            return acquisition

    data = {"foo": Dataset(tf.constant([[-2.0], [1.0]]), tf.constant([[4.0], [1.0]]))}
    models_ = {"foo": QuadraticMeanAndRBFKernel()}
    eci = ExpectedConstrainedImprovement("foo", _Constraint()).prepare_acquisition_function(
        models_,
        datasets=data,
    )

    constraint_fn = _Constraint().prepare_acquisition_function(models_, datasets=data)

    xs = tf.linspace([[-10.0]], [[10.0]], 100)
    npt.assert_allclose(eci(xs), constraint_fn(xs))


def test_expected_constrained_improvement_min_feasibility_probability_bound_is_inclusive() -> None:
    def pof(x_: TensorType) -> TensorType:
        return tfp.bijectors.Sigmoid().forward(tf.squeeze(x_, -2))

    class _Constraint(AcquisitionFunctionBuilder[ProbabilisticModel]):
        def prepare_acquisition_function(
            self,
            models: Mapping[str, ProbabilisticModel],
            datasets: Optional[Mapping[str, Dataset]] = None,
        ) -> AcquisitionFunction:
            return pof

    models_ = {"foo": QuadraticMeanAndRBFKernel()}

    data = {"foo": Dataset(tf.constant([[1.1], [2.0]]), tf.constant([[1.21], [4.0]]))}
    eci = ExpectedConstrainedImprovement(
        "foo", _Constraint(), min_feasibility_probability=tfp.bijectors.Sigmoid().forward(1.0)
    ).prepare_acquisition_function(
        models_,
        datasets=data,
    )

    ei = ExpectedImprovement().using("foo").prepare_acquisition_function(models_, datasets=data)
    x = tf.constant([[1.5]])
    npt.assert_allclose(eci(x), ei(x) * pof(x))


@pytest.mark.parametrize("sample_size", [-2, 0])
def test_batch_monte_carlo_expected_improvement_raises_for_invalid_sample_size(
    sample_size: int,
) -> None:
    with pytest.raises(tf.errors.InvalidArgumentError):
        BatchMonteCarloExpectedImprovement(sample_size)


def test_batch_monte_carlo_expected_improvement_raises_for_invalid_jitter() -> None:
    with pytest.raises(tf.errors.InvalidArgumentError):
        BatchMonteCarloExpectedImprovement(100, jitter=-1.0)


def test_batch_monte_carlo_expected_improvement_raises_for_empty_data() -> None:
    builder = BatchMonteCarloExpectedImprovement(100)
    data = Dataset(tf.zeros([0, 2]), tf.zeros([0, 1]))
    matern52 = tfp.math.psd_kernels.MaternFiveHalves(
        amplitude=tf.cast(2.3, tf.float64), length_scale=tf.cast(0.5, tf.float64)
    )
    model = GaussianProcessWithBatchSamplers(
        [lambda x: branin(x), lambda x: quadratic(x)], [matern52, rbf()]
    )
    with pytest.raises(tf.errors.InvalidArgumentError):
        builder.prepare_acquisition_function(model, dataset=data)
    with pytest.raises(tf.errors.InvalidArgumentError):
        builder.prepare_acquisition_function(model)


def test_batch_monte_carlo_expected_improvement_raises_for_model_with_wrong_event_shape() -> None:
    builder = BatchMonteCarloExpectedImprovement(100)
    data = mk_dataset([(0.0, 0.0)], [(0.0, 0.0)])
    matern52 = tfp.math.psd_kernels.MaternFiveHalves(
        amplitude=tf.cast(2.3, tf.float64), length_scale=tf.cast(0.5, tf.float64)
    )
    model = GaussianProcessWithBatchSamplers(
        [lambda x: branin(x), lambda x: quadratic(x)], [matern52, rbf()]
    )
    with pytest.raises(TF_DEBUGGING_ERROR_TYPES):
        builder.prepare_acquisition_function(model, dataset=data)


@random_seed
def test_batch_monte_carlo_expected_improvement_raises_for_model_without_reparam_sampler() -> None:
    known_query_points = tf.random.uniform([5, 2], dtype=tf.float64)
    data = Dataset(known_query_points, quadratic(known_query_points))
    model = QuadraticMeanAndRBFKernel()
    with pytest.raises(ValueError):
        (
            BatchMonteCarloExpectedImprovement(10_000).prepare_acquisition_function(
                model, dataset=data  # type: ignore
            )
        )


@random_seed
def test_batch_monte_carlo_expected_improvement_can_reproduce_ei() -> None:
    known_query_points = tf.random.uniform([5, 2], dtype=tf.float64)
    data = Dataset(known_query_points, quadratic(known_query_points))
    model = QuadraticMeanAndRBFKernelWithBatchSamplers(dataset=data)
    batch_ei = BatchMonteCarloExpectedImprovement(10_000).prepare_acquisition_function(
        model, dataset=data
    )
    ei = ExpectedImprovement().prepare_acquisition_function(model, dataset=data)
    xs = tf.random.uniform([3, 5, 1, 2], dtype=tf.float64)
    npt.assert_allclose(batch_ei(xs), ei(xs), rtol=0.06)
    # and again, since the sampler uses cacheing
    npt.assert_allclose(batch_ei(xs), ei(xs), rtol=0.06)


@random_seed
def test_batch_monte_carlo_expected_improvement() -> None:
    xs = tf.random.uniform([3, 5, 7, 2], dtype=tf.float64)
    data = Dataset(xs, quadratic(xs))
    model = QuadraticMeanAndRBFKernelWithBatchSamplers(dataset=data)
    mean, cov = model.predict_joint(xs)
    mvn = tfp.distributions.MultivariateNormalFullCovariance(tf.linalg.matrix_transpose(mean), cov)
    mvn_samples = mvn.sample(10_000)
    min_predictive_mean_at_known_points = 0.09
    # fmt: off
    expected = tf.reduce_mean(tf.reduce_max(tf.maximum(
        min_predictive_mean_at_known_points - mvn_samples, 0.0
    ), axis=-1), axis=0)
    # fmt: on

    builder = BatchMonteCarloExpectedImprovement(10_000)
    acq = builder.prepare_acquisition_function(
        model, dataset=mk_dataset([[0.3], [0.5]], [[0.09], [0.25]])
    )

    npt.assert_allclose(acq(xs), expected, rtol=0.05)


@random_seed
def test_batch_monte_carlo_expected_improvement_updates_without_retracing() -> None:
    known_query_points = tf.random.uniform([10, 2], dtype=tf.float64)
    data = Dataset(known_query_points[8:], quadratic(known_query_points[8:]))
    model = QuadraticMeanAndRBFKernelWithBatchSamplers(dataset=data)
    builder = BatchMonteCarloExpectedImprovement(10_000)
    ei = ExpectedImprovement().prepare_acquisition_function(model, dataset=data)
    xs = tf.random.uniform([3, 5, 1, 2], dtype=tf.float64)

    batch_ei = builder.prepare_acquisition_function(model, dataset=data)
    assert batch_ei.__call__._get_tracing_count() == 0  # type: ignore
    npt.assert_allclose(batch_ei(xs), ei(xs), rtol=0.06)
    assert batch_ei.__call__._get_tracing_count() == 1  # type: ignore

    data = Dataset(known_query_points, quadratic(known_query_points))
    up_batch_ei = builder.update_acquisition_function(batch_ei, model, dataset=data)
    ei = ExpectedImprovement().update_acquisition_function(ei, model, dataset=data)
    assert up_batch_ei == batch_ei
    assert batch_ei.__call__._get_tracing_count() == 1  # type: ignore
    npt.assert_allclose(batch_ei(xs), ei(xs), rtol=0.06)
    assert batch_ei.__call__._get_tracing_count() == 1  # type: ignore


def test_multiple_optimism_builder_builds_negative_lower_confidence_bound() -> None:
    model = QuadraticMeanAndRBFKernel()
    search_space = Box([0, 0], [1, 1])
    acq_fn = MultipleOptimismNegativeLowerConfidenceBound(
        search_space
    ).prepare_acquisition_function(model)
    query_at = tf.reshape(tf.linspace([[-10]], [[10]], 100), [10, 5, 2])
    expected = multiple_optimism_lower_confidence_bound(model, search_space.dimension)(query_at)
    npt.assert_array_almost_equal(acq_fn(query_at), expected)


def test_multiple_optimism_builder_updates_without_retracing() -> None:
    model = QuadraticMeanAndRBFKernel()
    search_space = Box([0, 0], [1, 1])
    builder = MultipleOptimismNegativeLowerConfidenceBound(search_space)
    acq_fn = builder.prepare_acquisition_function(model)
    assert acq_fn.__call__._get_tracing_count() == 0  # type: ignore
    query_at = tf.reshape(tf.linspace([[-10]], [[10]], 100), [10, 5, 2])
    expected = multiple_optimism_lower_confidence_bound(model, search_space.dimension)(query_at)
    npt.assert_array_almost_equal(acq_fn(query_at), expected)
    assert acq_fn.__call__._get_tracing_count() == 1  # type: ignore

    up_acq_fn = builder.update_acquisition_function(acq_fn, model)
    assert up_acq_fn == acq_fn
    npt.assert_array_almost_equal(acq_fn(query_at), expected)
    assert acq_fn.__call__._get_tracing_count() == 1  # type: ignore


def test_multiple_optimism_builder_raises_when_update_with_wrong_function() -> None:
    model = QuadraticMeanAndRBFKernel()
    search_space = Box([0, 0], [1, 1])
    builder = MultipleOptimismNegativeLowerConfidenceBound(search_space)
    builder.prepare_acquisition_function(model)
    with pytest.raises(tf.errors.InvalidArgumentError):
        builder.update_acquisition_function(lower_confidence_bound(model, 0.1), model)


@pytest.mark.parametrize("d", [0, -5])
def test_multiple_optimism_negative_confidence_bound_raises_for_negative_search_space_dim(
    d: int,
) -> None:
    with pytest.raises(tf.errors.InvalidArgumentError):
        multiple_optimism_lower_confidence_bound(QuadraticMeanAndRBFKernel(), d)


def test_multiple_optimism_negative_confidence_bound_raises_for_changing_batch_size() -> None:
    model = QuadraticMeanAndRBFKernel()
    search_space = Box([0, 0], [1, 1])
    acq_fn = MultipleOptimismNegativeLowerConfidenceBound(
        search_space
    ).prepare_acquisition_function(model)
    query_at = tf.reshape(tf.linspace([[-10]], [[10]], 100), [10, 5, 2])
    acq_fn(query_at)
    with pytest.raises(tf.errors.InvalidArgumentError):
        query_at = tf.reshape(tf.linspace([[-10]], [[10]], 100), [5, 10, 2])
        acq_fn(query_at)


@pytest.mark.parametrize("in_place_update", [False, True])
def test_make_positive(in_place_update: bool) -> None:
    base = MagicMock()
    base.prepare_acquisition_function.side_effect = lambda *args: lambda x: x
    if in_place_update:
        base.update_acquisition_function.side_effect = lambda f, *args: f
    else:
        base.update_acquisition_function.side_effect = lambda *args: lambda x: 3.0
    builder: MakePositive[ProbabilisticModel] = MakePositive(base)

    model = QuadraticMeanAndRBFKernel()
    acq_fn = builder.prepare_acquisition_function(model)
    xs = tf.linspace([-1], [1], 10)
    npt.assert_allclose(acq_fn(xs), tf.math.log(1 + tf.math.exp(xs)))
    assert base.prepare_acquisition_function.call_count == 1
    assert base.update_acquisition_function.call_count == 0

    up_acq_fn = builder.update_acquisition_function(acq_fn, model)
    assert base.prepare_acquisition_function.call_count == 1
    assert base.update_acquisition_function.call_count == 1
    if in_place_update:
        assert up_acq_fn is acq_fn
    else:
        npt.assert_allclose(up_acq_fn(xs), tf.math.log(1 + tf.math.exp(3.0)))<|MERGE_RESOLUTION|>--- conflicted
+++ resolved
@@ -49,12 +49,9 @@
     BatchMonteCarloExpectedImprovement,
     ExpectedConstrainedImprovement,
     ExpectedImprovement,
-<<<<<<< HEAD
     MakePositive,
-=======
     MonteCarloAugmentedExpectedImprovement,
     MonteCarloExpectedImprovement,
->>>>>>> 0efa0236
     MultipleOptimismNegativeLowerConfidenceBound,
     NegativeLowerConfidenceBound,
     ProbabilityOfFeasibility,
