# Copyright 2021 The Trieste Contributors
#
# Licensed under the Apache License, Version 2.0 (the "License");
# you may not use this file except in compliance with the License.
# You may obtain a copy of the License at
#
#     http://www.apache.org/licenses/LICENSE-2.0
#
# Unless required by applicable law or agreed to in writing, software
# distributed under the License is distributed on an "AS IS" BASIS,
# WITHOUT WARRANTIES OR CONDITIONS OF ANY KIND, either express or implied.
# See the License for the specific language governing permissions and
# limitations under the License.
from __future__ import annotations

from typing import Mapping, Optional

import numpy.testing as npt
import pytest
import tensorflow as tf

from tests.util.misc import FixedAcquisitionRule, assert_datasets_allclose, mk_dataset
from tests.util.models.gpflow.models import (
    GaussianProcess,
    PseudoTrainableProbModel,
    QuadraticMeanAndRBFKernel,
    rbf,
)
<<<<<<< HEAD
from trieste.acquisition.rule import AcquisitionRule, LocalDatasetsAcquisitionRule
=======
from trieste.acquisition.rule import AcquisitionRule
>>>>>>> f766953b
from trieste.acquisition.utils import copy_to_local_models
from trieste.ask_tell_optimization import AskTellOptimizer
from trieste.bayesian_optimizer import OptimizationResult, Record
from trieste.data import Dataset
from trieste.models.interfaces import ProbabilisticModel, TrainableProbabilisticModel
from trieste.objectives.utils import mk_batch_observer
from trieste.observer import OBJECTIVE
from trieste.space import Box, SearchSpace
from trieste.types import State, Tag, TensorType
from trieste.utils.misc import LocalizedTag

# tags
TAG1: Tag = "1"
TAG2: Tag = "2"


class LinearWithUnitVariance(GaussianProcess, PseudoTrainableProbModel):
    def __init__(self) -> None:
        super().__init__([lambda x: 2 * x], [rbf()])
        self._optimize_count = 0

    def optimize(self, dataset: Dataset) -> None:
        self._optimize_count += 1

    @property
    def optimize_count(self) -> int:
        return self._optimize_count


@pytest.fixture
def search_space() -> Box:
    return Box([-1], [1])


@pytest.fixture
def init_dataset() -> Dataset:
    return mk_dataset([[0.0]], [[0.0]])


@pytest.fixture
def acquisition_rule() -> AcquisitionRule[TensorType, Box, ProbabilisticModel]:
    return FixedAcquisitionRule([[0.0]])


@pytest.fixture
def model() -> TrainableProbabilisticModel:
    return LinearWithUnitVariance()


def test_ask_tell_optimizer_suggests_new_point(
    search_space: Box,
    init_dataset: Dataset,
    model: TrainableProbabilisticModel,
    acquisition_rule: AcquisitionRule[TensorType, Box, TrainableProbabilisticModel],
) -> None:
    ask_tell = AskTellOptimizer(search_space, init_dataset, model, acquisition_rule)

    new_point = ask_tell.ask()

    assert len(new_point) == 1


def test_ask_tell_optimizer_with_default_acquisition_suggests_new_point(
    search_space: Box,
    init_dataset: Dataset,
    model: TrainableProbabilisticModel,
) -> None:
    ask_tell = AskTellOptimizer(search_space, init_dataset, model)

    new_point = ask_tell.ask()

    assert len(new_point) == 1


@pytest.mark.parametrize("copy", [True, False])
def test_ask_tell_optimizer_returns_complete_state(
    search_space: Box,
    init_dataset: Dataset,
    model: TrainableProbabilisticModel,
    acquisition_rule: AcquisitionRule[TensorType, Box, TrainableProbabilisticModel],
    copy: bool,
) -> None:
    ask_tell = AskTellOptimizer(search_space, init_dataset, model, acquisition_rule)

    state_record: Record[None] = ask_tell.to_record(copy=copy)

    assert_datasets_allclose(state_record.dataset, init_dataset)
    assert isinstance(state_record.model, type(model))
    assert state_record.acquisition_state is None


@pytest.mark.parametrize("copy", [True, False])
def test_ask_tell_optimizer_loads_from_state(
    search_space: Box,
    init_dataset: Dataset,
    model: TrainableProbabilisticModel,
    acquisition_rule: AcquisitionRule[TensorType, Box, TrainableProbabilisticModel],
    copy: bool,
) -> None:
    old_state: Record[None] = Record({OBJECTIVE: init_dataset}, {OBJECTIVE: model}, None)

    ask_tell = AskTellOptimizer.from_record(old_state, search_space, acquisition_rule)
    new_state: Record[None] = ask_tell.to_record(copy=copy)

    assert_datasets_allclose(old_state.dataset, new_state.dataset)
    assert isinstance(new_state.model, type(old_state.model))


@pytest.mark.parametrize("copy", [True, False])
def test_ask_tell_optimizer_returns_optimization_result(
    search_space: Box,
    init_dataset: Dataset,
    model: TrainableProbabilisticModel,
    acquisition_rule: AcquisitionRule[TensorType, Box, TrainableProbabilisticModel],
    copy: bool,
) -> None:
    ask_tell = AskTellOptimizer(search_space, init_dataset, model, acquisition_rule)

    result: OptimizationResult[None] = ask_tell.to_result(copy=copy)

    assert_datasets_allclose(result.try_get_final_dataset(), init_dataset)
    assert isinstance(result.try_get_final_model(), type(model))


def test_ask_tell_optimizer_updates_state_with_new_data(
    search_space: Box,
    init_dataset: Dataset,
    model: TrainableProbabilisticModel,
    acquisition_rule: AcquisitionRule[TensorType, Box, TrainableProbabilisticModel],
) -> None:
    new_data = mk_dataset([[1.0]], [[1.0]])
    ask_tell = AskTellOptimizer(search_space, init_dataset, model, acquisition_rule)

    ask_tell.tell(new_data)
    state_record: Record[None] = ask_tell.to_record()

    assert_datasets_allclose(state_record.dataset, init_dataset + new_data)


@pytest.mark.parametrize("copy", [True, False])
def test_ask_tell_optimizer_copies_state(
    search_space: Box,
    init_dataset: Dataset,
    model: TrainableProbabilisticModel,
    acquisition_rule: AcquisitionRule[TensorType, Box, TrainableProbabilisticModel],
    copy: bool,
) -> None:
    new_data = mk_dataset([[1.0]], [[1.0]])
    ask_tell = AskTellOptimizer(search_space, init_dataset, model, acquisition_rule)
    state_start: Record[None] = ask_tell.to_record(copy=copy)
    ask_tell.tell(new_data)
    state_end: Record[None] = ask_tell.to_record(copy=copy)

    assert_datasets_allclose(state_start.dataset, init_dataset if copy else init_dataset + new_data)
    assert_datasets_allclose(state_end.dataset, init_dataset + new_data)
    assert state_start.model is not model if copy else state_start.model is model


def test_ask_tell_optimizer_datasets_property(
    search_space: Box,
    init_dataset: Dataset,
    model: TrainableProbabilisticModel,
    acquisition_rule: AcquisitionRule[TensorType, Box, TrainableProbabilisticModel],
) -> None:
    ask_tell = AskTellOptimizer(search_space, init_dataset, model, acquisition_rule)
    assert_datasets_allclose(ask_tell.datasets[OBJECTIVE], init_dataset)
    assert_datasets_allclose(ask_tell.dataset, init_dataset)


def test_ask_tell_optimizer_models_property(
    search_space: Box,
    init_dataset: Dataset,
    model: TrainableProbabilisticModel,
    acquisition_rule: AcquisitionRule[TensorType, Box, TrainableProbabilisticModel],
) -> None:
    ask_tell = AskTellOptimizer(search_space, init_dataset, model, acquisition_rule)
    assert ask_tell.models[OBJECTIVE] is model
    assert ask_tell.model is model


def test_ask_tell_optimizer_models_setter(
    search_space: Box,
    init_dataset: Dataset,
    model: TrainableProbabilisticModel,
    acquisition_rule: AcquisitionRule[TensorType, Box, TrainableProbabilisticModel],
) -> None:
    ask_tell = AskTellOptimizer(search_space, init_dataset, model, acquisition_rule)
    model2 = LinearWithUnitVariance()
    ask_tell.models = {OBJECTIVE: model2}
    assert ask_tell.models[OBJECTIVE] is model2 is not model


def test_ask_tell_optimizer_models_setter_errors(
    search_space: Box,
    init_dataset: Dataset,
    model: TrainableProbabilisticModel,
    acquisition_rule: AcquisitionRule[TensorType, Box, TrainableProbabilisticModel],
) -> None:
    ask_tell = AskTellOptimizer(search_space, init_dataset, model, acquisition_rule)
    with pytest.raises(ValueError):
        ask_tell.models = {}
    with pytest.raises(ValueError):
        ask_tell.models = {OBJECTIVE: LinearWithUnitVariance(), "X": LinearWithUnitVariance()}
    with pytest.raises(ValueError):
        ask_tell.models = {"CONSTRAINT": LinearWithUnitVariance()}


def test_ask_tell_optimizer_model_setter(
    search_space: Box,
    init_dataset: Dataset,
    model: TrainableProbabilisticModel,
    acquisition_rule: AcquisitionRule[TensorType, Box, TrainableProbabilisticModel],
) -> None:
    ask_tell = AskTellOptimizer(search_space, init_dataset, model, acquisition_rule)
    model2 = LinearWithUnitVariance()
    ask_tell.model = model2
    assert ask_tell.models[OBJECTIVE] is model2 is not model


def test_ask_tell_optimizer_model_setter_errors(
    search_space: Box,
    init_dataset: Dataset,
    model: TrainableProbabilisticModel,
    acquisition_rule: AcquisitionRule[TensorType, Box, TrainableProbabilisticModel],
) -> None:
    one_model = AskTellOptimizer(search_space, {"X": init_dataset}, {"X": model}, acquisition_rule)
    with pytest.raises(ValueError):
        one_model.model = model
    two_models = AskTellOptimizer(
        search_space,
        {OBJECTIVE: init_dataset, "X": init_dataset},
        {OBJECTIVE: model, "X": model},
        acquisition_rule,
    )
    with pytest.raises(ValueError):
        two_models.model = model


def test_ask_tell_optimizer_trains_model(
    search_space: Box,
    init_dataset: Dataset,
    model: TrainableProbabilisticModel,
    acquisition_rule: AcquisitionRule[TensorType, Box, TrainableProbabilisticModel],
) -> None:
    new_data = mk_dataset([[1.0]], [[1.0]])
    ask_tell = AskTellOptimizer(
        search_space, init_dataset, model, acquisition_rule, fit_model=False
    )

    ask_tell.tell(new_data)
    state_record: Record[None] = ask_tell.to_record()

    assert state_record.model.optimize_count == 1  # type: ignore


@pytest.mark.parametrize("fit_initial_model", [True, False])
def test_ask_tell_optimizer_optimizes_initial_model(
    search_space: Box,
    init_dataset: Dataset,
    model: TrainableProbabilisticModel,
    acquisition_rule: AcquisitionRule[TensorType, Box, TrainableProbabilisticModel],
    fit_initial_model: bool,
) -> None:
    ask_tell = AskTellOptimizer(
        search_space, init_dataset, model, acquisition_rule, fit_model=fit_initial_model
    )
    state_record: Record[None] = ask_tell.to_record()

    if fit_initial_model:
        assert state_record.model.optimize_count == 1  # type: ignore
    else:
        assert state_record.model.optimize_count == 0  # type: ignore


def test_ask_tell_optimizer_from_state_does_not_train_model(
    search_space: Box,
    init_dataset: Dataset,
    model: TrainableProbabilisticModel,
    acquisition_rule: AcquisitionRule[TensorType, Box, TrainableProbabilisticModel],
) -> None:
    old_state: Record[None] = Record({OBJECTIVE: init_dataset}, {OBJECTIVE: model}, None)

    ask_tell = AskTellOptimizer.from_record(old_state, search_space, acquisition_rule)
    state_record: Record[None] = ask_tell.to_record()

    assert state_record.model.optimize_count == 0  # type: ignore


@pytest.mark.parametrize(
    "starting_state, expected_state",
    [(None, 1), (0, 1), (3, 4)],
)
def test_ask_tell_optimizer_uses_specified_acquisition_state(
    search_space: Box,
    init_dataset: Dataset,
    model: TrainableProbabilisticModel,
    starting_state: int | None,
    expected_state: int,
) -> None:
    class Rule(AcquisitionRule[State[Optional[int], TensorType], Box, ProbabilisticModel]):
        def __init__(self) -> None:
            self.states_received: list[int | None] = []

        def acquire(
            self,
            search_space: Box,
            models: Mapping[Tag, ProbabilisticModel],
            datasets: Optional[Mapping[Tag, Dataset]] = None,
        ) -> State[int | None, TensorType]:
            def go(state: int | None) -> tuple[int | None, TensorType]:
                self.states_received.append(state)

                if state is None:
                    state = 0

                return state + 1, tf.constant([[0.0]], tf.float64)

            return go

    rule = Rule()

    ask_tell = AskTellOptimizer(
        search_space, init_dataset, model, rule, acquisition_state=starting_state
    )
    _ = ask_tell.ask()
    state_record: Record[State[int, TensorType]] = ask_tell.to_record()

    # mypy cannot see that this is in fact int
    assert state_record.acquisition_state == expected_state  # type: ignore
    assert ask_tell.acquisition_state == expected_state


def test_ask_tell_optimizer_does_not_accept_empty_datasets_or_models(
    search_space: Box,
    init_dataset: Dataset,
    model: TrainableProbabilisticModel,
    acquisition_rule: AcquisitionRule[TensorType, Box, TrainableProbabilisticModel],
) -> None:
    with pytest.raises(ValueError):
        AskTellOptimizer(search_space, {}, model, acquisition_rule)  # type: ignore

    with pytest.raises(ValueError):
        AskTellOptimizer(search_space, init_dataset, {}, acquisition_rule)  # type: ignore


def test_ask_tell_optimizer_validates_keys(
    search_space: Box,
    init_dataset: Dataset,
    model: TrainableProbabilisticModel,
    acquisition_rule: AcquisitionRule[TensorType, Box, TrainableProbabilisticModel],
) -> None:
    dataset_with_key_1 = {TAG1: init_dataset}
    model_with_key_2 = {TAG2: model}

    with pytest.raises(ValueError):
        AskTellOptimizer(search_space, dataset_with_key_1, model_with_key_2, acquisition_rule)


def test_ask_tell_optimizer_tell_validates_keys(
    search_space: Box,
    init_dataset: Dataset,
    model: TrainableProbabilisticModel,
    acquisition_rule: AcquisitionRule[TensorType, Box, TrainableProbabilisticModel],
) -> None:
    dataset_with_key_1 = {TAG1: init_dataset}
    model_with_key_1 = {TAG1: model}
    new_data_with_key_2 = {TAG2: mk_dataset([[1.0]], [[1.0]])}

    ask_tell = AskTellOptimizer(
        search_space, dataset_with_key_1, model_with_key_1, acquisition_rule
    )
    with pytest.raises(KeyError, match=str(TAG2)):
        ask_tell.tell(new_data_with_key_2)


def test_ask_tell_optimizer_default_acquisition_requires_objective_tag(
    search_space: Box,
    init_dataset: Dataset,
    model: TrainableProbabilisticModel,
) -> None:
    wrong_tag: Tag = f"{OBJECTIVE}_WRONG"
    wrong_datasets = {wrong_tag: init_dataset}
    wrong_models = {wrong_tag: model}

    with pytest.raises(ValueError):
        AskTellOptimizer(search_space, wrong_datasets, wrong_models)


def test_ask_tell_optimizer_for_uncopyable_model(
    search_space: Box,
    init_dataset: Dataset,
    acquisition_rule: AcquisitionRule[TensorType, Box, TrainableProbabilisticModel],
) -> None:
    class _UncopyableModel(LinearWithUnitVariance):
        def __deepcopy__(self, memo: dict[int, object]) -> _UncopyableModel:
            raise MemoryError

    model = _UncopyableModel()
    ask_tell = AskTellOptimizer(search_space, init_dataset, model, acquisition_rule)

    with pytest.raises(NotImplementedError):
        ask_tell.to_result()
    assert ask_tell.to_result(copy=False).final_result.is_ok

    ask_tell.tell(mk_dataset([[1.0]], [[1.0]]))

    with pytest.raises(NotImplementedError):
        ask_tell.to_result()
    assert ask_tell.to_result(copy=False).final_result.is_ok


class DatasetChecker(QuadraticMeanAndRBFKernel, PseudoTrainableProbModel):
    def __init__(
        self,
        use_global_model: bool,
        use_global_init_dataset: bool,
        init_data: Mapping[Tag, Dataset],
        query_points: TensorType,
    ) -> None:
        super().__init__()
        self.update_count = 0
        self._tag = OBJECTIVE
        self.use_global_model = use_global_model
        self.use_global_init_dataset = use_global_init_dataset
        self.init_data = init_data
        self.query_points = query_points

    def update(self, dataset: Dataset) -> None:
        if self.use_global_model:
            exp_init_qps = self.init_data[OBJECTIVE].query_points
        else:
            if self.use_global_init_dataset:
                exp_init_qps = self.init_data[OBJECTIVE].query_points
            else:
                exp_init_qps = self.init_data[self._tag].query_points

        if self.update_count == 0:
            # Initial model training.
            exp_qps = exp_init_qps
        else:
            # Subsequent model training.
            if self.use_global_model:
                exp_qps = tf.concat([exp_init_qps, tf.reshape(self.query_points, [-1, 1])], 0)
            else:
                index = LocalizedTag.from_tag(self._tag).local_index
                exp_qps = tf.concat([exp_init_qps, self.query_points[:, index]], 0)

        npt.assert_array_equal(exp_qps, dataset.query_points)
        self.update_count += 1


<<<<<<< HEAD
class LocalDatasetsFixedAcquisitionRule(
    FixedAcquisitionRule,
    LocalDatasetsAcquisitionRule[TensorType, SearchSpace, ProbabilisticModel],
):
    def __init__(self, query_points: TensorType, num_local_datasets: int) -> None:
        super().__init__(query_points)
        self._num_local_datasets = num_local_datasets

    @property
    def num_local_datasets(self) -> int:
        return self._num_local_datasets


=======
>>>>>>> f766953b
# Check that the correct dataset is routed to the model.
# Note: this test is almost identical to the one in test_bayesian_optimizer.py.
@pytest.mark.parametrize("use_global_model", [True, False])
@pytest.mark.parametrize("use_global_init_dataset", [True, False])
@pytest.mark.parametrize("num_query_points_per_batch", [1, 2])
def test_ask_tell_optimizer_creates_correct_datasets_for_rank3_points(
    use_global_model: bool, use_global_init_dataset: bool, num_query_points_per_batch: int
) -> None:
    batch_size = 4
    if use_global_init_dataset:
        init_data = {OBJECTIVE: mk_dataset([[0.5], [1.5]], [[0.25], [0.35]])}
    else:
        init_data = {
            LocalizedTag(OBJECTIVE, i): mk_dataset([[0.5 + i], [1.5 + i]], [[0.25], [0.35]])
            for i in range(batch_size)
        }
        init_data[OBJECTIVE] = mk_dataset([[0.5], [1.5]], [[0.25], [0.35]])

    query_points = tf.reshape(
        tf.constant(range(batch_size * num_query_points_per_batch), tf.float64),
        (num_query_points_per_batch, batch_size, 1),
    )

    search_space = Box([-1], [1])

    model = DatasetChecker(use_global_model, use_global_init_dataset, init_data, query_points)
    if use_global_model:
        models = {OBJECTIVE: model}
    else:
        models = copy_to_local_models(model, batch_size)  # type: ignore[assignment]
    for tag, model in models.items():
        model._tag = tag

    observer = mk_batch_observer(lambda x: Dataset(x, x))
<<<<<<< HEAD
    rule = LocalDatasetsFixedAcquisitionRule(query_points, batch_size)
=======
    rule = FixedAcquisitionRule(query_points)
>>>>>>> f766953b
    ask_tell = AskTellOptimizer(search_space, init_data, models, rule)

    points = ask_tell.ask()
    new_data = observer(points)
    ask_tell.tell(new_data)<|MERGE_RESOLUTION|>--- conflicted
+++ resolved
@@ -16,6 +16,7 @@
 from typing import Mapping, Optional
 
 import numpy.testing as npt
+import numpy.testing as npt
 import pytest
 import tensorflow as tf
 
@@ -26,11 +27,7 @@
     QuadraticMeanAndRBFKernel,
     rbf,
 )
-<<<<<<< HEAD
 from trieste.acquisition.rule import AcquisitionRule, LocalDatasetsAcquisitionRule
-=======
-from trieste.acquisition.rule import AcquisitionRule
->>>>>>> f766953b
 from trieste.acquisition.utils import copy_to_local_models
 from trieste.ask_tell_optimization import AskTellOptimizer
 from trieste.bayesian_optimizer import OptimizationResult, Record
@@ -482,7 +479,6 @@
         self.update_count += 1
 
 
-<<<<<<< HEAD
 class LocalDatasetsFixedAcquisitionRule(
     FixedAcquisitionRule,
     LocalDatasetsAcquisitionRule[TensorType, SearchSpace, ProbabilisticModel],
@@ -496,8 +492,6 @@
         return self._num_local_datasets
 
 
-=======
->>>>>>> f766953b
 # Check that the correct dataset is routed to the model.
 # Note: this test is almost identical to the one in test_bayesian_optimizer.py.
 @pytest.mark.parametrize("use_global_model", [True, False])
@@ -532,11 +526,7 @@
         model._tag = tag
 
     observer = mk_batch_observer(lambda x: Dataset(x, x))
-<<<<<<< HEAD
     rule = LocalDatasetsFixedAcquisitionRule(query_points, batch_size)
-=======
-    rule = FixedAcquisitionRule(query_points)
->>>>>>> f766953b
     ask_tell = AskTellOptimizer(search_space, init_data, models, rule)
 
     points = ask_tell.ask()
