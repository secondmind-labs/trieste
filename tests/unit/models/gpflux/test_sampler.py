# Copyright 2021 The Trieste Contributors
#
# Licensed under the Apache License, Version 2.0 (the "License");
# you may not use this file except in compliance with the License.
# You may obtain a copy of the License at
#
#     http://www.apache.org/licenses/LICENSE-2.0
#
# Unless required by applicable law or agreed to in writing, software
# distributed under the License is distributed on an "AS IS" BASIS,
# WITHOUT WARRANTIES OR CONDITIONS OF ANY KIND, either express or implied.
# See the License for the specific language governing permissions and
# limitations under the License.

"""
In this module, we test the *behaviour* of Trieste models against reference GPflux models (thus
implicitly assuming the latter are correct).
*NOTE:* Where GPflux models are used as the underlying model in an Trieste model, we should
*not* test that the underlying model is used in any particular way. To do so would break
encapsulation. For example, we should *not* test that methods on the GPflux models are called
(except in the rare case that such behaviour is an explicitly documented behaviour of the
Trieste model).
"""

from __future__ import annotations

from typing import Callable, Tuple

import gpflow.kernels
import gpflux.layers
import numpy as np
import numpy.testing as npt
import pytest
import tensorflow as tf
import tensorflow_probability as tfp
from gpflux.models import DeepGP

from tests.util.misc import TF_DEBUGGING_ERROR_TYPES, ShapeLike, mk_dataset, quadratic, random_seed
from tests.util.models.gpflow.models import QuadraticMeanAndRBFKernel
from tests.util.models.gpflux.models import two_layer_trieste_dgp
from trieste.data import Dataset
from trieste.models.gpflux import DeepGaussianProcess
from trieste.models.gpflux.sampler import (
    DeepGaussianProcessDecoupledLayer,
    DeepGaussianProcessDecoupledTrajectorySampler,
    DeepGaussianProcessReparamSampler,
    dgp_feature_decomposition_trajectory,
)
from trieste.space import Box
from trieste.types import TensorType


@pytest.mark.parametrize("sample_size", [0, -2])
def test_dgp_reparam_sampler_raises_for_invalid_sample_size(
    sample_size: int, keras_float: None
) -> None:
    search_space = Box([0.0], [1.0]) ** 4
    x = search_space.sample(10)
    data = mk_dataset(x, quadratic(x))

    dgp = two_layer_trieste_dgp(data, search_space)

    with pytest.raises(TF_DEBUGGING_ERROR_TYPES):
        DeepGaussianProcessReparamSampler(sample_size, dgp)


def test_dgp_reparam_sampler_raises_for_invalid_model() -> None:
    with pytest.raises(ValueError, match="Model must be .*"):
        DeepGaussianProcessReparamSampler(10, QuadraticMeanAndRBFKernel())  # type: ignore


@pytest.mark.parametrize("shape", [[], [1], [2], [2, 3, 4]])
def test_dgp_reparam_sampler_sample_raises_for_invalid_at_shape(
    shape: ShapeLike,
    keras_float: None,
) -> None:
    search_space = Box([0.0], [1.0])
    x = search_space.sample(10)
    data = mk_dataset(x, quadratic(x))

    dgp = two_layer_trieste_dgp(data, search_space)
    sampler = DeepGaussianProcessReparamSampler(1, dgp)

    with pytest.raises(TF_DEBUGGING_ERROR_TYPES):
        sampler.sample(tf.zeros(shape))


def _build_dataset_and_train_deep_gp(
    two_layer_model: Callable[[TensorType], DeepGP]
) -> Tuple[Dataset, DeepGaussianProcess]:
    x = tf.random.uniform([100, 2], minval=-10.0, maxval=10.0, dtype=tf.float64)
    y = tf.random.normal([100, 1], dtype=tf.float64)
    dataset = Dataset(x, y)

    dgp = two_layer_model(x)
    model = DeepGaussianProcess(dgp)
    model.optimizer.fit_args = {
        "verbose": 0,
        "epochs": 200,
        "batch_size": 1000,
    }

    model.optimize(dataset)

    return dataset, model


@random_seed
def test_dgp_reparam_sampler_samples_approximate_expected_distribution(
    two_layer_model: Callable[[TensorType], DeepGP],
    keras_float: None,
) -> None:
    sample_size = 250
    dataset, model = _build_dataset_and_train_deep_gp(two_layer_model)

    samples = DeepGaussianProcessReparamSampler(sample_size, model).sample(
        dataset.query_points[:, None, :]
    )  # [N, S, 1, L]

    assert samples.shape == [len(dataset.query_points), sample_size, 1, 1]

<<<<<<< HEAD
    sample_mean = tf.reduce_mean(samples, axis=1, keepdims=True)
    sample_variance = tf.squeeze(tf.reduce_mean((samples - sample_mean) ** 2, axis=1), -2)
    sample_mean = tf.squeeze(sample_mean, [1, 2])
=======
    sample_mean = tf.reduce_mean(samples, axis=0)
    sample_variance = tf.reduce_mean((samples - sample_mean) ** 2, axis=0)
>>>>>>> 1cc3c10f

    num_samples = 50
    means = []
    vars = []
    for _ in range(num_samples):
        Fmean_sample, Fvar_sample = model.predict(dataset.query_points)
        means.append(Fmean_sample)
        vars.append(Fvar_sample)
    ref_mean = tf.reduce_mean(tf.stack(means), axis=0)
    ref_variance = tf.reduce_mean(tf.stack(vars) + tf.stack(means) ** 2, axis=0) - ref_mean ** 2

    error = 1 / tf.sqrt(tf.cast(num_samples, tf.float32))
    npt.assert_allclose(sample_mean, ref_mean, atol=2 * error)
    npt.assert_allclose(sample_variance, ref_variance, atol=4 * error)


@random_seed
def test_dgp_reparam_sampler_sample_is_continuous(
    two_layer_model: Callable[[TensorType], DeepGP],
    keras_float: None,
) -> None:
    _, model = _build_dataset_and_train_deep_gp(two_layer_model)

    sampler = DeepGaussianProcessReparamSampler(100, model)
    xs = tf.random.uniform([100, 2], minval=-10.0, maxval=10.0, dtype=tf.float64)[:, None, :]
    npt.assert_array_less(tf.abs(sampler.sample(xs + 1e-20) - sampler.sample(xs)), 1e-20)


def test_dgp_reparam_sampler_sample_is_repeatable(
    two_layer_model: Callable[[TensorType], DeepGP],
    keras_float: None,
) -> None:
    _, model = _build_dataset_and_train_deep_gp(two_layer_model)

    sampler = DeepGaussianProcessReparamSampler(100, model)
    xs = tf.random.uniform([100, 2], minval=-10.0, maxval=10.0, dtype=tf.float64)[:, None, :]
    npt.assert_allclose(sampler.sample(xs), sampler.sample(xs))


@random_seed
def test_dgp_reparam_sampler_samples_are_distinct_for_new_instances(
    two_layer_model: Callable[[TensorType], DeepGP],
    keras_float: None,
) -> None:
    _, model = _build_dataset_and_train_deep_gp(two_layer_model)

    sampler1 = DeepGaussianProcessReparamSampler(100, model)
    sampler2 = DeepGaussianProcessReparamSampler(100, model)

<<<<<<< HEAD
    xs = tf.random.uniform([100, 2], minval=-10.0, maxval=10.0, dtype=tf.float64)[:, None, :]
    npt.assert_array_less(1e-9, tf.abs(sampler2.sample(xs) - sampler1.sample(xs)))
=======
    xs = tf.random.uniform([100, 2], minval=-10.0, maxval=10.0, dtype=tf.float64)
    npt.assert_array_less(1e-9, tf.abs(sampler2.sample(xs) - sampler1.sample(xs)))


@pytest.mark.parametrize("num_features", [0, -2])
def test_dgp_decoupled_trajectory_sampler_raises_for_invalid_number_of_features(
    num_features: int,
    two_layer_model: Callable[[TensorType], DeepGP],
    keras_float: None,
) -> None:
    _, model = _build_dataset_and_train_deep_gp(two_layer_model)

    with pytest.raises(TF_DEBUGGING_ERROR_TYPES):
        DeepGaussianProcessDecoupledTrajectorySampler(model, num_features=num_features)


def test_dgp_decoupled_trajectory_sampler_raises_for_invalid_model(keras_float: None) -> None:
    with pytest.raises(ValueError, match="Model must be .*"):
        DeepGaussianProcessDecoupledTrajectorySampler(
            QuadraticMeanAndRBFKernel(), 10  # type: ignore
        )


@pytest.mark.parametrize("num_evals", [10, 100])
def test_dgp_decoupled_trajectory_sampler_returns_trajectory_function_with_correct_shapes(
    num_evals: int,
    two_layer_model: Callable[[TensorType], DeepGP],
    keras_float: None,
) -> None:
    batch_size = 5

    _, model = _build_dataset_and_train_deep_gp(two_layer_model)

    sampler = DeepGaussianProcessDecoupledTrajectorySampler(model)

    trajectory = sampler.get_trajectory()
    xs = tf.random.uniform([num_evals, 2], minval=-10.0, maxval=10.0, dtype=tf.float64)  # [N, D]
    xs_with_dummy_batch_dim = tf.expand_dims(xs, -2)  # [N, 1, D]
    xs_with_full_batch_dim = tf.tile(xs_with_dummy_batch_dim, [1, batch_size, 1])  # [N, B, D]

    tf.debugging.assert_shapes([(trajectory(xs_with_full_batch_dim), [num_evals, batch_size])])

    assert isinstance(trajectory, dgp_feature_decomposition_trajectory)


@random_seed
def test_dgp_decoupled_trajectory_sampler_returns_deterministic_trajectory(
    two_layer_model: Callable[[TensorType], DeepGP],
    keras_float: None,
) -> None:
    _, model = _build_dataset_and_train_deep_gp(two_layer_model)

    sampler = DeepGaussianProcessDecoupledTrajectorySampler(model)
    xs = tf.random.uniform([10, 2], minval=-10.0, maxval=10.0, dtype=tf.float64)
    xs = tf.expand_dims(xs, -2)  # [N, 1, D]
    xs = tf.tile(xs, [1, 5, 1])  # [N, B, D]

    trajectory = sampler.get_trajectory()
    trajectory_eval_1 = trajectory(xs)
    trajectory_eval_2 = trajectory(xs)
    npt.assert_allclose(trajectory_eval_1, trajectory_eval_2)


@random_seed
def test_dgp_decoupled_trajectory_sampler_sample_is_continuous(
    two_layer_model: Callable[[TensorType], DeepGP],
    keras_float: None,
) -> None:
    _, model = _build_dataset_and_train_deep_gp(two_layer_model)

    sampler = DeepGaussianProcessDecoupledTrajectorySampler(model)
    xs = tf.random.uniform([10, 2], minval=-10.0, maxval=10.0, dtype=tf.float64)
    xs = tf.expand_dims(xs, -2)  # [N, 1, D]
    xs = tf.tile(xs, [1, 5, 1])  # [N, B, D]

    trajectory = sampler.get_trajectory()
    npt.assert_array_less(tf.abs(trajectory(xs + 1e-20) - trajectory(xs)), 1e-20)


@random_seed
def test_dgp_decoupled_trajectory_sampler_samples_approximate_expected_distribution(
    two_layer_model: Callable[[TensorType], DeepGP],
    keras_float: None,
) -> None:
    sample_size = 100
    dataset, model = _build_dataset_and_train_deep_gp(two_layer_model)

    sampler = DeepGaussianProcessDecoupledTrajectorySampler(model)
    trajectory = sampler.get_trajectory()

    xs = tf.expand_dims(dataset.query_points, -2)  # [N, 1, D]
    xs = tf.tile(xs, [1, sample_size, 1])  # [N, B, D]

    samples = trajectory(xs)

    assert samples.shape == [len(dataset.query_points), sample_size]

    sample_mean = tf.reduce_mean(samples, axis=-1, keepdims=True)
    sample_variance = tf.reduce_mean((samples - sample_mean) ** 2, axis=-1, keepdims=True)

    num_samples = 50
    means = []
    vars = []
    for _ in range(num_samples):
        Fmean_sample, Fvar_sample = model.predict(dataset.query_points)
        means.append(Fmean_sample)
        vars.append(Fvar_sample)
    ref_mean = tf.reduce_mean(tf.stack(means), axis=0)
    ref_variance = tf.reduce_mean(tf.stack(vars) + tf.stack(means) ** 2, axis=0) - ref_mean ** 2

    error = 1 / tf.sqrt(tf.cast(num_samples, tf.float32))
    npt.assert_allclose(sample_mean, ref_mean, atol=2 * error)
    npt.assert_allclose(sample_variance, ref_variance, atol=4 * error)


@random_seed
def test_dgp_decoupled_trajectory_sampler_samples_are_distinct_for_new_instances(
    two_layer_model: Callable[[TensorType], DeepGP],
    keras_float: None,
) -> None:
    _, model = _build_dataset_and_train_deep_gp(two_layer_model)

    sampler_1 = DeepGaussianProcessDecoupledTrajectorySampler(model)
    trajectory_1 = sampler_1.get_trajectory()
    sampler_2 = DeepGaussianProcessDecoupledTrajectorySampler(model)
    trajectory_2 = sampler_2.get_trajectory()

    xs = tf.random.uniform([10, 2], minval=-10.0, maxval=10.0, dtype=tf.float64)
    xs = tf.expand_dims(xs, -2)  # [N, 1, D]
    xs = tf.tile(xs, [1, 2, 1])  # [N, B, D]

    npt.assert_array_less(
        1e-1, tf.reduce_max(tf.abs(trajectory_1(xs) - trajectory_2(xs)))
    )  # distinct between sample draws
    npt.assert_array_less(
        1e-1, tf.reduce_max(tf.abs(trajectory_1(xs)[:, 0] - trajectory_1(xs)[:, 1]))
    )  # distinct between samples within draws
    npt.assert_array_less(
        1e-1, tf.reduce_max(tf.abs(trajectory_2(xs)[:, 0] - trajectory_2(xs)[:, 1]))
    )  # distinct between samples within draws


@random_seed
def test_dgp_decoupled_trajectory_resample_trajectory_provides_new_samples_without_retracing(
    two_layer_model: Callable[[TensorType], DeepGP],
    keras_float: None,
) -> None:
    _, model = _build_dataset_and_train_deep_gp(two_layer_model)

    xs = tf.random.uniform([10, 2], minval=-10.0, maxval=10.0, dtype=tf.float64)
    xs = tf.expand_dims(xs, -2)  # [N, 1, D]
    xs = tf.tile(xs, [1, 5, 1])  # [N, B, D]

    sampler = DeepGaussianProcessDecoupledTrajectorySampler(model)
    trajectory = sampler.get_trajectory()
    evals_1 = trajectory(xs)
    for _ in range(5):
        trajectory = sampler.resample_trajectory(trajectory)
        evals_new = trajectory(xs)
        npt.assert_array_less(1e-1, tf.reduce_max(tf.abs(evals_1 - evals_new)))

    assert trajectory.__call__._get_tracing_count() == 1  # type: ignore


@random_seed
def test_dgp_decoupled_trajectory_update_trajectory_updates_and_doesnt_retrace(
    two_layer_model: Callable[[TensorType], DeepGP],
    keras_float: None,
) -> None:
    _, model = _build_dataset_and_train_deep_gp(two_layer_model)

    xs = tf.random.uniform([10, 2], minval=-10.0, maxval=10.0, dtype=tf.float64)
    xs = tf.expand_dims(xs, -2)  # [N, 1, D]
    xs_with_batching = tf.tile(xs, [1, 5, 1])  # [N, B, D]

    sampler = DeepGaussianProcessDecoupledTrajectorySampler(model)
    trajectory = sampler.get_trajectory()
    eval_before = trajectory(xs_with_batching)

    for _ in range(3):  # do three updates on new data and see if samples are new
        x_train = tf.random.uniform([20, 2], minval=-10.0, maxval=10.0, dtype=tf.float64)
        y_train = tf.random.normal([20, 1], dtype=tf.float64)
        new_dataset = Dataset(x_train, y_train)
        model.update(new_dataset)
        model.optimize(new_dataset)

        trajectory_updated = sampler.update_trajectory(trajectory)
        eval_after = trajectory(xs_with_batching)

        assert trajectory_updated is trajectory  # check update was in place

        npt.assert_array_less(
            0.1, tf.reduce_max(tf.abs(eval_before - eval_after))
        )  # two samples should be different

    assert trajectory.__call__._get_tracing_count() == 1  # type: ignore


def test_dgp_decoupled_layer_raises_for_invalid_layer() -> None:
    w_dim = 1
    prior_means = np.zeros(w_dim)
    prior_std = np.ones(w_dim)
    encoder = gpflux.encoders.DirectlyParameterizedNormalDiag(10, w_dim)
    prior = tfp.distributions.MultivariateNormalDiag(prior_means, prior_std)
    lv = gpflux.layers.LatentVariableLayer(prior, encoder)

    with pytest.raises(ValueError, match="Layers other than .*"):
        DeepGaussianProcessDecoupledLayer(lv)


@pytest.mark.parametrize("num_features", [0, -2])
def test_dgp_decoupled_layer_raises_for_invalid_number_of_features(
    num_features: int,
) -> None:
    layer = gpflux.layers.GPLayer(
        gpflow.kernels.SquaredExponential(),
        tf.random.normal([5, 2], dtype=tf.float64),
        num_data=10,
        num_latent_gps=2,
    )

    with pytest.raises(TF_DEBUGGING_ERROR_TYPES):
        DeepGaussianProcessDecoupledLayer(layer, num_features)


def test_dgp_decoupled_layer_raises_for_invalid_kernel() -> None:
    layer = gpflux.layers.GPLayer(
        gpflow.kernels.SeparateIndependent(
            [gpflow.kernels.SquaredExponential(), gpflow.kernels.SquaredExponential()]
        ),
        tf.random.normal([5, 2], dtype=tf.float64),
        num_data=10,
        num_latent_gps=2,
    )

    with pytest.raises(ValueError, match="Multioutput kernels .*"):
        DeepGaussianProcessDecoupledLayer(layer)


def test_dgp_decoupled_layer_returns_trajectory_with_correct_shapes(
    two_layer_model: Callable[[TensorType], DeepGP],
    keras_float: None,
) -> None:
    num_evals = 20
    batch_size = 5

    _, model = _build_dataset_and_train_deep_gp(two_layer_model)

    layer = model.model_gpflux.f_layers[0]
    P = layer.num_latent_gps

    decoupled_layer = DeepGaussianProcessDecoupledLayer(layer)

    xs = tf.random.uniform([num_evals, 2], minval=-10.0, maxval=10.0, dtype=tf.float64)  # [N, D]
    xs_with_dummy_batch_dim = tf.expand_dims(xs, -2)  # [N, 1, D]
    xs_with_full_batch_dim = tf.tile(xs_with_dummy_batch_dim, [1, batch_size, 1])  # [N, B, D]

    tf.debugging.assert_shapes(
        [(decoupled_layer(xs_with_full_batch_dim), [num_evals, batch_size, P])]
    )


@random_seed
def test_dgp_decoupled_layer_returns_deterministic_trajectory(
    two_layer_model: Callable[[TensorType], DeepGP],
    keras_float: None,
) -> None:
    _, model = _build_dataset_and_train_deep_gp(two_layer_model)

    layer = model.model_gpflux.f_layers[0]

    decoupled_layer = DeepGaussianProcessDecoupledLayer(layer)

    xs = tf.random.uniform([10, 2], minval=-10.0, maxval=10.0, dtype=tf.float64)  # [N, D]
    xs = tf.expand_dims(xs, -2)
    xs = tf.tile(xs, [1, 5, 1])

    eval_1 = decoupled_layer(xs)
    eval_2 = decoupled_layer(xs)

    npt.assert_allclose(eval_1, eval_2)


@random_seed
def test_dgp_decoupled_layer_samples_are_distinct_for_new_instances(
    two_layer_model: Callable[[TensorType], DeepGP],
    keras_float: None,
) -> None:
    _, model = _build_dataset_and_train_deep_gp(two_layer_model)

    layer = model.model_gpflux.f_layers[0]

    decoupled_layer_1 = DeepGaussianProcessDecoupledLayer(layer)
    decoupled_layer_2 = DeepGaussianProcessDecoupledLayer(layer)

    xs = tf.random.uniform([100, 2], minval=-10.0, maxval=10.0, dtype=tf.float64)  # [N, D]
    xs = tf.expand_dims(xs, -2)
    xs = tf.tile(xs, [1, 5, 1])

    npt.assert_array_less(
        1e-2, tf.reduce_sum(tf.abs(decoupled_layer_1(xs) - decoupled_layer_2(xs)))
    )  # distinct between sample draws
    npt.assert_array_less(
        1e-2, tf.reduce_sum(tf.abs(decoupled_layer_1(xs)[:, 0] - decoupled_layer_1(xs)[:, 1]))
    )  # distinct between samples within draws
    npt.assert_array_less(
        1e-2, tf.reduce_sum(tf.abs(decoupled_layer_2(xs)[:, 0] - decoupled_layer_2(xs)[:, 1]))
    )  # distinct between samples within draws


@random_seed
def test_dgp_decoupled_layer_resample_provides_new_samples(
    two_layer_model: Callable[[TensorType], DeepGP],
    keras_float: None,
) -> None:
    _, model = _build_dataset_and_train_deep_gp(two_layer_model)

    layer = model.model_gpflux.f_layers[0]

    decoupled_layer = DeepGaussianProcessDecoupledLayer(layer)

    xs = tf.random.uniform([10, 2], minval=-10.0, maxval=10.0, dtype=tf.float64)  # [N, D]
    xs = tf.expand_dims(xs, -2)
    xs = tf.tile(xs, [1, 5, 1])

    evals_1 = decoupled_layer(xs)
    for _ in range(5):
        decoupled_layer.resample()
        evals_new = decoupled_layer(xs)
        npt.assert_array_less(1e-2, tf.reduce_sum(tf.abs(evals_1 - evals_new)))


@random_seed
def test_dgp_decoupled_layer_update_updates(
    two_layer_model: Callable[[TensorType], DeepGP],
    keras_float: None,
) -> None:
    _, model = _build_dataset_and_train_deep_gp(two_layer_model)

    layer = model.model_gpflux.f_layers[0]

    decoupled_layer = DeepGaussianProcessDecoupledLayer(layer)

    xs = tf.random.uniform([10, 2], minval=-10.0, maxval=10.0, dtype=tf.float64)  # [N, D]
    xs = tf.expand_dims(xs, -2)
    xs = tf.tile(xs, [1, 5, 1])

    evals_1 = decoupled_layer(xs)

    original_W = decoupled_layer._feature_functions.W.value().numpy()
    original_b = decoupled_layer._feature_functions.b.value().numpy()
    for _ in range(5):
        x_train = tf.random.uniform([20, 2], minval=-10.0, maxval=10.0, dtype=tf.float64)
        y_train = tf.random.normal([20, 1], dtype=tf.float64)
        new_dataset = Dataset(x_train, y_train)
        model.update(new_dataset)
        model.optimize(new_dataset)

        decoupled_layer.update()
        evals_new = decoupled_layer(xs)
        npt.assert_array_less(1e-2, tf.reduce_sum(tf.abs(evals_1 - evals_new)))

        # Check that RFF weights change
        npt.assert_array_less(
            1e-2, tf.reduce_sum(tf.abs(original_b - decoupled_layer._feature_functions.b))
        )
        npt.assert_array_less(
            1e-2, tf.reduce_sum(tf.abs(original_W - decoupled_layer._feature_functions.W))
        )
>>>>>>> 1cc3c10f
<|MERGE_RESOLUTION|>--- conflicted
+++ resolved
@@ -119,14 +119,9 @@
 
     assert samples.shape == [len(dataset.query_points), sample_size, 1, 1]
 
-<<<<<<< HEAD
     sample_mean = tf.reduce_mean(samples, axis=1, keepdims=True)
     sample_variance = tf.squeeze(tf.reduce_mean((samples - sample_mean) ** 2, axis=1), -2)
     sample_mean = tf.squeeze(sample_mean, [1, 2])
-=======
-    sample_mean = tf.reduce_mean(samples, axis=0)
-    sample_variance = tf.reduce_mean((samples - sample_mean) ** 2, axis=0)
->>>>>>> 1cc3c10f
 
     num_samples = 50
     means = []
@@ -176,11 +171,7 @@
     sampler1 = DeepGaussianProcessReparamSampler(100, model)
     sampler2 = DeepGaussianProcessReparamSampler(100, model)
 
-<<<<<<< HEAD
     xs = tf.random.uniform([100, 2], minval=-10.0, maxval=10.0, dtype=tf.float64)[:, None, :]
-    npt.assert_array_less(1e-9, tf.abs(sampler2.sample(xs) - sampler1.sample(xs)))
-=======
-    xs = tf.random.uniform([100, 2], minval=-10.0, maxval=10.0, dtype=tf.float64)
     npt.assert_array_less(1e-9, tf.abs(sampler2.sample(xs) - sampler1.sample(xs)))
 
 
@@ -548,5 +539,4 @@
         )
         npt.assert_array_less(
             1e-2, tf.reduce_sum(tf.abs(original_W - decoupled_layer._feature_functions.W))
-        )
->>>>>>> 1cc3c10f
+        )