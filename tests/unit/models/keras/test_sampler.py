# Copyright 2020 The Trieste Contributors
#
# Licensed under the Apache License, Version 2.0 (the "License");
# you may not use this file except in compliance with the License.
# You may obtain a copy of the License at
#
#     http://www.apache.org/licenses/LICENSE-2.0
#
# Unless required by applicable law or agreed to in writing, software
# distributed under the License is distributed on an "AS IS" BASIS,
# WITHOUT WARRANTIES OR CONDITIONS OF ANY KIND, either express or implied.
# See the License for the specific language governing permissions and
# limitations under the License.

from __future__ import annotations

<<<<<<< HEAD
from typing import Any, cast
=======
from typing import Any
>>>>>>> 440b3c0c

import numpy.testing as npt
import pytest
import tensorflow as tf

from tests.util.misc import empty_dataset, random_seed, quadratic
from tests.util.models.keras.models import trieste_deep_ensemble_model
from trieste.models.keras import DeepEnsembleTrajectorySampler
from trieste.data import Dataset
<<<<<<< HEAD
from trieste.models.keras import DeepEnsemble, EnsembleTrajectorySampler
=======
>>>>>>> 440b3c0c

_ENSEMBLE_SIZE = 3


@pytest.fixture(name="diversify", params=[True, False])
def _diversify_fixture(request: Any) -> bool:
    return request.param


@pytest.fixture(name="num_evals", params=[9, 19])
def _num_evals_fixture(request: Any) -> int:
    return request.param


@pytest.fixture(name="batch_size", params=[1, 2])
def _batch_size_fixture(request: Any) -> int:
    return request.param


def test_ensemble_trajectory_sampler_returns_trajectory_function_with_correctly_shaped_output(
    num_evals: int,
    batch_size: int,
    dim: int,
    diversify: bool,
) -> None:
    """
    Inputs should be [N,B,d] while output should be [N,B]
    """
    example_data = empty_dataset([dim], [1])
    test_data = tf.random.uniform([num_evals, batch_size, dim])  # [N, B, d]

    model, _, _ = trieste_deep_ensemble_model(example_data, _ENSEMBLE_SIZE)

    sampler = DeepEnsembleTrajectorySampler(model, diversify=diversify)
    trajectory = sampler.get_trajectory()

    assert trajectory(test_data).shape == (num_evals, batch_size)


def test_ensemble_trajectory_sampler_returns_deterministic_trajectory(
    num_evals: int, batch_size: int, dim: int, diversify: bool
) -> None:
    """
    Evaluating the same data with the same trajectory multiple times should yield
    exactly the same output.
    """
    example_data = empty_dataset([dim], [1])
    test_data = tf.random.uniform([num_evals, batch_size, dim])  # [N, B, d]

    model, _, _ = trieste_deep_ensemble_model(example_data, _ENSEMBLE_SIZE)

    sampler = DeepEnsembleTrajectorySampler(model, diversify=diversify)
    trajectory = sampler.get_trajectory()

    eval_1 = trajectory(test_data)
    eval_2 = trajectory(test_data)

    npt.assert_allclose(eval_1, eval_2)


<<<<<<< HEAD
@random_seed
def test_ensemble_trajectory_sampler_samples_are_distinct_for_new_instances(
    use_samples: bool,
) -> None:
=======
def test_ensemble_trajectory_sampler_samples_are_distinct_for_new_instances() -> None:
    """
    If seeds are not fixed instantiating a new sampler should give us different trajectories.
    We use `diversify=True` here because same network could be accidentally sampled in the
    mean mode and since we cannot fix the seed here we could get stochastic failure here.
    """
    diversify = True

>>>>>>> 440b3c0c
    example_data = empty_dataset([1], [1])
    test_data = tf.linspace([-10.0], [10.0], 100)
    test_data = tf.expand_dims(test_data, -2)  # [N, 1, d]
    test_data = tf.tile(test_data, [1, 2, 1])  # [N, 2, D]

    model, _, _ = trieste_deep_ensemble_model(example_data, _ENSEMBLE_SIZE * 3)

    sampler1 = DeepEnsembleTrajectorySampler(model, diversify=diversify)
    trajectory1 = sampler1.get_trajectory()

    sampler2 = DeepEnsembleTrajectorySampler(model, diversify=diversify)
    trajectory2 = sampler2.get_trajectory()

<<<<<<< HEAD
    # eval1 = trajectory1(test_data)
    # breakpoint()
    # eval2 = trajectory2(test_data)
    # breakpoint()
    # assert tf.reduce_any(eval1 != eval2)
=======
    eval_1 = trajectory1(test_data)
    eval_2 = trajectory2(test_data)
>>>>>>> 440b3c0c

    npt.assert_array_less(
        1e-1, tf.reduce_max(tf.abs(eval_1 - eval_2))
    )  # distinct between seperate draws
    npt.assert_array_less(
        1e-1, tf.reduce_max(tf.abs(eval_1[:, 0] - eval_1[:, 1]))
    )  # distinct for two samples within same draw
    npt.assert_array_less(
        1e-1, tf.reduce_max(tf.abs(eval_2[:, 0] - eval_2[:, 1]))
    )  # distinct for two samples within same draw


@random_seed
def test_ensemble_trajectory_sampler_samples_are_distinct_within_batch(diversify: bool) -> None:
    """
    Samples for elements of the batch should be different. Note that when diversify is not used,
    for small ensembles we could randomnly choose the same network and then we would get the same
    result.
    """
    example_data = empty_dataset([1], [1])
    test_data = tf.linspace([-10.0], [10.0], 100)
    test_data = tf.expand_dims(test_data, -2)  # [N, 1, d]
    test_data = tf.tile(test_data, [1, 2, 1])  # [N, 2, D]

    model, _, _ = trieste_deep_ensemble_model(example_data, _ENSEMBLE_SIZE * 3)

    sampler1 = DeepEnsembleTrajectorySampler(model, diversify=diversify)
    trajectory1 = sampler1.get_trajectory()

    sampler2 = DeepEnsembleTrajectorySampler(model, diversify=diversify)
    trajectory2 = sampler2.get_trajectory()

    eval_1 = trajectory1(test_data)
    eval_2 = trajectory2(test_data)

    npt.assert_allclose(eval_1, eval_2)  # same for seperate draws
    npt.assert_array_less(
        1e-1, tf.reduce_max(tf.abs(eval_1[:, 0] - eval_1[:, 1]))
    )  # distinct for two samples within same draw
    npt.assert_array_less(
        1e-1, tf.reduce_max(tf.abs(eval_2[:, 0] - eval_2[:, 1]))
    )  # distinct for two samples within same draw


@random_seed
<<<<<<< HEAD
def test_ensemble_trajectory_sampler_resample_does_not_change_old_trajectory(
    use_samples: bool,
=======
def test_ensemble_trajectory_sampler_resample_with_new_sampler_does_not_change_old_sampler(
    diversify: bool,
>>>>>>> 440b3c0c
) -> None:
    """
    Generating a new trajectory and resampling it will not affect a previous
    trajectory instance. Before resampling evaluations from both trajectories
    are the same.
    """
    example_data = empty_dataset([1], [1])
    test_data = tf.linspace([-10.0], [10.0], 100)
    test_data = tf.expand_dims(test_data, -2)  # [N, 1, d]
    test_data = tf.tile(test_data, [1, 2, 1])  # [N, 2, D]

    model, _, _ = trieste_deep_ensemble_model(example_data, _ENSEMBLE_SIZE * 3)

<<<<<<< HEAD
    sampler = EnsembleTrajectorySampler(model, use_samples=use_samples)
    trajectory1 = sampler.get_trajectory()
    evals_11 = trajectory1(test_data)

    trajectory2 = sampler.get_trajectory()
    evals_21 = trajectory2(test_data)
=======
    sampler1 = DeepEnsembleTrajectorySampler(model, diversify=diversify)
    trajectory1 = sampler1.get_trajectory()
    evals_11 = trajectory1(test_data)

    sampler2 = DeepEnsembleTrajectorySampler(model, diversify=diversify)
    trajectory21 = sampler2.get_trajectory()
    evals_21 = trajectory21(test_data)
>>>>>>> 440b3c0c

    trajectory2 = sampler.resample_trajectory(trajectory2)
    evals_22 = trajectory2(test_data)
    evals_12 = trajectory1(test_data)

    npt.assert_array_less(1e-1, tf.reduce_max(tf.abs(evals_22 - evals_21)))
    npt.assert_allclose(evals_11, evals_21)
    npt.assert_allclose(evals_11, evals_12)


@random_seed
def test_ensemble_trajectory_sampler_new_trajectories_diverge(diversify: bool) -> None:
    """
    Generating two trajectories from the same sampler and resampling them will lead to different
    trajectories, even though they were initially the same.
    """
    example_data = empty_dataset([1], [1])
    test_data = tf.linspace([-10.0], [10.0], 100)
    test_data = tf.expand_dims(test_data, -2)  # [N, 1, d]
    test_data = tf.tile(test_data, [1, 2, 1])  # [N, 2, D]

    model, _, _ = trieste_deep_ensemble_model(example_data, _ENSEMBLE_SIZE * 3)

    sampler = DeepEnsembleTrajectorySampler(model, diversify=diversify)

    trajectory11 = sampler.get_trajectory()
    evals_11 = trajectory11(test_data)
    trajectory12 = sampler.resample_trajectory(trajectory11)
    evals_12 = trajectory12(test_data)

    trajectory21 = sampler.get_trajectory()
    evals_21 = trajectory21(test_data)
    trajectory22 = sampler.resample_trajectory(trajectory21)
    evals_22 = trajectory22(test_data)

    npt.assert_allclose(evals_11, evals_21)
    npt.assert_array_less(1e-1, tf.reduce_max(tf.abs(evals_22 - evals_12)))
    npt.assert_array_less(1e-1, tf.reduce_max(tf.abs(evals_11 - evals_12)))
    npt.assert_array_less(1e-1, tf.reduce_max(tf.abs(evals_21 - evals_22)))


@random_seed
def test_ensemble_trajectory_sampler_resample_provides_new_samples_without_retracing(
    diversify: bool,
) -> None:
    """
    Resampling a trajectory should be done without retracing, we also check whether we
    get different samples.
    """
    example_data = empty_dataset([1], [1])
    test_data = tf.linspace([-10.0], [10.0], 100)
    test_data = tf.expand_dims(test_data, -2)  # [N, 1, d]

    model, _, _ = trieste_deep_ensemble_model(example_data, _ENSEMBLE_SIZE * 2)

    sampler = DeepEnsembleTrajectorySampler(model, diversify=diversify)

    trajectory = sampler.get_trajectory()
    evals_1 = trajectory(test_data)

    trajectory = sampler.resample_trajectory(trajectory)
    evals_2 = trajectory(test_data)

    trajectory = sampler.resample_trajectory(trajectory)
    evals_3 = trajectory(test_data)

    # no retracing
    assert trajectory.__call__._get_tracing_count() == 1  # type: ignore

    # check all samples are different
    npt.assert_array_less(1e-4, tf.abs(evals_1 - evals_2))
    npt.assert_array_less(1e-4, tf.abs(evals_2 - evals_3))
    npt.assert_array_less(1e-4, tf.abs(evals_1 - evals_3))


@random_seed
def test_ensemble_trajectory_sampler_update_trajectory_updates_and_doesnt_retrace(
    diversify: bool,
) -> None:
    """
    We do updates after updating the model, check if model is indeed changed and verify
    that samples are new.
    """
    dim = 3
    batch_size = 2
    num_data = 100

    example_data = empty_dataset([dim], [1])
    test_data = tf.random.uniform([num_data, batch_size, dim])  # [N, B, d]

    model, _, _ = trieste_deep_ensemble_model(example_data, _ENSEMBLE_SIZE)

    trajectory_sampler = DeepEnsembleTrajectorySampler(model, diversify=diversify)
    trajectory = trajectory_sampler.get_trajectory()

    eval_before = trajectory(test_data)

    for _ in range(3):
        x_train = tf.random.uniform([num_data, dim])  # [N, d]
        new_dataset = Dataset(x_train, quadratic(x_train))
<<<<<<< HEAD
        model = cast(DeepEnsemble, trajectory_sampler._model)
        old_weights = model.model.get_weights()
=======
        old_weights = trajectory_sampler._model.model.get_weights()  # type: ignore
>>>>>>> 440b3c0c
        model.optimize(new_dataset)

        trajectory_updated = trajectory_sampler.update_trajectory(trajectory)
        eval_after = trajectory(test_data)

        assert trajectory_updated is trajectory  # check update was in place

<<<<<<< HEAD
        npt.assert_array_less(1e-4, tf.abs(model.model.get_weights()[0], old_weights[0]))
=======
        npt.assert_array_less(
            1e-4,
            tf.abs(
                trajectory_sampler._model.model.get_weights()[0],  # type: ignore
                old_weights[0],
            )
        )
>>>>>>> 440b3c0c
        npt.assert_array_less(
            0.01, tf.reduce_max(tf.abs(eval_before - eval_after))
        )  # two samples should be different

    assert trajectory.__call__._get_tracing_count() == 1  # type: ignore


@random_seed
def test_ensemble_trajectory_sampler_trajectory_on_subsets_same_as_set(diversify: bool) -> None:
    """
    We check if the trajectory called on a set of data is the same as calling it on subsets.
    """
    x_train = 10 * tf.random.uniform([10000, 1])  # [N, d]
    train_data = Dataset(x_train, quadratic(x_train))

    test_data = tf.linspace([-10.0], [10.0], 300)
    test_data = tf.expand_dims(test_data, -2)  # [N, 1, d]
    test_data = tf.tile(test_data, [1, 2, 1])  # [N, 2, d]

    model, _, _ = trieste_deep_ensemble_model(train_data, _ENSEMBLE_SIZE)
    model.optimize(train_data)

    trajectory_sampler = DeepEnsembleTrajectorySampler(model, diversify)
    trajectory = trajectory_sampler.get_trajectory()

    eval_all = trajectory(test_data)
    eval_1 = trajectory(test_data[0:100, :])
    eval_2 = trajectory(test_data[100:200, :])
    eval_3 = trajectory(test_data[200:300, :])

    npt.assert_allclose(eval_all, tf.concat([eval_1, eval_2, eval_3], axis=0), rtol=1e-6)


@random_seed
def test_ensemble_trajectory_sampler_trajectory_is_continuous(diversify: bool) -> None:
    """
    We check if the trajectory seems to give continuous output, for delta x we get delta y.
    """
    x_train = 10 * tf.random.uniform([10000, 1])  # [N, d]
    train_data = Dataset(x_train, quadratic(x_train))

    test_data = tf.linspace([-10.0], [10.0], 300)
    test_data = tf.expand_dims(test_data, -2)  # [N, 1, d]
    test_data = tf.tile(test_data, [1, 2, 1])  # [N, 2, d]

    model, _, _ = trieste_deep_ensemble_model(train_data, _ENSEMBLE_SIZE)

    trajectory_sampler = DeepEnsembleTrajectorySampler(model, diversify=diversify)
    trajectory = trajectory_sampler.get_trajectory()

    npt.assert_array_less(tf.abs(trajectory(test_data + 1e-20) - trajectory(test_data)), 1e-20)<|MERGE_RESOLUTION|>--- conflicted
+++ resolved
@@ -14,11 +14,7 @@
 
 from __future__ import annotations
 
-<<<<<<< HEAD
 from typing import Any, cast
-=======
-from typing import Any
->>>>>>> 440b3c0c
 
 import numpy.testing as npt
 import pytest
@@ -26,12 +22,8 @@
 
 from tests.util.misc import empty_dataset, random_seed, quadratic
 from tests.util.models.keras.models import trieste_deep_ensemble_model
-from trieste.models.keras import DeepEnsembleTrajectorySampler
 from trieste.data import Dataset
-<<<<<<< HEAD
-from trieste.models.keras import DeepEnsemble, EnsembleTrajectorySampler
-=======
->>>>>>> 440b3c0c
+from trieste.models.keras import DeepEnsemble, DeepEnsembleTrajectorySampler
 
 _ENSEMBLE_SIZE = 3
 
@@ -92,12 +84,7 @@
     npt.assert_allclose(eval_1, eval_2)
 
 
-<<<<<<< HEAD
-@random_seed
-def test_ensemble_trajectory_sampler_samples_are_distinct_for_new_instances(
-    use_samples: bool,
-) -> None:
-=======
+@random_seed
 def test_ensemble_trajectory_sampler_samples_are_distinct_for_new_instances() -> None:
     """
     If seeds are not fixed instantiating a new sampler should give us different trajectories.
@@ -106,7 +93,6 @@
     """
     diversify = True
 
->>>>>>> 440b3c0c
     example_data = empty_dataset([1], [1])
     test_data = tf.linspace([-10.0], [10.0], 100)
     test_data = tf.expand_dims(test_data, -2)  # [N, 1, d]
@@ -120,16 +106,8 @@
     sampler2 = DeepEnsembleTrajectorySampler(model, diversify=diversify)
     trajectory2 = sampler2.get_trajectory()
 
-<<<<<<< HEAD
-    # eval1 = trajectory1(test_data)
-    # breakpoint()
-    # eval2 = trajectory2(test_data)
-    # breakpoint()
-    # assert tf.reduce_any(eval1 != eval2)
-=======
     eval_1 = trajectory1(test_data)
     eval_2 = trajectory2(test_data)
->>>>>>> 440b3c0c
 
     npt.assert_array_less(
         1e-1, tf.reduce_max(tf.abs(eval_1 - eval_2))
@@ -175,13 +153,8 @@
 
 
 @random_seed
-<<<<<<< HEAD
-def test_ensemble_trajectory_sampler_resample_does_not_change_old_trajectory(
-    use_samples: bool,
-=======
 def test_ensemble_trajectory_sampler_resample_with_new_sampler_does_not_change_old_sampler(
     diversify: bool,
->>>>>>> 440b3c0c
 ) -> None:
     """
     Generating a new trajectory and resampling it will not affect a previous
@@ -195,22 +168,12 @@
 
     model, _, _ = trieste_deep_ensemble_model(example_data, _ENSEMBLE_SIZE * 3)
 
-<<<<<<< HEAD
     sampler = EnsembleTrajectorySampler(model, use_samples=use_samples)
     trajectory1 = sampler.get_trajectory()
     evals_11 = trajectory1(test_data)
 
     trajectory2 = sampler.get_trajectory()
     evals_21 = trajectory2(test_data)
-=======
-    sampler1 = DeepEnsembleTrajectorySampler(model, diversify=diversify)
-    trajectory1 = sampler1.get_trajectory()
-    evals_11 = trajectory1(test_data)
-
-    sampler2 = DeepEnsembleTrajectorySampler(model, diversify=diversify)
-    trajectory21 = sampler2.get_trajectory()
-    evals_21 = trajectory21(test_data)
->>>>>>> 440b3c0c
 
     trajectory2 = sampler.resample_trajectory(trajectory2)
     evals_22 = trajectory2(test_data)
@@ -311,12 +274,8 @@
     for _ in range(3):
         x_train = tf.random.uniform([num_data, dim])  # [N, d]
         new_dataset = Dataset(x_train, quadratic(x_train))
-<<<<<<< HEAD
         model = cast(DeepEnsemble, trajectory_sampler._model)
         old_weights = model.model.get_weights()
-=======
-        old_weights = trajectory_sampler._model.model.get_weights()  # type: ignore
->>>>>>> 440b3c0c
         model.optimize(new_dataset)
 
         trajectory_updated = trajectory_sampler.update_trajectory(trajectory)
@@ -324,17 +283,7 @@
 
         assert trajectory_updated is trajectory  # check update was in place
 
-<<<<<<< HEAD
         npt.assert_array_less(1e-4, tf.abs(model.model.get_weights()[0], old_weights[0]))
-=======
-        npt.assert_array_less(
-            1e-4,
-            tf.abs(
-                trajectory_sampler._model.model.get_weights()[0],  # type: ignore
-                old_weights[0],
-            )
-        )
->>>>>>> 440b3c0c
         npt.assert_array_less(
             0.01, tf.reduce_max(tf.abs(eval_before - eval_after))
         )  # two samples should be different
