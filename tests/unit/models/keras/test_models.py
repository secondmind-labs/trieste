# Copyright 2021 The Trieste Contributors
#
# Licensed under the Apache License, Version 2.0 (the "License");
# you may not use this file except in compliance with the License.
# You may obtain a copy of the License at
#
#     http://www.apache.org/licenses/LICENSE-2.0
#
# Unless required by applicable law or agreed to in writing, software
# distributed under the License is distributed on an "AS IS" BASIS,
# WITHOUT WARRANTIES OR CONDITIONS OF ANY KIND, either express or implied.
# See the License for the specific language governing permissions and
# limitations under the License.
from __future__ import annotations

import copy
import operator
import unittest.mock
from typing import Any, Optional

import numpy as np
import numpy.testing as npt
import pytest
import tensorflow as tf
import tensorflow_probability as tfp
from tensorflow.python.keras.callbacks import Callback

from tests.util.misc import ShapeLike, empty_dataset, random_seed
from tests.util.models.keras.models import trieste_deep_ensemble_model, trieste_keras_ensemble_model
from trieste.data import Dataset
from trieste.logging import step_number, tensorboard_writer
from trieste.models import create_model
from trieste.models.keras import (
    DeepEnsemble,
    KerasEnsemble,
    negative_log_likelihood,
    sample_with_replacement,
)
from trieste.models.optimizer import KerasOptimizer, TrainingData

_ENSEMBLE_SIZE = 3


@pytest.fixture(name="ensemble_size", params=[2, 5])
def _ensemble_size_fixture(request: Any) -> int:
    return request.param


@pytest.fixture(name="num_outputs", params=[1, 3])
def _num_outputs_fixture(request: Any) -> int:
    return request.param


@pytest.fixture(name="dataset_size", params=[10, 100])
def _dataset_size_fixture(request: Any) -> int:
    return request.param


@pytest.fixture(name="independent_normal", params=[False, True])
def _independent_normal_fixture(request: Any) -> bool:
    return request.param


@pytest.fixture(name="bootstrap_data", params=[False, True])
def _bootstrap_data_fixture(request: Any) -> bool:
    return request.param


def _get_example_data(
    query_point_shape: ShapeLike, observation_shape: Optional[ShapeLike] = None
) -> Dataset:
    qp = tf.random.uniform(tf.TensorShape(query_point_shape), dtype=tf.float64)

    if observation_shape is None:
        observation_shape = query_point_shape[:-1] + [1]  # type: ignore
    obs = tf.random.uniform(tf.TensorShape(observation_shape), dtype=tf.float64)

    return Dataset(qp, obs)


def _ensemblise_data(
    model: KerasEnsemble, data: Dataset, ensemble_size: int, bootstrap: bool = False
) -> TrainingData:
    inputs = {}
    outputs = {}
    for index in range(ensemble_size):
        if bootstrap:
            resampled_data = sample_with_replacement(data)
        else:
            resampled_data = data
        input_name = model.model.input_names[index]
        output_name = model.model.output_names[index]
        inputs[input_name], outputs[output_name] = resampled_data.astuple()

    return inputs, outputs


@pytest.mark.parametrize("optimizer", [tf.optimizers.Adam(), tf.optimizers.RMSprop()])
@pytest.mark.parametrize("diversify", [False, True])
def test_deep_ensemble_repr(
    optimizer: tf.optimizers.Optimizer, bootstrap_data: bool, diversify: bool
) -> None:
    example_data = empty_dataset([1], [1])

    keras_ensemble = trieste_keras_ensemble_model(example_data, _ENSEMBLE_SIZE)
    keras_ensemble.model.compile(optimizer, loss=negative_log_likelihood)
    optimizer_wrapper = KerasOptimizer(optimizer, loss=negative_log_likelihood)
    model = DeepEnsemble(keras_ensemble, optimizer_wrapper, bootstrap_data, diversify)

    expected_repr = (
        f"DeepEnsemble({keras_ensemble.model!r}, {optimizer_wrapper!r}, "
        f"{bootstrap_data!r}, {diversify!r})"
    )

    assert type(model).__name__ in repr(model)
    assert repr(model) == expected_repr


def test_deep_ensemble_model_attributes() -> None:
    example_data = empty_dataset([1], [1])
    model, keras_ensemble, optimizer = trieste_deep_ensemble_model(
        example_data, _ENSEMBLE_SIZE, False, False
    )

    keras_ensemble.model.compile(optimizer=optimizer.optimizer, loss=optimizer.loss)

    assert model.model is keras_ensemble.model


def test_deep_ensemble_ensemble_size_attributes(ensemble_size: int) -> None:
    example_data = empty_dataset([1], [1])
    model, _, _ = trieste_deep_ensemble_model(example_data, ensemble_size, False, False)

    assert model.ensemble_size == ensemble_size


def test_deep_ensemble_raises_for_incorrect_ensemble_size() -> None:
    with pytest.raises(ValueError):
        trieste_deep_ensemble_model(empty_dataset([1], [1]), 1)


def test_deep_ensemble_default_optimizer_is_correct() -> None:
    example_data = empty_dataset([1], [1])

    keras_ensemble = trieste_keras_ensemble_model(example_data, _ENSEMBLE_SIZE, False)
    model = DeepEnsemble(keras_ensemble)
    default_loss = negative_log_likelihood
    default_fit_args = {
        "verbose": 0,
        "epochs": 3000,
        "batch_size": 16,
    }
    del model.optimizer.fit_args["callbacks"]

    assert isinstance(model.optimizer, KerasOptimizer)
    assert isinstance(model.optimizer.optimizer, tf.optimizers.Optimizer)
    assert model.optimizer.fit_args == default_fit_args
    assert model.optimizer.loss == default_loss


def test_deep_ensemble_optimizer_changed_correctly() -> None:
    example_data = empty_dataset([1], [1])

    custom_fit_args = {
        "verbose": 1,
        "epochs": 10,
        "batch_size": 10,
    }
    custom_optimizer = tf.optimizers.RMSprop()
    custom_loss = tf.keras.losses.MeanSquaredError()
    optimizer_wrapper = KerasOptimizer(custom_optimizer, custom_fit_args, custom_loss)

    keras_ensemble = trieste_keras_ensemble_model(example_data, _ENSEMBLE_SIZE)
    model = DeepEnsemble(keras_ensemble, optimizer_wrapper)

    assert model.optimizer == optimizer_wrapper
    assert model.optimizer.optimizer == custom_optimizer
    assert model.optimizer.fit_args == custom_fit_args


def test_deep_ensemble_is_compiled() -> None:
    example_data = empty_dataset([1], [1])
    model, _, _ = trieste_deep_ensemble_model(example_data, _ENSEMBLE_SIZE)

    assert model.model.compiled_loss is not None
    assert model.model.compiled_metrics is not None
    assert model.model.optimizer is not None


@pytest.mark.skip
def test_config_builds_deep_ensemble_and_default_optimizer_is_correct() -> None:
    example_data = empty_dataset([1], [1])

    keras_ensemble = trieste_keras_ensemble_model(example_data, _ENSEMBLE_SIZE)

    model_config = {"model": keras_ensemble}
    model = create_model(model_config)
    default_fit_args = {
        "verbose": 0,
        "epochs": 100,
        "batch_size": 100,
    }

    assert isinstance(model, DeepEnsemble)
    assert isinstance(model.optimizer, KerasOptimizer)
    assert isinstance(model.optimizer.optimizer, tf.keras.optimizers.Optimizer)
    assert model.optimizer.fit_args == default_fit_args


def test_deep_ensemble_resets_lr_with_lr_schedule() -> None:
    example_data = _get_example_data([100, 1])

    keras_ensemble = trieste_keras_ensemble_model(example_data, _ENSEMBLE_SIZE)

    epochs = 10
    init_lr = 0.01

    def scheduler(epoch: int, lr: float) -> float:
        if epoch == epoch // 2:
            return lr * 0.1
        else:
            return lr

    fit_args = {
        "epochs": epochs,
        "batch_size": 100,
        "verbose": 0,
        "callbacks": tf.keras.callbacks.LearningRateScheduler(scheduler),
    }
    optimizer = KerasOptimizer(tf.optimizers.Adam(init_lr), fit_args)
    model = DeepEnsemble(keras_ensemble, optimizer)

    npt.assert_allclose(model.model.optimizer.lr.numpy(), init_lr, rtol=1e-6)

    model.optimize(example_data)

    npt.assert_allclose(model.model.optimizer.lr.numpy(), init_lr, rtol=1e-6)


def test_deep_ensemble_ensemble_distributions(ensemble_size: int, dataset_size: int) -> None:
    example_data = _get_example_data([dataset_size, 1])
    model, _, _ = trieste_deep_ensemble_model(example_data, ensemble_size, False, False)

    distributions = model.ensemble_distributions(example_data.query_points)
    # breakpoint()
    assert len(distributions) == ensemble_size
    for dist in distributions:
        assert isinstance(dist, tfp.distributions.Distribution)
        try:
            predicted_means = dist.mean()
        except Exception as exc:
            assert False, f"calling 'mean' raised an exception {exc}"
        try:
            predicted_vars = dist.variance()
        except Exception as exc:
            assert False, f"calling 'variance' raised an exception {exc}"
        assert tf.is_tensor(predicted_means)
        assert tf.is_tensor(predicted_vars)
        assert predicted_means.shape[-2:] == example_data.observations.shape
        assert predicted_vars.shape[-2:] == example_data.observations.shape


def test_deep_ensemble_predict_call_shape(
    ensemble_size: int, dataset_size: int, num_outputs: int
) -> None:
    example_data = _get_example_data([dataset_size, num_outputs], [dataset_size, num_outputs])
    model, _, _ = trieste_deep_ensemble_model(example_data, ensemble_size, False, False)

    predicted_means, predicted_vars = model.predict(example_data.query_points)

    assert tf.is_tensor(predicted_vars)
    assert predicted_vars.shape == example_data.observations.shape
    assert tf.is_tensor(predicted_means)
    assert predicted_means.shape == example_data.observations.shape


def test_deep_ensemble_predict_ensemble_call_shape(
    ensemble_size: int, dataset_size: int, num_outputs: int
) -> None:
    example_data = _get_example_data([dataset_size, num_outputs], [dataset_size, num_outputs])
    model, _, _ = trieste_deep_ensemble_model(example_data, ensemble_size, False, False)

    predicted_means, predicted_vars = model.predict_ensemble(example_data.query_points)

    assert predicted_means.shape[-3] == ensemble_size
    assert predicted_vars.shape[-3] == ensemble_size
    assert tf.is_tensor(predicted_means)
    assert tf.is_tensor(predicted_vars)
    assert predicted_means.shape[-2:] == example_data.observations.shape
    assert predicted_vars.shape[-2:] == example_data.observations.shape


@pytest.mark.parametrize("num_samples", [6, 12])
@pytest.mark.parametrize("dataset_size", [4, 8])
def test_deep_ensemble_sample_call_shape(
    num_samples: int, dataset_size: int, num_outputs: int
) -> None:
    example_data = _get_example_data([dataset_size, num_outputs], [dataset_size, num_outputs])
    model, _, _ = trieste_deep_ensemble_model(example_data, _ENSEMBLE_SIZE, False, False)

    samples = model.sample(example_data.query_points, num_samples)

    assert tf.is_tensor(samples)
    assert samples.shape == [num_samples, dataset_size, num_outputs]


@pytest.mark.parametrize("num_samples", [6, 12])
@pytest.mark.parametrize("dataset_size", [4, 8])
def test_deep_ensemble_sample_ensemble_call_shape(
    num_samples: int, dataset_size: int, num_outputs: int
) -> None:
    example_data = _get_example_data([dataset_size, num_outputs], [dataset_size, num_outputs])
    model, _, _ = trieste_deep_ensemble_model(example_data, _ENSEMBLE_SIZE, False, False)

    samples = model.sample_ensemble(example_data.query_points, num_samples)

    assert tf.is_tensor(samples)
    assert samples.shape == [num_samples, dataset_size, num_outputs]


@random_seed
def test_deep_ensemble_optimize_with_defaults() -> None:
    example_data = _get_example_data([100, 1])

    keras_ensemble = trieste_keras_ensemble_model(example_data, _ENSEMBLE_SIZE, False)

    model = DeepEnsemble(keras_ensemble)

    model.optimize(example_data)
    loss = model.model.history.history["loss"]

    assert loss[-1] < loss[0]


@random_seed
@pytest.mark.parametrize("epochs", [5, 15])
def test_deep_ensemble_optimize(ensemble_size: int, bootstrap_data: bool, epochs: int) -> None:
    example_data = _get_example_data([100, 1])

    keras_ensemble = trieste_keras_ensemble_model(example_data, ensemble_size, False)

    custom_optimizer = tf.optimizers.RMSprop()
    custom_fit_args = {
        "verbose": 0,
        "epochs": epochs,
        "batch_size": 10,
    }
    custom_loss = tf.keras.losses.MeanSquaredError()
    optimizer_wrapper = KerasOptimizer(custom_optimizer, custom_fit_args, custom_loss)

    model = DeepEnsemble(keras_ensemble, optimizer_wrapper, bootstrap_data)

    model.optimize(example_data)
    loss = model.model.history.history["loss"]
    ensemble_losses = ["output_loss" in elt for elt in model.model.history.history.keys()]

    assert loss[-1] < loss[0]
    assert len(loss) == epochs
    assert sum(ensemble_losses) == ensemble_size


@random_seed
def test_deep_ensemble_loss(bootstrap_data: bool) -> None:
    example_data = _get_example_data([100, 1])

    loss = negative_log_likelihood
    optimizer = tf.optimizers.Adam()

    model = DeepEnsemble(
        trieste_keras_ensemble_model(example_data, _ENSEMBLE_SIZE, False),
        KerasOptimizer(optimizer, loss=loss),
        bootstrap_data,
    )

    reference_model = trieste_keras_ensemble_model(example_data, _ENSEMBLE_SIZE, False)
    reference_model.model.compile(optimizer=optimizer, loss=loss)
    reference_model.model.set_weights(model.model.get_weights())

    tranformed_x, tranformed_y = _ensemblise_data(
        reference_model, example_data, _ENSEMBLE_SIZE, bootstrap_data
    )
    loss = model.model.evaluate(tranformed_x, tranformed_y)[: _ENSEMBLE_SIZE + 1]
    reference_loss = reference_model.model.evaluate(tranformed_x, tranformed_y)

    npt.assert_allclose(loss, reference_loss, rtol=1e-6)


@random_seed
def test_deep_ensemble_predict_ensemble() -> None:
    example_data = _get_example_data([100, 1])

    loss = negative_log_likelihood
    optimizer = tf.optimizers.Adam()

    model = DeepEnsemble(
        trieste_keras_ensemble_model(example_data, _ENSEMBLE_SIZE, False),
        KerasOptimizer(optimizer, loss=loss),
    )

    reference_model = trieste_keras_ensemble_model(example_data, _ENSEMBLE_SIZE, False)
    reference_model.model.compile(optimizer=optimizer, loss=loss)
    reference_model.model.set_weights(model.model.get_weights())

    predicted_means, predicted_vars = model.predict_ensemble(example_data.query_points)
    tranformed_x, tranformed_y = _ensemblise_data(
        reference_model, example_data, _ENSEMBLE_SIZE, False
    )
    ensemble_distributions = reference_model.model(tranformed_x)
    reference_means = tf.convert_to_tensor([dist.mean() for dist in ensemble_distributions])
    reference_vars = tf.convert_to_tensor([dist.variance() for dist in ensemble_distributions])

    npt.assert_allclose(predicted_means, reference_means)
    npt.assert_allclose(predicted_vars, reference_vars)


@random_seed
def test_deep_ensemble_sample() -> None:
    example_data = _get_example_data([100, 1])
    model, _, _ = trieste_deep_ensemble_model(example_data, _ENSEMBLE_SIZE, False, False)
    num_samples = 100_000

    samples = model.sample(example_data.query_points, num_samples)
    sample_mean = tf.reduce_mean(samples, axis=0)
    sample_variance = tf.reduce_mean((samples - sample_mean) ** 2, axis=0)

    ref_mean, ref_variance = model.predict(example_data.query_points)

    error = 1 / tf.sqrt(tf.cast(num_samples, tf.float32))
    npt.assert_allclose(sample_mean, ref_mean, atol=4 * error)
    npt.assert_allclose(sample_variance, ref_variance, atol=8 * error)


@random_seed
def test_deep_ensemble_sample_ensemble(ensemble_size: int) -> None:
    example_data = _get_example_data([20, 1])
    model, _, _ = trieste_deep_ensemble_model(example_data, ensemble_size, False, False)
    num_samples = 2000

    samples = model.sample_ensemble(example_data.query_points, num_samples)
    sample_mean = tf.reduce_mean(samples, axis=0)

    ref_mean, _ = model.predict(example_data.query_points)

    error = 1 / tf.sqrt(tf.cast(num_samples, tf.float32))
    npt.assert_allclose(sample_mean, ref_mean, atol=2.5 * error)


@random_seed
def test_deep_ensemble_prepare_data_call(
    ensemble_size: int,
    bootstrap_data: bool,
) -> None:
    n_rows = 100
    x = tf.constant(np.arange(0, n_rows, 1), shape=[n_rows, 1])
    y = tf.constant(np.arange(0, n_rows, 1), shape=[n_rows, 1])
    example_data = Dataset(x, y)

    model, _, _ = trieste_deep_ensemble_model(example_data, ensemble_size, bootstrap_data, False)

    # call with whole dataset
    data = model.prepare_dataset(example_data)
    assert isinstance(data, tuple)
    for ensemble_data in data:
        assert isinstance(ensemble_data, dict)
        assert len(ensemble_data.keys()) == ensemble_size
        for member_data in ensemble_data:
            if bootstrap_data:
                assert tf.reduce_any(ensemble_data[member_data] != x)
            else:
                assert tf.reduce_all(ensemble_data[member_data] == x)
    for inp, out in zip(data[0], data[1]):
        assert "".join(filter(str.isdigit, inp)) == "".join(filter(str.isdigit, out))

    # call with query points alone
    inputs = model.prepare_query_points(example_data.query_points)
    assert isinstance(inputs, dict)
    assert len(inputs.keys()) == ensemble_size
    for member_data in inputs:
        assert tf.reduce_all(inputs[member_data] == x)


def test_deep_ensemble_deep_copyable() -> None:
    example_data = _get_example_data([10, 3], [10, 3])
    model, _, _ = trieste_deep_ensemble_model(example_data, 2, False, False)
    model_copy = copy.deepcopy(model)

    mean_f, variance_f = model.predict(example_data.query_points)
    mean_f_copy, variance_f_copy = model_copy.predict(example_data.query_points)
    npt.assert_allclose(mean_f, mean_f_copy)
    npt.assert_allclose(variance_f, variance_f_copy)

    # check that updating the original doesn't break or change the deepcopy
    new_example_data = _get_example_data([20, 3], [20, 3])
    model.update(new_example_data)
    model.optimize(new_example_data)

    mean_f_updated, variance_f_updated = model.predict(example_data.query_points)
    mean_f_copy_updated, variance_f_copy_updated = model_copy.predict(example_data.query_points)
    npt.assert_allclose(mean_f_copy_updated, mean_f_copy)
    npt.assert_allclose(variance_f_copy_updated, variance_f_copy)
    npt.assert_array_compare(operator.__ne__, mean_f_updated, mean_f)
    npt.assert_array_compare(operator.__ne__, variance_f_updated, variance_f)

    # check that we can also update the copy
    newer_example_data = _get_example_data([30, 3], [30, 3])
    model_copy.update(newer_example_data)
    model_copy.optimize(newer_example_data)

    mean_f_updated_2, variance_f_updated_2 = model.predict(example_data.query_points)
    mean_f_copy_updated_2, variance_f_copy_updated_2 = model_copy.predict(example_data.query_points)
    npt.assert_allclose(mean_f_updated_2, mean_f_updated)
    npt.assert_allclose(variance_f_updated_2, variance_f_updated)
    npt.assert_array_compare(operator.__ne__, mean_f_copy_updated_2, mean_f_copy_updated)
    npt.assert_array_compare(operator.__ne__, variance_f_copy_updated_2, variance_f_copy_updated)


def test_deep_ensemble_deep_copies_optimizer_state() -> None:
    example_data = _get_example_data([10, 3], [10, 3])
    model, _, _ = trieste_deep_ensemble_model(example_data, 2, False, False)
    new_example_data = _get_example_data([20, 3], [20, 3])
    model.update(new_example_data)
    assert not model.model.optimizer.get_weights()
    model.optimize(new_example_data)
    assert model.model.optimizer.get_weights()

    model_copy = copy.deepcopy(model)
    assert model.model.optimizer is not model_copy.model.optimizer
    npt.assert_allclose(model_copy.model.optimizer.iterations, 1)
    npt.assert_equal(model.model.optimizer.get_weights(), model_copy.model.optimizer.get_weights())


@pytest.mark.parametrize(
    "callbacks",
    [
        [
            tf.keras.callbacks.CSVLogger("csv"),
            tf.keras.callbacks.EarlyStopping(monitor="loss", patience=100),
            tf.keras.callbacks.History(),
            tf.keras.callbacks.LambdaCallback(lambda epoch, lr: lr),
            tf.keras.callbacks.LearningRateScheduler(lambda epoch, lr: lr),
            tf.keras.callbacks.ProgbarLogger(),
            tf.keras.callbacks.ReduceLROnPlateau(),
            tf.keras.callbacks.RemoteMonitor(),
            tf.keras.callbacks.TensorBoard(),
            tf.keras.callbacks.TerminateOnNaN(),
        ],
        pytest.param(
            [
                tf.keras.callbacks.experimental.BackupAndRestore("backup"),
                tf.keras.callbacks.BaseLogger(),
                tf.keras.callbacks.ModelCheckpoint("weights"),
            ],
            marks=pytest.mark.skip(reason="callbacks currently causing optimize to fail"),
        ),
    ],
)
def test_deep_ensemble_deep_copies_different_callback_types(callbacks: list[Callback]) -> None:
    example_data = _get_example_data([10, 3], [10, 3])
    model, _, _ = trieste_deep_ensemble_model(example_data, 2, False, False)
    model.optimizer.fit_args["callbacks"] = callbacks

    new_example_data = _get_example_data([20, 3], [20, 3])
    model.update(new_example_data)
    model.optimize(new_example_data)

    model_copy = copy.deepcopy(model)
    assert model.model.optimizer is not model_copy.model.optimizer
    assert tuple(type(callback) for callback in model.optimizer.fit_args["callbacks"]) == tuple(
        type(callback) for callback in model_copy.optimizer.fit_args["callbacks"]
    )


def test_deep_ensemble_deep_copies_optimizer_callback_models() -> None:
    example_data = _get_example_data([10, 3], [10, 3])
    keras_ensemble = trieste_keras_ensemble_model(example_data, _ENSEMBLE_SIZE, False)
    model = DeepEnsemble(keras_ensemble)
    new_example_data = _get_example_data([20, 3], [20, 3])
    model.update(new_example_data)
    model.optimize(new_example_data)

    callback = model.optimizer.fit_args["callbacks"][0]
    assert isinstance(callback, tf.keras.callbacks.EarlyStopping)
    assert callback.model is model.model

    model_copy = copy.deepcopy(model)
    callback_copy = model_copy.optimizer.fit_args["callbacks"][0]
    assert isinstance(callback_copy, tf.keras.callbacks.EarlyStopping)
    assert callback_copy.model is model_copy.model is not callback.model
    npt.assert_equal(callback_copy.model.get_weights(), callback.model.get_weights())


def test_deep_ensemble_deep_copies_optimizer_without_callbacks() -> None:
    example_data = _get_example_data([10, 3], [10, 3])
    keras_ensemble = trieste_keras_ensemble_model(example_data, _ENSEMBLE_SIZE, False)
    model = DeepEnsemble(keras_ensemble)
    del model.optimizer.fit_args["callbacks"]

    model_copy = copy.deepcopy(model)
    assert model_copy.optimizer is not model.optimizer
    assert model_copy.optimizer.fit_args == model.optimizer.fit_args


<<<<<<< HEAD
@unittest.mock.patch("trieste.logging.tf.summary.histogram")
@unittest.mock.patch("trieste.logging.tf.summary.scalar")
@pytest.mark.parametrize("use_dataset", [True, False])
def test_deep_ensemble_log(
    mocked_summary_scalar: unittest.mock.MagicMock,
    mocked_summary_histogram: unittest.mock.MagicMock,
    use_dataset: bool,
) -> None:
=======
def test_deep_ensemble_deep_copies_optimization_history() -> None:
>>>>>>> 476e043a
    example_data = _get_example_data([10, 3], [10, 3])
    keras_ensemble = trieste_keras_ensemble_model(example_data, _ENSEMBLE_SIZE, False)
    model = DeepEnsemble(keras_ensemble)
    model.optimize(example_data)

<<<<<<< HEAD
    mocked_summary_writer = unittest.mock.MagicMock()
    with tensorboard_writer(mocked_summary_writer):
        with step_number(42):
            if use_dataset:
                model.log(example_data)
            else:
                model.log(None)

    assert len(mocked_summary_writer.method_calls) == 1
    assert mocked_summary_writer.method_calls[0][0] == "as_default"
    assert mocked_summary_writer.method_calls[0][-1]["step"] == 42

    loss_names = ["loss/diff", "loss/final", "loss/min", "loss/max"]
    metrics_names = ["mse/diff", "mse/final", "mse/min", "mse/max"]
    accuracy_names = [
        "accuracy/root_mean_square_error",
        "accuracy/mean_absolute_error",
        "accuracy/z_residuals_std",
    ]
    variance_stats = [
        "variance/predict_variance_mean",
        "variance/empirical",
        "variance/root_mean_variance_error",
    ]

    names_scalars = ["epochs/num_epochs"] + loss_names + metrics_names
    num_scalars = 1 + len(loss_names)
    names_histogram = ["loss/epoch"] + ["mse/epoch"]
    num_histogram = 1
    if use_dataset:
        names_scalars = names_scalars + accuracy_names + variance_stats
        num_scalars = num_scalars + len(accuracy_names) + len(variance_stats)
        names_histogram = (
            names_histogram
            + ["accuracy/absolute_errors", "accuracy/z_residuals"]
            + ["variance/predict_variance", "variance/variance_error"]
        )
        num_histogram += 4

    assert mocked_summary_scalar.call_count == num_scalars
    for i in range(len(mocked_summary_scalar.call_args_list)):
        assert any([j in mocked_summary_scalar.call_args_list[i][0][0] for j in names_scalars])

    assert mocked_summary_histogram.call_count == num_histogram
    for i in range(len(mocked_summary_histogram.call_args_list)):
        assert any([j in mocked_summary_histogram.call_args_list[i][0][0] for j in names_histogram])
=======
    assert model.model.history.history
    expected_history = model.model.history.history

    model_copy = copy.deepcopy(model)
    assert model_copy.model.history.history
    history = model_copy.model.history.history

    assert history.keys() == expected_history.keys()
    for k, v in expected_history.items():
        assert history[k] == v
>>>>>>> 476e043a
<|MERGE_RESOLUTION|>--- conflicted
+++ resolved
@@ -600,7 +600,24 @@
     assert model_copy.optimizer.fit_args == model.optimizer.fit_args
 
 
-<<<<<<< HEAD
+def test_deep_ensemble_deep_copies_optimization_history() -> None:
+    example_data = _get_example_data([10, 3], [10, 3])
+    keras_ensemble = trieste_keras_ensemble_model(example_data, _ENSEMBLE_SIZE, False)
+    model = DeepEnsemble(keras_ensemble)
+    model.optimize(example_data)
+
+    assert model.model.history.history
+    expected_history = model.model.history.history
+
+    model_copy = copy.deepcopy(model)
+    assert model_copy.model.history.history
+    history = model_copy.model.history.history
+
+    assert history.keys() == expected_history.keys()
+    for k, v in expected_history.items():
+        assert history[k] == v
+
+
 @unittest.mock.patch("trieste.logging.tf.summary.histogram")
 @unittest.mock.patch("trieste.logging.tf.summary.scalar")
 @pytest.mark.parametrize("use_dataset", [True, False])
@@ -609,15 +626,11 @@
     mocked_summary_histogram: unittest.mock.MagicMock,
     use_dataset: bool,
 ) -> None:
-=======
-def test_deep_ensemble_deep_copies_optimization_history() -> None:
->>>>>>> 476e043a
     example_data = _get_example_data([10, 3], [10, 3])
     keras_ensemble = trieste_keras_ensemble_model(example_data, _ENSEMBLE_SIZE, False)
     model = DeepEnsemble(keras_ensemble)
     model.optimize(example_data)
 
-<<<<<<< HEAD
     mocked_summary_writer = unittest.mock.MagicMock()
     with tensorboard_writer(mocked_summary_writer):
         with step_number(42):
@@ -663,16 +676,4 @@
 
     assert mocked_summary_histogram.call_count == num_histogram
     for i in range(len(mocked_summary_histogram.call_args_list)):
-        assert any([j in mocked_summary_histogram.call_args_list[i][0][0] for j in names_histogram])
-=======
-    assert model.model.history.history
-    expected_history = model.model.history.history
-
-    model_copy = copy.deepcopy(model)
-    assert model_copy.model.history.history
-    history = model_copy.model.history.history
-
-    assert history.keys() == expected_history.keys()
-    for k, v in expected_history.items():
-        assert history[k] == v
->>>>>>> 476e043a
+        assert any([j in mocked_summary_histogram.call_args_list[i][0][0] for j in names_histogram])