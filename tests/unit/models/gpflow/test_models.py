--- conflicted
+++ resolved
@@ -536,6 +536,71 @@
     npt.assert_allclose(sample_variance[:3], true_variance[:3], rtol=0.15)
 
 
+@random_seed
+@pytest.mark.parametrize("after_model_optimize", [True, False])
+@pytest.mark.parametrize("after_model_update", [True, False])
+def test_gaussian_process_cached_predictions_correct(
+    after_model_optimize: bool,
+    after_model_update: bool,
+    gpflow_interface_factory: ModelFactoryType,
+) -> None:
+    x = np.linspace(0, 5, 10).reshape((-1, 1))
+    y = fnc_2sin_x_over_3(x)
+    data = x, y
+    dataset = Dataset(*data)
+    model, _ = gpflow_interface_factory(x, y)
+
+    if after_model_optimize:
+        model._optimizer = BatchOptimizer(tf.optimizers.SGD(), max_iter=1)
+        model.optimize(dataset)
+
+    if after_model_update:
+        new_x = np.linspace(0, 5, 3).reshape((-1, 1))
+        new_y = fnc_2sin_x_over_3(new_x)
+        new_dataset = Dataset(new_x, new_y)
+        cast(TrainableProbabilisticModel, model).update(new_dataset)
+
+    x_predict = np.linspace(0, 5, 2).reshape((-1, 1))
+
+    # get cached predictions
+    cached_fmean, cached_fvar = model.predict(x_predict)
+    cached_joint_mean, cached_joint_var = model.predict_joint(x_predict)
+    cached_ymean, cached_yvar = model.predict_y(x_predict)
+
+    # get reference (slow) predictions from underlying model
+    reference_fmean, reference_fvar = model.model.predict_f(x_predict)
+    reference_joint_mean, reference_joint_var = model.model.predict_f(x_predict, full_cov=True)
+    reference_ymean, reference_yvar = model.model.predict_y(x_predict)
+
+    npt.assert_allclose(cached_fmean, reference_fmean)
+    npt.assert_allclose(cached_ymean, reference_ymean)
+    npt.assert_allclose(cached_joint_mean, reference_joint_mean)
+    npt.assert_allclose(cached_fvar, reference_fvar, atol=1e-5)
+    npt.assert_allclose(cached_yvar, reference_yvar, atol=1e-5)
+    npt.assert_allclose(cached_joint_var, reference_joint_var, atol=1e-5)
+    npt.assert_allclose(cached_yvar - model.get_observation_noise(), cached_fvar, atol=5e-5)
+
+
+@random_seed
+def test_gaussian_process_cached_predictions_faster(
+    gpflow_interface_factory: ModelFactoryType,
+) -> None:
+    x = np.linspace(0, 10, 10).reshape((-1, 1))
+    y = fnc_2sin_x_over_3(x)
+    model, _ = gpflow_interface_factory(x, y)
+    n_calls = 100
+
+    x_predict = np.linspace(0, 5, 2).reshape((-1, 1))
+    t_0 = time()
+    [model.predict(x_predict) for _ in range(n_calls)]
+    time_with_cache = time() - t_0
+    t_0 = time()
+    [model.model.predict_f(x_predict) for _ in range(n_calls)]
+    time_without_cache = time() - t_0
+
+    npt.assert_array_less(time_with_cache, time_without_cache)
+
+
 def test_gpr_config_builds_and_default_optimizer_is_correct() -> None:
     data = mock_data()
 
@@ -545,6 +610,95 @@
     assert isinstance(model, GaussianProcessRegression)
     assert isinstance(model.optimizer, Optimizer)
     assert isinstance(model.optimizer.optimizer, gpflow.optimizers.Scipy)
+
+
+def test_gaussian_process_regression_conditional_predict_equations() -> None:
+    x = gpflow.utilities.to_default_float(
+        tf.constant(np.arange(1, 8).reshape(-1, 1) / 8.0)
+    )  # shape: [7, 1]
+    y = fnc_2sin_x_over_3(x)
+
+    model7 = GaussianProcessRegression(gpr_model(x, y))
+    model5 = GaussianProcessRegression(gpr_model(x[:5, :], y[:5, :]))
+
+    additional_data = Dataset(x[5:, :], y[5:, :])
+
+    query_points = tf.concat([0.5 * x, 2.0 * x], 0)  # shape: [14, 1]
+
+    predj_mean7, predj_cov7 = model7.predict_joint(query_points)
+    predj_mean5, predj_cov5 = model5.conditional_predict_joint(query_points, additional_data)
+
+    pred_mean7, pred_var7 = model7.predict(query_points)
+    pred_mean5, pred_var5 = model5.conditional_predict_f(query_points, additional_data)
+
+    predy_mean7, predy_var7 = model7.predict_y(query_points)
+    predy_mean5, predy_var5 = model5.conditional_predict_y(query_points, additional_data)
+
+    np.testing.assert_allclose(tf.transpose(tf.linalg.diag_part(predj_cov5)), pred_var5, atol=1e-5)
+    np.testing.assert_allclose(predj_mean5, pred_mean5, atol=1e-5)
+    np.testing.assert_allclose(predj_mean5, predj_mean7, atol=1e-5)
+    np.testing.assert_allclose(pred_mean7, pred_mean5, atol=1e-5)
+    np.testing.assert_allclose(pred_var7, pred_var5, atol=1e-5)
+    np.testing.assert_allclose(predj_cov7, predj_cov5, atol=1e-5)
+    np.testing.assert_allclose(predy_mean7, predy_mean5, atol=1e-5)
+    np.testing.assert_allclose(predy_var7, predy_var5, atol=1e-5)
+
+
+def test_gaussian_process_regression_conditional_predict_equations_broadcast() -> None:
+    x = gpflow.utilities.to_default_float(
+        tf.constant(np.arange(1, 24).reshape(-1, 1) / 8.0)
+    )  # shape: [23, 1]
+    y = fnc_2sin_x_over_3(x)
+
+    model5 = GaussianProcessRegression(gpr_model(x[:5, :], y[:5, :]))
+
+    additional_data = Dataset(tf.reshape(x[5:, :], [3, 6, -1]), tf.reshape(y[5:, :], [3, 6, -1]))
+
+    query_points = tf.concat([0.5 * x, 2.0 * x], 0)  # shape: [46, 1]
+
+    predj_mean5, predj_cov5 = model5.conditional_predict_joint(query_points, additional_data)
+    pred_mean5, pred_var5 = model5.conditional_predict_f(query_points, additional_data)
+    predy_mean5, predy_var5 = model5.conditional_predict_y(query_points, additional_data)
+
+    for i in range(3):
+        xi = tf.concat([x[:5, :], additional_data.query_points[i, ...]], axis=0)
+        yi = tf.concat([y[:5, :], additional_data.observations[i, ...]], axis=0)
+
+        modeli = GaussianProcessRegression(gpr_model(xi, yi))
+        predj_meani, predj_covi = modeli.predict_joint(query_points)
+        pred_meani, pred_vari = modeli.predict(query_points)
+        predy_meani, predy_vari = modeli.predict_y(query_points)
+
+        np.testing.assert_allclose(predj_mean5[i, ...], predj_meani, atol=1e-5)
+        np.testing.assert_allclose(pred_meani, pred_mean5[i, ...], atol=1e-5)
+        np.testing.assert_allclose(pred_vari, pred_var5[i, ...], atol=1e-5)
+        np.testing.assert_allclose(predj_covi, predj_cov5[i, ...], atol=1e-5)
+        np.testing.assert_allclose(predy_vari, predy_var5[i, ...], atol=1e-5)
+        np.testing.assert_allclose(predy_vari, predy_var5[i, ...], atol=1e-5)
+
+
+def test_gaussian_process_regression_conditional_predict_f_sample() -> None:
+    x = gpflow.utilities.to_default_float(
+        tf.constant(np.arange(1, 24).reshape(-1, 1) / 8.0)
+    )  # shape: [23, 1]
+    y = fnc_2sin_x_over_3(x)
+
+    model5 = GaussianProcessRegression(gpr_model(x[:5, :], y[:5, :]))
+    additional_data = Dataset(tf.reshape(x[5:, :], [3, 6, -1]), tf.reshape(y[5:, :], [3, 6, -1]))
+    query_points = tf.concat([0.5 * x, 2.0 * x], 0)  # shape: [46, 1]
+    samples = model5.conditional_predict_f_sample(query_points, additional_data, num_samples=100000)
+    npt.assert_array_equal([3, 100000, 46, 1], samples.shape)
+
+    for i in range(3):
+        xi = tf.concat([x[:5, :], additional_data.query_points[i, ...]], axis=0)
+        yi = tf.concat([y[:5, :], additional_data.observations[i, ...]], axis=0)
+
+        modeli = GaussianProcessRegression(gpr_model(xi, yi))
+        predj_meani, predj_covi = modeli.predict_joint(query_points)
+        sample_mean = tf.reduce_mean(samples[i], axis=0)
+        sample_cov = tfp.stats.covariance(samples[i, :, :, 0], sample_axis=0)
+        np.testing.assert_allclose(sample_mean, predj_meani, atol=1e-2, rtol=1e-2)
+        np.testing.assert_allclose(sample_cov, predj_covi[0], atol=1e-2, rtol=1e-2)
 
 
 def test_sparse_gaussian_process_regression_raises_for_invalid_init() -> None:
@@ -802,6 +956,7 @@
         internal_model.training_loss_closure(),
         internal_model.trainable_variables,
     )
+    model.update_posterior_cache()
     x_predict = tf.constant([[1.5]], gpflow.default_float())
     mean, variance = model.predict(x_predict)
     mean_y, variance_y = model.predict_y(x_predict)
@@ -832,7 +987,6 @@
     npt.assert_allclose(variance_y - model.get_observation_noise(), variance, atol=5e-5)
 
 
-
 @pytest.mark.parametrize("use_natgrads", [True, False])
 def test_variational_gaussian_process_optimize_with_and_without_natgrads(
     batcher: DatasetTransformer, compile: bool, use_natgrads: bool
@@ -897,92 +1051,14 @@
     npt.assert_raises(AssertionError, npt.assert_allclose, old_q_sqrt, new_q_sqrt)
 
 
-<<<<<<< HEAD
 @pytest.mark.parametrize("use_natgrads", [True, False])
 def test_variational_gaussian_process_default_optimizer_is_correct(use_natgrads: bool) -> None:
     x_observed = np.linspace(0, 100, 100).reshape((-1, 1))
-=======
-@random_seed
-@pytest.mark.parametrize("after_model_optimize", [True, False])
-@pytest.mark.parametrize("after_model_update", [True, False])
-def test_gaussian_process_cached_predictions_correct(
-    after_model_optimize: bool,
-    after_model_update: bool,
-    gpflow_interface_factory: ModelFactoryType,
-) -> None:
-    x = np.linspace(0, 5, 10).reshape((-1, 1))
-    y = fnc_2sin_x_over_3(x)
-    data = x, y
-    dataset = Dataset(*data)
-    model, _ = gpflow_interface_factory(x, y)
-
-    if after_model_optimize:
-        model._optimizer = BatchOptimizer(tf.optimizers.SGD(), max_iter=1)
-        model.optimize(dataset)
-
-    if after_model_update:
-        new_x = np.linspace(0, 5, 3).reshape((-1, 1))
-        new_y = fnc_2sin_x_over_3(new_x)
-        new_dataset = Dataset(new_x, new_y)
-        cast(TrainableProbabilisticModel, model).update(new_dataset)
-
-    x_predict = np.linspace(0, 5, 2).reshape((-1, 1))
-
-    # get cached predictions
-    cached_fmean, cached_fvar = model.predict(x_predict)
-    cached_joint_mean, cached_joint_var = model.predict_joint(x_predict)
-    cached_ymean, cached_yvar = model.predict_y(x_predict)
-
-    # get reference (slow) predictions from underlying model
-    reference_fmean, reference_fvar = model.model.predict_f(x_predict)
-    reference_joint_mean, reference_joint_var = model.model.predict_f(x_predict, full_cov=True)
-    reference_ymean, reference_yvar = model.model.predict_y(x_predict)
-
-    npt.assert_allclose(cached_fmean, reference_fmean)
-    npt.assert_allclose(cached_ymean, reference_ymean)
-    npt.assert_allclose(cached_joint_mean, reference_joint_mean)
-    npt.assert_allclose(cached_fvar, reference_fvar, atol=1e-5)
-    npt.assert_allclose(cached_yvar, reference_yvar, atol=1e-5)
-    npt.assert_allclose(cached_joint_var, reference_joint_var, atol=1e-5)
-    npt.assert_allclose(cached_yvar - model.get_observation_noise(), cached_fvar, atol=5e-5)
-
-
-@random_seed
-def test_gaussian_process_cached_predictions_faster(
-    gpflow_interface_factory: ModelFactoryType,
-) -> None:
-    x = np.linspace(0, 10, 10).reshape((-1, 1))
-    y = fnc_2sin_x_over_3(x)
-    model, _ = gpflow_interface_factory(x, y)
-    n_calls = 100
-
-    x_predict = np.linspace(0, 5, 2).reshape((-1, 1))
-    t_0 = time()
-    [model.predict(x_predict) for _ in range(n_calls)]
-    time_with_cache = time() - t_0
-    t_0 = time()
-    [model.model.predict_f(x_predict) for _ in range(n_calls)]
-    time_without_cache = time() - t_0
-
-    npt.assert_array_less(time_with_cache, time_without_cache)
-
-
-@random_seed
-def test_variational_gaussian_process_predict() -> None:
-    x_observed = tf.constant(np.arange(3).reshape((-1, 1)), dtype=gpflow.default_float())
->>>>>>> 23b84936
     y_observed = _3x_plus_gaussian_noise(x_observed)
 
     model = VariationalGaussianProcess(
         vgp_model(x_observed[:10], y_observed[:10]), use_natgrads=use_natgrads
     )
-<<<<<<< HEAD
-=======
-    model.update_posterior_cache()
-    x_predict = tf.constant([[1.5]], gpflow.default_float())
-    mean, variance = model.predict(x_predict)
-    mean_y, variance_y = model.predict_y(x_predict)
->>>>>>> 23b84936
 
     if use_natgrads:
         assert isinstance(model.optimizer, BatchOptimizer)
@@ -1272,145 +1348,6 @@
         SparseVariational(svgp_model(x_observed, y_observed), optimizer=optimizer2)
 
 
-def test_gaussian_process_regression_conditional_predict_equations() -> None:
-    x = gpflow.utilities.to_default_float(
-        tf.constant(np.arange(1, 8).reshape(-1, 1) / 8.0)
-    )  # shape: [7, 1]
-    y = fnc_2sin_x_over_3(x)
-
-    model7 = GaussianProcessRegression(gpr_model(x, y))
-    model5 = GaussianProcessRegression(gpr_model(x[:5, :], y[:5, :]))
-
-    additional_data = Dataset(x[5:, :], y[5:, :])
-
-    query_points = tf.concat([0.5 * x, 2.0 * x], 0)  # shape: [14, 1]
-
-    predj_mean7, predj_cov7 = model7.predict_joint(query_points)
-    predj_mean5, predj_cov5 = model5.conditional_predict_joint(query_points, additional_data)
-
-    pred_mean7, pred_var7 = model7.predict(query_points)
-    pred_mean5, pred_var5 = model5.conditional_predict_f(query_points, additional_data)
-
-    predy_mean7, predy_var7 = model7.predict_y(query_points)
-    predy_mean5, predy_var5 = model5.conditional_predict_y(query_points, additional_data)
-
-    np.testing.assert_allclose(tf.transpose(tf.linalg.diag_part(predj_cov5)), pred_var5, atol=1e-5)
-    np.testing.assert_allclose(predj_mean5, pred_mean5, atol=1e-5)
-    np.testing.assert_allclose(predj_mean5, predj_mean7, atol=1e-5)
-    np.testing.assert_allclose(pred_mean7, pred_mean5, atol=1e-5)
-    np.testing.assert_allclose(pred_var7, pred_var5, atol=1e-5)
-    np.testing.assert_allclose(predj_cov7, predj_cov5, atol=1e-5)
-    np.testing.assert_allclose(predy_mean7, predy_mean5, atol=1e-5)
-    np.testing.assert_allclose(predy_var7, predy_var5, atol=1e-5)
-
-
-def test_gaussian_process_regression_conditional_predict_equations_broadcast() -> None:
-    x = gpflow.utilities.to_default_float(
-        tf.constant(np.arange(1, 24).reshape(-1, 1) / 8.0)
-    )  # shape: [23, 1]
-    y = fnc_2sin_x_over_3(x)
-
-    model5 = GaussianProcessRegression(gpr_model(x[:5, :], y[:5, :]))
-
-    additional_data = Dataset(tf.reshape(x[5:, :], [3, 6, -1]), tf.reshape(y[5:, :], [3, 6, -1]))
-
-    query_points = tf.concat([0.5 * x, 2.0 * x], 0)  # shape: [46, 1]
-
-    predj_mean5, predj_cov5 = model5.conditional_predict_joint(query_points, additional_data)
-    pred_mean5, pred_var5 = model5.conditional_predict_f(query_points, additional_data)
-    predy_mean5, predy_var5 = model5.conditional_predict_y(query_points, additional_data)
-
-    for i in range(3):
-        xi = tf.concat([x[:5, :], additional_data.query_points[i, ...]], axis=0)
-        yi = tf.concat([y[:5, :], additional_data.observations[i, ...]], axis=0)
-
-        modeli = GaussianProcessRegression(gpr_model(xi, yi))
-        predj_meani, predj_covi = modeli.predict_joint(query_points)
-        pred_meani, pred_vari = modeli.predict(query_points)
-        predy_meani, predy_vari = modeli.predict_y(query_points)
-
-        np.testing.assert_allclose(predj_mean5[i, ...], predj_meani, atol=1e-5)
-        np.testing.assert_allclose(pred_meani, pred_mean5[i, ...], atol=1e-5)
-        np.testing.assert_allclose(pred_vari, pred_var5[i, ...], atol=1e-5)
-        np.testing.assert_allclose(predj_covi, predj_cov5[i, ...], atol=1e-5)
-        np.testing.assert_allclose(predy_vari, predy_var5[i, ...], atol=1e-5)
-        np.testing.assert_allclose(predy_vari, predy_var5[i, ...], atol=1e-5)
-
-
-def test_gaussian_process_regression_conditional_predict_f_sample() -> None:
-    x = gpflow.utilities.to_default_float(
-        tf.constant(np.arange(1, 24).reshape(-1, 1) / 8.0)
-    )  # shape: [23, 1]
-    y = fnc_2sin_x_over_3(x)
-
-    model5 = GaussianProcessRegression(gpr_model(x[:5, :], y[:5, :]))
-    additional_data = Dataset(tf.reshape(x[5:, :], [3, 6, -1]), tf.reshape(y[5:, :], [3, 6, -1]))
-    query_points = tf.concat([0.5 * x, 2.0 * x], 0)  # shape: [46, 1]
-    samples = model5.conditional_predict_f_sample(query_points, additional_data, num_samples=100000)
-    npt.assert_array_equal([3, 100000, 46, 1], samples.shape)
-
-    for i in range(3):
-        xi = tf.concat([x[:5, :], additional_data.query_points[i, ...]], axis=0)
-        yi = tf.concat([y[:5, :], additional_data.observations[i, ...]], axis=0)
-
-        modeli = GaussianProcessRegression(gpr_model(xi, yi))
-        predj_meani, predj_covi = modeli.predict_joint(query_points)
-        sample_mean = tf.reduce_mean(samples[i], axis=0)
-        sample_cov = tfp.stats.covariance(samples[i, :, :, 0], sample_axis=0)
-        np.testing.assert_allclose(sample_mean, predj_meani, atol=1e-2, rtol=1e-2)
-        np.testing.assert_allclose(sample_cov, predj_covi[0], atol=1e-2, rtol=1e-2)
-
-
-<<<<<<< HEAD
-=======
-@pytest.mark.parametrize("num_outputs", [1, 2])
-def test_gaussian_process_regression_pairwise_covariance(num_outputs: int) -> None:
-    x = tf.constant(np.arange(1, 5).reshape(-1, 1), dtype=gpflow.default_float())  # shape: [4, 1]
-    y = fnc_3x_plus_10(x)
-    model = GaussianProcessRegression(gpr_model(x, tf.repeat(y, num_outputs, axis=1)))
-
-    query_points_1 = tf.concat([0.5 * x, 0.5 * x], 0)  # shape: [8, 1]
-    query_points_2 = tf.concat([2 * x, 2 * x, 2 * x], 0)  # shape: [12, 1]
-
-    all_query_points = tf.concat([query_points_1, query_points_2], 0)
-    _, predictive_covariance = model.predict_joint(all_query_points)
-    expected_covariance = predictive_covariance[:, :8, 8:]
-
-    actual_covariance = model.covariance_between_points(query_points_1, query_points_2)
-
-    np.testing.assert_allclose(expected_covariance, actual_covariance, atol=1e-5)
-
-
-@random_seed
-def test_gpflow_models_pairwise_covariance(gpflow_interface_factory: ModelFactoryType) -> None:
-    x = tf.constant(np.arange(1, 5).reshape(-1, 1), dtype=gpflow.default_float())  # shape: [4, 1]
-    y = fnc_3x_plus_10(x)
-    model, _ = gpflow_interface_factory(x, y)
-
-    if isinstance(model.model, SGPR):
-        pytest.skip("Covariance between points is not supported for SGPR.")
-
-    if isinstance(model.model, (VGP, SVGP)):  # for speed just update q_sqrt rather than optimize
-        num_inducing_points = tf.shape(model.model.q_sqrt)[1]
-        sampled_q_sqrt = tfp.distributions.WishartTriL(5, tf.eye(num_inducing_points)).sample(1)
-        model.model.q_sqrt.assign(sampled_q_sqrt)
-        model.update_posterior_cache()
-
-    query_points_1 = tf.concat([0.5 * x, 0.5 * x], 0)  # shape: [8, 1]
-    query_points_2 = tf.concat([2 * x, 2 * x, 2 * x], 0)  # shape: [12, 1]
-
-    all_query_points = tf.concat([query_points_1, query_points_2], 0)
-    _, predictive_covariance = model.predict_joint(all_query_points)
-    expected_covariance = predictive_covariance[0, :8, 8:]
-
-    actual_covariance = model.covariance_between_points(  # type: ignore
-        query_points_1, query_points_2
-    )
-
-    np.testing.assert_allclose(expected_covariance, actual_covariance[0], atol=1e-4)
-
-
->>>>>>> 23b84936
 @random_seed
 @pytest.mark.parametrize("whiten", [True, False])
 @pytest.mark.parametrize(
