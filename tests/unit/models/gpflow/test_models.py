--- conflicted
+++ resolved
@@ -48,11 +48,8 @@
 )
 from tests.util.models.models import fnc_2sin_x_over_3, fnc_3x_plus_10
 from trieste.data import Dataset
-<<<<<<< HEAD
 from trieste.models import TrajectorySampler
-=======
 from trieste.logging import step_number, tensorboard_writer
->>>>>>> 895fa81e
 from trieste.models.gpflow import (
     GaussianProcessRegression,
     SparseVariational,
