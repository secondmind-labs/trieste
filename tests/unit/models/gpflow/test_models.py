# Copyright 2021 The Trieste Contributors
#
# Licensed under the Apache License, Version 2.0 (the "License");
# you may not use this file except in compliance with the License.
# You may obtain a copy of the License at
#
#     http://www.apache.org/licenses/LICENSE-2.0
#
# Unless required by applicable law or agreed to in writing, software
# distributed under the License is distributed on an "AS IS" BASIS,
# WITHOUT WARRANTIES OR CONDITIONS OF ANY KIND, either express or implied.
# See the License for the specific language governing permissions and
# limitations under the License.

"""
In this module, we test the *behaviour* of trieste models against reference GPflow models (thus
implicitly assuming the latter are correct).

*NOTE:* Where GPflow models are used as the underlying model in an trieste model, we should
*not* test that the underlying model is used in any particular way. To do so would break
encapsulation. For example, we should *not* test that methods on the GPflow models are called
(except in the rare case that such behaviour is an explicitly documented behaviour of the
trieste model).
"""

from __future__ import annotations

import unittest.mock
from typing import Any

import gpflow
import numpy as np
import numpy.testing as npt
import pytest
import tensorflow as tf
import tensorflow_probability as tfp
from gpflow.models import SVGP

from tests.util.misc import random_seed
from tests.util.models.gpflow.models import (
    ModelFactoryType,
    gpr_model,
    mock_data,
    sgpr_model,
    svgp_model,
    vgp_matern_model,
    vgp_model,
)
from tests.util.models.models import fnc_2sin_x_over_3, fnc_3x_plus_10
from trieste.data import Dataset
from trieste.logging import step_number, tensorboard_writer
from trieste.models import TrajectorySampler
from trieste.models.config import create_model
from trieste.models.gpflow import (
    GaussianProcessRegression,
    SparseVariational,
    VariationalGaussianProcess,
)
from trieste.models.gpflow.models import NumDataPropertyMixin
from trieste.models.optimizer import BatchOptimizer, DatasetTransformer, Optimizer


def _3x_plus_gaussian_noise(x: tf.Tensor) -> tf.Tensor:
    return 3.0 * x + np.random.normal(scale=0.01, size=x.shape)


def test_gpflow_wrappers_loss(gpflow_interface_factory: ModelFactoryType) -> None:
    x = tf.constant(np.arange(5).reshape(-1, 1), dtype=gpflow.default_float())
    y = fnc_3x_plus_10(x)

    model, _reference_model = gpflow_interface_factory(x, y)
    internal_model = model.model
    reference_model = _reference_model(x, y)

    if isinstance(internal_model, SVGP):
        args = {"data": (x, y)}
    else:
        args = {}
    npt.assert_allclose(
        internal_model.training_loss(**args), reference_model.training_loss(**args), rtol=1e-6
    )


def test_gpflow_wrappers_update(gpflow_interface_factory: ModelFactoryType) -> None:
    x = tf.constant(np.arange(5).reshape(-1, 1), dtype=gpflow.default_float())
    y = fnc_3x_plus_10(x)

    model, _reference_model = gpflow_interface_factory(x, y)

    x_new = tf.concat([x, tf.constant([[10.0], [11.0]], dtype=gpflow.default_float())], 0)
    new_data = Dataset(x_new, fnc_3x_plus_10(x_new))
    model.update(new_data)

    reference_model = _reference_model(x_new, fnc_3x_plus_10(x_new))
    internal_model = model.model

    if isinstance(internal_model, SVGP):
        args = {"data": (new_data.query_points, new_data.observations)}
    else:
        args = {}

    npt.assert_allclose(
        internal_model.training_loss(**args), reference_model.training_loss(**args), rtol=1e-6
    )


def test_gpflow_wrappers_ref_optimize(gpflow_interface_factory: ModelFactoryType) -> None:
    x = tf.constant(np.arange(5).reshape(-1, 1), dtype=gpflow.default_float())
    y = fnc_2sin_x_over_3(x)
    data = Dataset(x, y)

    model, _reference_model = gpflow_interface_factory(x, y)

    reference_model = _reference_model(x, y)
    model.optimize(data)
    internal_model = model.model

    if isinstance(internal_model, SVGP):
        data_iter = iter(
            tf.data.Dataset.from_tensor_slices(data.astuple())
            .shuffle(len(data))
            .batch(100)
            .prefetch(tf.data.experimental.AUTOTUNE)
            .repeat()
        )
        tf.optimizers.Adam().minimize(
            reference_model.training_loss_closure(data=data_iter, compile=False),
            reference_model.trainable_variables,
        )
        # there is a difference here and the code is pretty much the same
        # not sure where it comes from
        npt.assert_allclose(
            internal_model.training_loss(next(data_iter)),
            reference_model.training_loss(next(data_iter)),
            rtol=1e-1,
        )
    else:
        reference_model.data = (
            tf.Variable(
                reference_model.data[0],
                trainable=False,
                shape=[None, *reference_model.data[0].shape[1:]],
            ),
            tf.Variable(
                reference_model.data[1],
                trainable=False,
                shape=[None, *reference_model.data[1].shape[1:]],
            ),
        )
        gpflow.optimizers.Scipy().minimize(
            reference_model.training_loss_closure(compile=False),
            reference_model.trainable_variables,
        )

        npt.assert_allclose(
            internal_model.training_loss(), reference_model.training_loss(), rtol=1e-6
        )


def test_gaussian_process_regression_pairwise_covariance() -> None:
    x = tf.constant(np.arange(1, 5).reshape(-1, 1), dtype=gpflow.default_float())  # shape: [4, 1]
    y = fnc_3x_plus_10(x)
    model = GaussianProcessRegression(gpr_model(x, y))

    query_points_1 = tf.concat([0.5 * x, 0.5 * x], 0)  # shape: [8, 1]
    query_points_2 = tf.concat([2 * x, 2 * x, 2 * x], 0)  # shape: [12, 1]

    all_query_points = tf.concat([query_points_1, query_points_2], 0)
    _, predictive_covariance = model.predict_joint(all_query_points)
    expected_covariance = predictive_covariance[0, :8, 8:]

    actual_covariance = model.covariance_between_points(query_points_1, query_points_2)

    np.testing.assert_allclose(expected_covariance, actual_covariance[0], atol=1e-5)


def test_gaussian_process_regression_sgpr_raises_for_covariance_between_points() -> None:
    data = mock_data()
    model = GaussianProcessRegression(sgpr_model(*data))

    with pytest.raises(NotImplementedError):
        model.covariance_between_points(data[0], data[0])


def test_gaussian_process_regression_raises_for_invalid_init() -> None:
    x_np = np.arange(5, dtype=np.float64).reshape(-1, 1)
    x = tf.convert_to_tensor(x_np, x_np.dtype)
    y = fnc_3x_plus_10(x)

    with pytest.raises(ValueError):
        GaussianProcessRegression(gpr_model(x, y), num_kernel_samples=-1)

    with pytest.raises(ValueError):
        optimizer1 = BatchOptimizer(gpflow.optimizers.Scipy())
        GaussianProcessRegression(gpr_model(x, y), optimizer=optimizer1)

    with pytest.raises(ValueError):
        optimizer2 = Optimizer(tf.optimizers.Adam())
        GaussianProcessRegression(gpr_model(x, y), optimizer=optimizer2)


def test_gaussian_process_regression_raises_for_covariance_between_invalid_query_points_2() -> None:
    data = mock_data()
    model = GaussianProcessRegression(gpr_model(*data))

    with pytest.raises(ValueError):
        model.covariance_between_points(data[0], tf.expand_dims(data[0], axis=0))


def test_gaussian_process_regression_raises_for_conditionals_with_sgpr() -> None:
    data = mock_data()
    model = GaussianProcessRegression(sgpr_model(*data))

    with pytest.raises(NotImplementedError):
        model.conditional_predict_f(data[0], additional_data=Dataset(data[0], data[1]))

    with pytest.raises(NotImplementedError):
        model.conditional_predict_joint(data[0], additional_data=Dataset(data[0], data[1]))

    with pytest.raises(NotImplementedError):
        model.conditional_predict_y(data[0], additional_data=Dataset(data[0], data[1]))

    with pytest.raises(NotImplementedError):
        model.conditional_predict_f_sample(
            data[0], additional_data=Dataset(data[0], data[1]), num_samples=1
        )


@random_seed
@unittest.mock.patch(
    "trieste.models.gpflow.models.GaussianProcessRegression.find_best_model_initialization"
)
@pytest.mark.parametrize("prior_for_lengthscale", [True, False])
def test_gaussian_process_regression_correctly_counts_params_that_can_be_sampled(
    mocked_model_initializer: Any,
    dim: int,
    prior_for_lengthscale: bool,
) -> None:
    x = tf.constant(np.arange(1, 5 * dim + 1).reshape(-1, dim), dtype=tf.float64)  # shape: [5, d]
    model = GaussianProcessRegression(gpr_model(x, fnc_3x_plus_10(x)))
    model.model.kernel = gpflow.kernels.RBF(lengthscales=tf.ones([dim], dtype=tf.float64))
    model.model.likelihood.variance.assign(1.0)
    gpflow.set_trainable(model.model.likelihood, True)

    if prior_for_lengthscale:
        model.model.kernel.lengthscales.prior = tfp.distributions.LogNormal(
            loc=tf.math.log(model.model.kernel.lengthscales), scale=1.0
        )

    else:
        upper = tf.cast([10.0] * dim, dtype=tf.float64)
        lower = upper / 100
        model.model.kernel.lengthscales = gpflow.Parameter(
            model.model.kernel.lengthscales, transform=tfp.bijectors.Sigmoid(low=lower, high=upper)
        )

    model.model.likelihood.variance.prior = tfp.distributions.LogNormal(
        loc=tf.cast(-2.0, dtype=tf.float64), scale=tf.cast(5.0, dtype=tf.float64)
    )

    dataset = Dataset(x, tf.cast(fnc_3x_plus_10(x), dtype=tf.float64))
    model.optimize(dataset)

    mocked_model_initializer.assert_called_once()
    num_samples = mocked_model_initializer.call_args[0][0]
    npt.assert_array_equal(num_samples, 10 * (dim + 1))


def test_gaussian_process_regression_best_initialization_changes_params_with_priors(
    dim: int,
) -> None:
    x = tf.constant(
        np.arange(1, 1 + 10 * dim).reshape(-1, dim), dtype=gpflow.default_float()
    )  # shape: [10, dim]
    model = GaussianProcessRegression(gpr_model(x, fnc_3x_plus_10(x)[:, 0:1]))
    model.model.kernel = gpflow.kernels.RBF(lengthscales=[0.2] * dim)

    model.model.kernel.lengthscales.prior = tfp.distributions.LogNormal(
        loc=tf.math.log(model.model.kernel.lengthscales), scale=1.0
    )

    model.find_best_model_initialization(2)

    npt.assert_allclose(1.0, model.model.kernel.variance)
    npt.assert_array_equal(dim, model.model.kernel.lengthscales.shape)
    npt.assert_raises(
        AssertionError, npt.assert_allclose, [0.2, 0.2], model.model.kernel.lengthscales
    )


def test_gaussian_process_regression_best_initialization_changes_params_with_sigmoid_bijectors(
    dim: int,
) -> None:
    x = tf.constant(
        np.arange(1, 1 + 10 * dim).reshape(-1, dim), dtype=gpflow.default_float()
    )  # shape: [10, dim]
    model = GaussianProcessRegression(gpr_model(x, fnc_3x_plus_10(x)[:, 0:1]))
    model.model.kernel = gpflow.kernels.RBF(lengthscales=[0.2] * dim)

    upper = tf.cast([10.0] * dim, dtype=tf.float64)
    lower = upper / 100
    model.model.kernel.lengthscales = gpflow.Parameter(
        model.model.kernel.lengthscales, transform=tfp.bijectors.Sigmoid(low=lower, high=upper)
    )

    model.find_best_model_initialization(2)

    npt.assert_allclose(1.0, model.model.kernel.variance)
    npt.assert_array_equal(dim, model.model.kernel.lengthscales.shape)
    npt.assert_raises(
        AssertionError, npt.assert_allclose, [0.2, 0.2], model.model.kernel.lengthscales
    )


@random_seed
def test_gaussian_process_regression_best_initialization_improves_training_loss(dim: int) -> None:
    x = tf.constant(
        np.arange(1, 1 + 10 * dim).reshape(-1, dim), dtype=gpflow.default_float()
    )  # shape: [10, dim]
    model = GaussianProcessRegression(gpr_model(x, fnc_3x_plus_10(x)[:, 0:1]))
    model.model.kernel = gpflow.kernels.RBF(variance=0.01, lengthscales=[0.011] * dim)

    upper = tf.cast([100.0] * dim, dtype=tf.float64)
    lower = upper / 10000
    model.model.kernel.lengthscales = gpflow.Parameter(
        model.model.kernel.lengthscales, transform=tfp.bijectors.Sigmoid(low=lower, high=upper)
    )

    pre_init_likelihood = -model.model.training_loss()
    model.find_best_model_initialization(10)
    post_init_likelihood = -model.model.training_loss()

    npt.assert_array_less(pre_init_likelihood, post_init_likelihood)


@random_seed
def test_gaussian_process_regression_best_initialization_improves_likelihood(dim: int) -> None:
    x = tf.constant(
        np.arange(1, 1 + 10 * dim).reshape(-1, dim), dtype=gpflow.default_float()
    )  # shape: [10, dim]
    model = GaussianProcessRegression(gpr_model(x, fnc_3x_plus_10(x)[:, 0:1]))
    model.model.kernel = gpflow.kernels.RBF(variance=1.0, lengthscales=[0.2] * dim)

    model.model.kernel.variance.prior = tfp.distributions.LogNormal(
        loc=np.float64(-2.0), scale=np.float64(1.0)
    )
    upper = tf.cast([10.0] * dim, dtype=tf.float64)
    lower = upper / 100
    model.model.kernel.lengthscales = gpflow.Parameter(
        model.model.kernel.lengthscales, transform=tfp.bijectors.Sigmoid(low=lower, high=upper)
    )

    pre_init_loss = model.model.training_loss()
    model.find_best_model_initialization(100)
    post_init_loss = model.model.training_loss()

    npt.assert_array_less(post_init_loss, pre_init_loss)


def test_gaussian_process_regression_default_optimizer_is_correct() -> None:
    x_observed = np.linspace(0, 100, 100).reshape((-1, 1))
    y_observed = _3x_plus_gaussian_noise(x_observed)

    model = GaussianProcessRegression(gpr_model(x_observed[:10], y_observed[:10]))

    assert isinstance(model.optimizer, Optimizer)
    assert isinstance(model.optimizer.optimizer, gpflow.optimizers.Scipy)


def test_gpr_config_builds_and_default_optimizer_is_correct() -> None:
    data = mock_data()

    model_config = {"model": gpr_model(*data)}
    model = create_model(model_config)

    assert isinstance(model, GaussianProcessRegression)
    assert isinstance(model.optimizer, Optimizer)
    assert isinstance(model.optimizer.optimizer, gpflow.optimizers.Scipy)


def test_sgpr_config_builds_and_default_optimizer_is_correct() -> None:
    data = mock_data()

    model_config = {"model": sgpr_model(*data)}
    model = create_model(model_config)

    assert isinstance(model, GaussianProcessRegression)
    assert isinstance(model.optimizer, Optimizer)
    assert isinstance(model.optimizer.optimizer, gpflow.optimizers.Scipy)


@random_seed
def test_gaussian_process_regression_trajectory_sampler_returns_a_trajectory_sampler(
    gpflow_interface_factory: ModelFactoryType, dim: int
) -> None:

    x = tf.constant(
        np.arange(1, 1 + 10 * dim).reshape(-1, dim), dtype=gpflow.default_float()
    )  # shape: [10, dim]
    model = GaussianProcessRegression(gpr_model(x, fnc_3x_plus_10(x)[:, 0:1]))
    model.model.kernel = gpflow.kernels.RBF(variance=1.0, lengthscales=[0.2] * dim)
    trajectory_sampler = model.trajectory_sampler()

    assert isinstance(trajectory_sampler, TrajectorySampler)


@random_seed
def test_gaussian_process_regression_trajectory_sampler_has_correct_samples(
    gpflow_interface_factory: ModelFactoryType,
) -> None:

    x = tf.constant(np.arange(5).reshape(-1, 1), dtype=gpflow.default_float())
    model = GaussianProcessRegression(gpr_model(x, _3x_plus_gaussian_noise(x)))
    x_predict = tf.constant([[50.5]], gpflow.default_float())

    samples = []
    num_samples = 10
    trajectory_sampler = model.trajectory_sampler()
    for _ in range(num_samples):
        trajectory = trajectory_sampler.get_trajectory()
        samples.append(trajectory(x_predict))

    sample_mean = tf.reduce_mean(samples, axis=0)
    sample_variance = tf.reduce_mean((samples - sample_mean) ** 2)

    true_mean, true_variance = model.predict(x_predict)

    linear_error = 1 / tf.sqrt(tf.cast(num_samples, tf.float32))
    npt.assert_allclose(sample_mean + 1.0, true_mean + 1.0, rtol=linear_error)
    npt.assert_allclose(sample_variance, true_variance, rtol=2 * linear_error)


def test_gpflow_wrappers_predict_y(gpflow_interface_factory: ModelFactoryType) -> None:
    x = tf.constant(np.arange(5).reshape(-1, 1), dtype=gpflow.default_float())
    model, _ = gpflow_interface_factory(x, _3x_plus_gaussian_noise(x))
    x_predict = tf.constant([[50.5]], gpflow.default_float())
    mean_f, variance_f = model.predict(x_predict)
    mean_y, variance_y = model.predict_y(x_predict)

    npt.assert_allclose(mean_f, mean_y)
    npt.assert_array_less(variance_f, variance_y)


@unittest.mock.patch("trieste.models.gpflow.interface.tf.summary.scalar")
def test_gpflow_wrappers_log(
    mocked_summary_scalar: unittest.mock.MagicMock, gpflow_interface_factory: ModelFactoryType
) -> None:
    x = tf.constant(np.arange(1, 5).reshape(-1, 1), dtype=gpflow.default_float())  # shape: [4, 1]
    model, _ = gpflow_interface_factory(x, fnc_3x_plus_10(x))
    mocked_summary_writer = unittest.mock.MagicMock()
    with tensorboard_writer(mocked_summary_writer):
        with step_number(42):
            model.log()

    assert len(mocked_summary_writer.method_calls) == 1
    assert mocked_summary_writer.method_calls[0][0] == "as_default"
    assert mocked_summary_writer.method_calls[0][-1]["step"] == 42

    assert mocked_summary_scalar.call_count == 2
    assert mocked_summary_scalar.call_args_list[0][0][0] == "kernel.variance"
    assert mocked_summary_scalar.call_args_list[0][0][1].numpy() == 1
    assert mocked_summary_scalar.call_args_list[1][0][0] == "kernel.lengthscale"
    assert mocked_summary_scalar.call_args_list[1][0][1].numpy() == 1


def test_variational_gaussian_process_raises_for_invalid_init() -> None:
    x_np = np.arange(5, dtype=np.float64).reshape(-1, 1)
    x = tf.convert_to_tensor(x_np, x_np.dtype)
    y = fnc_3x_plus_10(x)

    with pytest.raises(ValueError):
        VariationalGaussianProcess(vgp_model(x, y), natgrad_gamma=1)

    with pytest.raises(ValueError):
        optimizer = Optimizer(gpflow.optimizers.Scipy())
        VariationalGaussianProcess(vgp_model(x, y), optimizer=optimizer, use_natgrads=True)

    with pytest.raises(ValueError):
        optimizer = BatchOptimizer(gpflow.optimizers.Scipy())
        VariationalGaussianProcess(vgp_model(x, y), optimizer=optimizer, use_natgrads=True)

    with pytest.raises(ValueError):
        optimizer = Optimizer(tf.optimizers.Adam())
        VariationalGaussianProcess(vgp_model(x, y), optimizer=optimizer, use_natgrads=False)


def test_variational_gaussian_process_update_updates_num_data() -> None:
    x_np = np.arange(5, dtype=np.float64).reshape(-1, 1)
    x = tf.convert_to_tensor(x_np, x_np.dtype)
    y = fnc_3x_plus_10(x)
    m = VariationalGaussianProcess(vgp_model(x, y))
    num_data = m.model.num_data

    x_new = tf.concat([x, [[10.0], [11.0]]], 0)
    y_new = fnc_3x_plus_10(x_new)
    m.update(Dataset(x_new, y_new))
    new_num_data = m.model.num_data
    assert new_num_data - num_data == 2


def test_variational_gaussian_process_update() -> None:
    x = tf.constant(np.arange(5).reshape(-1, 1), dtype=gpflow.default_float())

    data = Dataset(x, fnc_3x_plus_10(x))
    m = VariationalGaussianProcess(vgp_model(data.query_points, data.observations))

    reference_model = vgp_model(data.query_points, data.observations)

    npt.assert_allclose(m.model.q_mu, reference_model.q_mu, atol=1e-5)
    npt.assert_allclose(m.model.q_sqrt, reference_model.q_sqrt, atol=1e-5)

    x_new = tf.concat([x, tf.constant([[10.0], [11.0]], dtype=gpflow.default_float())], 0)
    new_data = Dataset(x_new, fnc_3x_plus_10(x_new))

    m.update(new_data)
    reference_model_new = vgp_model(new_data.query_points, new_data.observations)

    npt.assert_allclose(m.model.q_mu, reference_model_new.q_mu, atol=1e-5)
    npt.assert_allclose(m.model.q_sqrt, reference_model_new.q_sqrt, atol=1e-5)


@random_seed
def test_variational_gaussian_process_update_q_mu_sqrt_unchanged() -> None:
    x_observed = tf.constant(np.arange(10).reshape((-1, 1)), dtype=gpflow.default_float())
    y_observed = fnc_2sin_x_over_3(x_observed)
    model = VariationalGaussianProcess(vgp_matern_model(x_observed, y_observed))

    old_q_mu = model.model.q_mu.numpy()
    old_q_sqrt = model.model.q_sqrt.numpy()
    data = Dataset(x_observed, y_observed)
    model.update(data)

    new_q_mu = model.model.q_mu.numpy()
    new_q_sqrt = model.model.q_sqrt.numpy()

    npt.assert_allclose(old_q_mu, new_q_mu, atol=1e-5)
    npt.assert_allclose(old_q_sqrt, new_q_sqrt, atol=1e-5)


@random_seed
def test_gpflow_wrappers_default_optimize(
    gpflow_interface_factory: ModelFactoryType,
) -> None:
    data = mock_data()
    model, _ = gpflow_interface_factory(*data)
    internal_model = model.model
    if isinstance(internal_model, SVGP):
        args = {"data": data}
    else:
        args = {}
    loss = internal_model.training_loss(**args)
    model.optimize(Dataset(*data))
    assert internal_model.training_loss(**args) < loss


<<<<<<< HEAD
@random_seed
@pytest.mark.parametrize("optimizer", [gpflow.optimizers.Scipy(), tf.optimizers.Adam()])
def test_gaussian_process_regression_optimize(
    optimizer: gpflow.optimizers.Scipy | tf.optimizers.Optimizer,
    gpflow_interface_factory: ModelFactoryType,
    compile: bool,
) -> None:

    data = mock_data()
    if isinstance(optimizer, gpflow.optimizers.Scipy):
        create_optimizer = Optimizer
    elif isinstance(optimizer, tf.optimizers.Optimizer):
        create_optimizer = BatchOptimizer
    optimizer_wrapper = create_optimizer(optimizer, compile=compile)
    model, _ = gpflow_interface_factory(*data, optimizer=optimizer_wrapper)
    internal_model = model.model
    if isinstance(internal_model, SVGP):
        args = {"data": data}
    else:
        args = {}
    loss = internal_model.training_loss(**args)

    # VariationalGaussianProcess doesn't currently support Adam() unless use_natgrads is True
    if isinstance(internal_model, VGP) and isinstance(optimizer, tf.optimizers.Optimizer):
        return

=======
def test_gaussian_process_regression_optimize(compile: bool) -> None:

    data = mock_data()

    optimizer = Optimizer(gpflow.optimizers.Scipy(), compile=compile)
    model = GaussianProcessRegression(gpr_model(*data), optimizer)

    loss = model.model.training_loss()
>>>>>>> fb3d968a
    model.optimize(Dataset(*data))

    assert model.model.training_loss() < loss


@random_seed
def test_variational_gaussian_process_predict() -> None:
    x_observed = tf.constant(np.arange(3).reshape((-1, 1)), dtype=gpflow.default_float())
    y_observed = _3x_plus_gaussian_noise(x_observed)
    model = VariationalGaussianProcess(vgp_model(x_observed, y_observed))
    internal_model = model.model

    gpflow.optimizers.Scipy().minimize(
        internal_model.training_loss_closure(),
        internal_model.trainable_variables,
    )
    x_predict = tf.constant([[1.5]], gpflow.default_float())
    mean, variance = model.predict(x_predict)
    mean_y, variance_y = model.predict_y(x_predict)

    reference_model = vgp_model(x_observed, y_observed)

    reference_model.data = (
        tf.Variable(
            reference_model.data[0],
            trainable=False,
            shape=[None, *reference_model.data[0].shape[1:]],
        ),
        tf.Variable(
            reference_model.data[1],
            trainable=False,
            shape=[None, *reference_model.data[1].shape[1:]],
        ),
    )

    gpflow.optimizers.Scipy().minimize(
        reference_model.training_loss_closure(),
        reference_model.trainable_variables,
    )
    reference_mean, reference_variance = reference_model.predict_f(x_predict)

    npt.assert_allclose(mean, reference_mean)
    npt.assert_allclose(variance, reference_variance, atol=1e-3)
    npt.assert_allclose(variance_y - model.get_observation_noise(), variance, atol=5e-5)


def test_sparse_variational_model_attribute() -> None:
    model = svgp_model(*mock_data())
    sv = SparseVariational(model)
    assert sv.model is model
    assert isinstance(sv.model, SVGP)
    assert isinstance(sv.model, NumDataPropertyMixin)


def test_sparse_variational_model_num_data_mixin_supports_subclasses() -> None:
    class SVGPSubclass(SVGP):
        @property
        def mol(self) -> int:
            return 42

    x = mock_data()[0]
    model = SVGPSubclass(
        gpflow.kernels.Matern32(), gpflow.likelihoods.Gaussian(), x[:2], num_data=len(x)
    )
    sv = SparseVariational(model)
    assert sv.model is model
    assert isinstance(sv.model, NumDataPropertyMixin)
    assert isinstance(sv.model, SVGPSubclass)
    assert sv.model.mol == 42


def test_sparse_variational_update_updates_num_data() -> None:
    model = SparseVariational(
        svgp_model(tf.zeros([1, 4]), tf.zeros([1, 1])),
    )
    model.update(Dataset(tf.zeros([5, 4]), tf.zeros([5, 1])))
    assert model.model.num_data == 5


@pytest.mark.parametrize(
    "new_data",
    [Dataset(tf.zeros([3, 5]), tf.zeros([3, 1])), Dataset(tf.zeros([3, 4]), tf.zeros([3, 2]))],
)
def test_sparse_variational_update_raises_for_invalid_shapes(new_data: Dataset) -> None:
    model = SparseVariational(
        svgp_model(tf.zeros([1, 4]), tf.zeros([1, 1])),
    )
    with pytest.raises(ValueError):
        model.update(new_data)


def test_sparse_variational_optimize_with_defaults() -> None:
    x_observed = np.linspace(0, 100, 100).reshape((-1, 1))
    y_observed = _3x_plus_gaussian_noise(x_observed)
    data = x_observed, y_observed
    dataset = Dataset(*data)
    optimizer = BatchOptimizer(tf.optimizers.Adam(), max_iter=20)
    model = SparseVariational(svgp_model(x_observed, y_observed), optimizer=optimizer)
    loss = model.model.training_loss(data)
    model.optimize(dataset)
    assert model.model.training_loss(data) < loss


def test_sparse_variational_optimize(batcher: DatasetTransformer, compile: bool) -> None:
    x_observed = np.linspace(0, 100, 100).reshape((-1, 1))
    y_observed = _3x_plus_gaussian_noise(x_observed)
    data = x_observed, y_observed
    dataset = Dataset(*data)

    optimizer = BatchOptimizer(
        tf.optimizers.Adam(),
        max_iter=10,
        batch_size=10,
        dataset_builder=batcher,
        compile=compile,
    )
    model = SparseVariational(svgp_model(x_observed, y_observed), optimizer=optimizer)
    loss = model.model.training_loss(data)
    model.optimize(dataset)
    assert model.model.training_loss(data) < loss


def test_sparse_variational_default_optimizer_is_correct() -> None:
    x_observed = np.linspace(0, 100, 100).reshape((-1, 1))
    y_observed = _3x_plus_gaussian_noise(x_observed)

    model = SparseVariational(svgp_model(x_observed, y_observed))

    assert isinstance(model.optimizer, BatchOptimizer)
    assert isinstance(model.optimizer.optimizer, tf.optimizers.Optimizer)


def test_svgp_config_builds_and_default_optimizer_is_correct() -> None:
    data = mock_data()

    model_config = {"model": svgp_model(*data)}
    model = create_model(model_config)

    assert isinstance(model, SparseVariational)
    assert isinstance(model.optimizer, BatchOptimizer)
    assert isinstance(model.optimizer.optimizer, tf.optimizers.Optimizer)


def test_sparse_variational_raises_for_invalid_init() -> None:
    x_observed = np.linspace(0, 100, 100).reshape((-1, 1))
    y_observed = _3x_plus_gaussian_noise(x_observed)

    with pytest.raises(ValueError):
        optimizer1 = BatchOptimizer(gpflow.optimizers.Scipy())
        SparseVariational(svgp_model(x_observed, y_observed), optimizer=optimizer1)

    with pytest.raises(ValueError):
        optimizer2 = Optimizer(tf.optimizers.Adam())
        SparseVariational(svgp_model(x_observed, y_observed), optimizer=optimizer2)


@pytest.mark.parametrize("use_natgrads", [True, False])
def test_variational_gaussian_process_optimize_with_and_without_natgrads(
    batcher: DatasetTransformer, compile: bool, use_natgrads: bool
) -> None:
    x_observed = np.linspace(0, 100, 100).reshape((-1, 1))
    y_observed = _3x_plus_gaussian_noise(x_observed)
    data = x_observed, y_observed
    dataset = Dataset(*data)

<<<<<<< HEAD
    # VariationalGaussianProcess doens't currently support Adam() unless use_natgrads is True
    optimizer = (
        BatchOptimizer(
=======
    if use_natgrads:
        optimizer = BatchOptimizer(
>>>>>>> fb3d968a
            tf.optimizers.Adam(),
            max_iter=10,
            batch_size=10,
            dataset_builder=batcher,
            compile=compile,
        )
<<<<<<< HEAD
        if use_natgrads
        else Optimizer(gpflow.optimizers.Scipy())
    )
=======
    else:
        optimizer = Optimizer(gpflow.optimizers.Scipy(), compile=compile)  # type:ignore

>>>>>>> fb3d968a
    model = VariationalGaussianProcess(
        vgp_model(x_observed[:10], y_observed[:10]), optimizer=optimizer, use_natgrads=use_natgrads
    )
    loss = model.model.training_loss()
    model.optimize(dataset)
    assert model.model.training_loss() < loss


def test_variational_gaussian_process_optimize_natgrads_only_updates_variational_params(
    compile: bool,
) -> None:
    x_observed = np.linspace(0, 100, 10).reshape((-1, 1))
    y_observed = _3x_plus_gaussian_noise(x_observed)
    data = x_observed, y_observed
    dataset = Dataset(*data)

    class DummyBatchOptimizer(BatchOptimizer):
        def optimize(self, model: tf.Module, dataset: Dataset) -> None:
            pass

    optimizer = DummyBatchOptimizer(tf.optimizers.Adam(), compile=compile, max_iter=10)

    model = VariationalGaussianProcess(
        vgp_matern_model(x_observed[:10], y_observed[:10]), optimizer=optimizer, use_natgrads=True
    )

    old_num_trainable_params = len(model.trainable_variables)
    old_kernel_params = model.get_kernel().parameters[0].numpy()
    old_q_mu = model.model.q_mu.numpy()
    old_q_sqrt = model.model.q_sqrt.numpy()

    model.optimize(dataset)

    new_num_trainable_params = len(model.trainable_variables)
    new_kernel_params = model.get_kernel().parameters[0].numpy()
    new_q_mu = model.model.q_mu.numpy()
    new_q_sqrt = model.model.q_sqrt.numpy()

    npt.assert_allclose(old_kernel_params, new_kernel_params, atol=1e-3)
    npt.assert_equal(old_num_trainable_params, new_num_trainable_params)
    npt.assert_raises(AssertionError, npt.assert_allclose, old_q_mu, new_q_mu)
    npt.assert_raises(AssertionError, npt.assert_allclose, old_q_sqrt, new_q_sqrt)


@pytest.mark.parametrize("use_natgrads", [True, False])
def test_variational_gaussian_process_default_optimizer_is_correct(use_natgrads: bool) -> None:
    x_observed = np.linspace(0, 100, 100).reshape((-1, 1))
    y_observed = _3x_plus_gaussian_noise(x_observed)

    model = VariationalGaussianProcess(
        vgp_model(x_observed[:10], y_observed[:10]), use_natgrads=use_natgrads
    )

    if use_natgrads:
        assert isinstance(model.optimizer, BatchOptimizer)
        assert isinstance(model.optimizer.optimizer, tf.optimizers.Optimizer)
    else:
        assert isinstance(model.optimizer, Optimizer)
        assert isinstance(model.optimizer.optimizer, gpflow.optimizers.Scipy)


@pytest.mark.parametrize("use_natgrads", [True, False])
def test_vgp_config_builds_and_default_optimizer_is_correct(use_natgrads: bool) -> None:
    data = mock_data()

    model_config = {"model": vgp_model(*data), "model_args": {"use_natgrads": use_natgrads}}
    model = create_model(model_config)

    assert isinstance(model, VariationalGaussianProcess)
    if use_natgrads:
        assert isinstance(model.optimizer, BatchOptimizer)
        assert isinstance(model.optimizer.optimizer, tf.optimizers.Optimizer)
    else:
        assert isinstance(model.optimizer, Optimizer)
        assert isinstance(model.optimizer.optimizer, gpflow.optimizers.Scipy)


@random_seed
def test_gpflow_predictor_get_observation_noise_raises_for_likelihood_with_variance(
    gpflow_interface_factory: ModelFactoryType,
) -> None:
    data = mock_data()
    model, _ = gpflow_interface_factory(*data)
    model.model.likelihood = gpflow.likelihoods.Gaussian()  # has variance attribute
    model.get_observation_noise()

    model.model.likelihood = gpflow.likelihoods.Bernoulli()  # does not have variance attribute
    with pytest.raises(NotImplementedError):
        model.get_observation_noise()


def test_gaussian_process_regression_conditional_predict_equations() -> None:
    x = gpflow.utilities.to_default_float(
        tf.constant(np.arange(1, 8).reshape(-1, 1) / 8.0)
    )  # shape: [7, 1]
    y = fnc_2sin_x_over_3(x)

    model7 = GaussianProcessRegression(gpr_model(x, y))
    model5 = GaussianProcessRegression(gpr_model(x[:5, :], y[:5, :]))

    additional_data = Dataset(x[5:, :], y[5:, :])

    query_points = tf.concat([0.5 * x, 2.0 * x], 0)  # shape: [14, 1]

    predj_mean7, predj_cov7 = model7.predict_joint(query_points)
    predj_mean5, predj_cov5 = model5.conditional_predict_joint(query_points, additional_data)

    pred_mean7, pred_var7 = model7.predict(query_points)
    pred_mean5, pred_var5 = model5.conditional_predict_f(query_points, additional_data)

    predy_mean7, predy_var7 = model7.predict_y(query_points)
    predy_mean5, predy_var5 = model5.conditional_predict_y(query_points, additional_data)

    np.testing.assert_allclose(tf.transpose(tf.linalg.diag_part(predj_cov5)), pred_var5, atol=1e-5)
    np.testing.assert_allclose(predj_mean5, pred_mean5, atol=1e-5)
    np.testing.assert_allclose(predj_mean5, predj_mean7, atol=1e-5)
    np.testing.assert_allclose(pred_mean7, pred_mean5, atol=1e-5)
    np.testing.assert_allclose(pred_var7, pred_var5, atol=1e-5)
    np.testing.assert_allclose(predj_cov7, predj_cov5, atol=1e-5)
    np.testing.assert_allclose(predy_mean7, predy_mean5, atol=1e-5)
    np.testing.assert_allclose(predy_var7, predy_var5, atol=1e-5)


def test_gaussian_process_regression_conditional_predict_equations_broadcast() -> None:
    x = gpflow.utilities.to_default_float(
        tf.constant(np.arange(1, 24).reshape(-1, 1) / 8.0)
    )  # shape: [23, 1]
    y = fnc_2sin_x_over_3(x)

    model5 = GaussianProcessRegression(gpr_model(x[:5, :], y[:5, :]))

    additional_data = Dataset(tf.reshape(x[5:, :], [3, 6, -1]), tf.reshape(y[5:, :], [3, 6, -1]))

    query_points = tf.concat([0.5 * x, 2.0 * x], 0)  # shape: [46, 1]

    predj_mean5, predj_cov5 = model5.conditional_predict_joint(query_points, additional_data)
    pred_mean5, pred_var5 = model5.conditional_predict_f(query_points, additional_data)
    predy_mean5, predy_var5 = model5.conditional_predict_y(query_points, additional_data)

    for i in range(3):
        xi = tf.concat([x[:5, :], additional_data.query_points[i, ...]], axis=0)
        yi = tf.concat([y[:5, :], additional_data.observations[i, ...]], axis=0)

        modeli = GaussianProcessRegression(gpr_model(xi, yi))
        predj_meani, predj_covi = modeli.predict_joint(query_points)
        pred_meani, pred_vari = modeli.predict(query_points)
        predy_meani, predy_vari = modeli.predict_y(query_points)

        np.testing.assert_allclose(predj_mean5[i, ...], predj_meani, atol=1e-5)
        np.testing.assert_allclose(pred_meani, pred_mean5[i, ...], atol=1e-5)
        np.testing.assert_allclose(pred_vari, pred_var5[i, ...], atol=1e-5)
        np.testing.assert_allclose(predj_covi, predj_cov5[i, ...], atol=1e-5)
        np.testing.assert_allclose(predy_vari, predy_var5[i, ...], atol=1e-5)
        np.testing.assert_allclose(predy_vari, predy_var5[i, ...], atol=1e-5)


def test_gaussian_process_regression_conditional_predict_f_sample() -> None:
    x = gpflow.utilities.to_default_float(
        tf.constant(np.arange(1, 24).reshape(-1, 1) / 8.0)
    )  # shape: [23, 1]
    y = fnc_2sin_x_over_3(x)

    model5 = GaussianProcessRegression(gpr_model(x[:5, :], y[:5, :]))
    additional_data = Dataset(tf.reshape(x[5:, :], [3, 6, -1]), tf.reshape(y[5:, :], [3, 6, -1]))
    query_points = tf.concat([0.5 * x, 2.0 * x], 0)  # shape: [46, 1]
    samples = model5.conditional_predict_f_sample(query_points, additional_data, num_samples=100000)
    npt.assert_array_equal([3, 100000, 46, 1], samples.shape)

    for i in range(3):
        xi = tf.concat([x[:5, :], additional_data.query_points[i, ...]], axis=0)
        yi = tf.concat([y[:5, :], additional_data.observations[i, ...]], axis=0)

        modeli = GaussianProcessRegression(gpr_model(xi, yi))
        predj_meani, predj_covi = modeli.predict_joint(query_points)
        sample_mean = tf.reduce_mean(samples[i], axis=0)
        sample_cov = tfp.stats.covariance(samples[i, :, :, 0], sample_axis=0)
        np.testing.assert_allclose(sample_mean, predj_meani, atol=1e-2, rtol=1e-2)
        np.testing.assert_allclose(sample_cov, predj_covi[0], atol=1e-2, rtol=1e-2)<|MERGE_RESOLUTION|>--- conflicted
+++ resolved
@@ -553,34 +553,6 @@
     assert internal_model.training_loss(**args) < loss
 
 
-<<<<<<< HEAD
-@random_seed
-@pytest.mark.parametrize("optimizer", [gpflow.optimizers.Scipy(), tf.optimizers.Adam()])
-def test_gaussian_process_regression_optimize(
-    optimizer: gpflow.optimizers.Scipy | tf.optimizers.Optimizer,
-    gpflow_interface_factory: ModelFactoryType,
-    compile: bool,
-) -> None:
-
-    data = mock_data()
-    if isinstance(optimizer, gpflow.optimizers.Scipy):
-        create_optimizer = Optimizer
-    elif isinstance(optimizer, tf.optimizers.Optimizer):
-        create_optimizer = BatchOptimizer
-    optimizer_wrapper = create_optimizer(optimizer, compile=compile)
-    model, _ = gpflow_interface_factory(*data, optimizer=optimizer_wrapper)
-    internal_model = model.model
-    if isinstance(internal_model, SVGP):
-        args = {"data": data}
-    else:
-        args = {}
-    loss = internal_model.training_loss(**args)
-
-    # VariationalGaussianProcess doesn't currently support Adam() unless use_natgrads is True
-    if isinstance(internal_model, VGP) and isinstance(optimizer, tf.optimizers.Optimizer):
-        return
-
-=======
 def test_gaussian_process_regression_optimize(compile: bool) -> None:
 
     data = mock_data()
@@ -589,7 +561,6 @@
     model = GaussianProcessRegression(gpr_model(*data), optimizer)
 
     loss = model.model.training_loss()
->>>>>>> fb3d968a
     model.optimize(Dataset(*data))
 
     assert model.model.training_loss() < loss
@@ -755,29 +726,17 @@
     data = x_observed, y_observed
     dataset = Dataset(*data)
 
-<<<<<<< HEAD
-    # VariationalGaussianProcess doens't currently support Adam() unless use_natgrads is True
-    optimizer = (
-        BatchOptimizer(
-=======
     if use_natgrads:
         optimizer = BatchOptimizer(
->>>>>>> fb3d968a
             tf.optimizers.Adam(),
             max_iter=10,
             batch_size=10,
             dataset_builder=batcher,
             compile=compile,
         )
-<<<<<<< HEAD
-        if use_natgrads
-        else Optimizer(gpflow.optimizers.Scipy())
-    )
-=======
     else:
         optimizer = Optimizer(gpflow.optimizers.Scipy(), compile=compile)  # type:ignore
 
->>>>>>> fb3d968a
     model = VariationalGaussianProcess(
         vgp_model(x_observed[:10], y_observed[:10]), optimizer=optimizer, use_natgrads=use_natgrads
     )
