# Copyright 2021 The Trieste Contributors
#
# Licensed under the Apache License, Version 2.0 (the "License");
# you may not use this file except in compliance with the License.
# You may obtain a copy of the License at
#
#     http://www.apache.org/licenses/LICENSE-2.0
#
# Unless required by applicable law or agreed to in writing, software
# distributed under the License is distributed on an "AS IS" BASIS,
# WITHOUT WARRANTIES OR CONDITIONS OF ANY KIND, either express or implied.
# See the License for the specific language governing permissions and
# limitations under the License.

"""
In this module, we test the *behaviour* of trieste models against reference GPflow models (thus
implicitly assuming the latter are correct).

*NOTE:* Where GPflow models are used as the underlying model in an trieste model, we should
*not* test that the underlying model is used in any particular way. To do so would break
encapsulation. For example, we should *not* test that methods on the GPflow models are called
(except in the rare case that such behaviour is an explicitly documented behaviour of the
trieste model).
"""

from __future__ import annotations

import unittest.mock
from time import time
from typing import Any, cast

import gpflow
import numpy as np
import numpy.testing as npt
import pytest
import tensorflow as tf
import tensorflow_probability as tfp
from gpflow.inducing_variables import (
    SeparateIndependentInducingVariables,
    SharedIndependentInducingVariables,
)
from gpflow.models import SGPR, SVGP, VGP

from tests.util.misc import TF_DEBUGGING_ERROR_TYPES, random_seed
from tests.util.models.gpflow.models import (
    ModelFactoryType,
    gpr_model,
    mock_data,
    sgpr_model,
    svgp_model,
    two_output_sgpr_model,
    two_output_svgp_model,
    vgp_matern_model,
    vgp_model,
)
from tests.util.models.models import fnc_2sin_x_over_3, fnc_3x_plus_10
from trieste.data import Dataset
from trieste.logging import step_number, tensorboard_writer
from trieste.models import TrainableProbabilisticModel
from trieste.models.config import create_model
from trieste.models.gpflow import (
    GaussianProcessRegression,
    SparseGaussianProcessRegression,
    SparseVariational,
    VariationalGaussianProcess,
)
from trieste.models.gpflow.inducing_point_selectors import (
    InducingPointSelector,
    KMeansInducingPointSelector,
    RandomSubSampleInducingPointSelector,
    UniformInducingPointSelector,
)
from trieste.models.gpflow.sampler import (
    DecoupledTrajectorySampler,
    RandomFourierFeatureTrajectorySampler,
)
from trieste.models.optimizer import BatchOptimizer, DatasetTransformer, Optimizer
from trieste.space import Box
from trieste.types import TensorType


def _3x_plus_gaussian_noise(x: tf.Tensor) -> tf.Tensor:
    return 3.0 * x + np.random.normal(scale=0.01, size=x.shape)


def test_gpflow_wrappers_loss(gpflow_interface_factory: ModelFactoryType) -> None:
    x = tf.constant(np.arange(5).reshape(-1, 1), dtype=gpflow.default_float())
    y = fnc_3x_plus_10(x)

    model, _reference_model = gpflow_interface_factory(x, y)
    internal_model = model.model
    reference_model = _reference_model(x, y)

    if isinstance(internal_model, SVGP):
        args = {"data": (x, y)}
    else:
        args = {}

    npt.assert_allclose(
        internal_model.training_loss(**args), reference_model.training_loss(**args), rtol=1e-6
    )


def test_gpflow_wrappers_update(gpflow_interface_factory: ModelFactoryType) -> None:
    x = tf.constant(np.arange(5).reshape(-1, 1), dtype=gpflow.default_float())
    y = fnc_3x_plus_10(x)

    model, _reference_model = gpflow_interface_factory(x, y)

    x_new = tf.concat([x, tf.constant([[10.0], [11.0]], dtype=gpflow.default_float())], 0)
    new_data = Dataset(x_new, fnc_3x_plus_10(x_new))
    # Would be nice if ModelFactoryType could return an intersection type of
    # GPflowPredictor and TrainableProbabilisticModel but this isn't possible
    cast(TrainableProbabilisticModel, model).update(new_data)

    reference_model = _reference_model(x_new, fnc_3x_plus_10(x_new))
    internal_model = model.model

    if isinstance(internal_model, SVGP):
        args = {"data": (new_data.query_points, new_data.observations)}
    else:
        args = {}

    npt.assert_allclose(
        internal_model.training_loss(**args), reference_model.training_loss(**args), rtol=1e-6
    )


@random_seed
def test_gpflow_wrappers_default_optimize(
    gpflow_interface_factory: ModelFactoryType,
) -> None:
    data = mock_data()
    model, _ = gpflow_interface_factory(*data)
    internal_model = model.model

    if isinstance(internal_model, SVGP):
        args = {"data": data}
    else:
        args = {}

    loss = internal_model.training_loss(**args)
    model.optimize(Dataset(*data))

    assert internal_model.training_loss(**args) < loss


def test_gpflow_wrappers_ref_optimize(gpflow_interface_factory: ModelFactoryType) -> None:
    x = tf.constant(np.arange(5).reshape(-1, 1), dtype=gpflow.default_float())
    y = fnc_2sin_x_over_3(x)
    data = Dataset(x, y)

    model, _reference_model = gpflow_interface_factory(x, y)

    reference_model = _reference_model(x, y)
    model.optimize(data)
    internal_model = model.model

    if isinstance(internal_model, SVGP):
        data_iter = iter(
            tf.data.Dataset.from_tensor_slices(data.astuple())
            .shuffle(len(data))
            .batch(100)
            .prefetch(tf.data.experimental.AUTOTUNE)
            .repeat()
        )
        tf.optimizers.Adam().minimize(
            reference_model.training_loss_closure(data=data_iter, compile=False),
            reference_model.trainable_variables,
        )
        # there is a difference here and the code is pretty much the same
        # not sure where it comes from
        npt.assert_allclose(
            internal_model.training_loss(next(data_iter)),
            reference_model.training_loss(next(data_iter)),
            rtol=1e-1,
        )
    else:
        reference_model.data = (
            tf.Variable(
                reference_model.data[0],
                trainable=False,
                shape=[None, *reference_model.data[0].shape[1:]],
            ),
            tf.Variable(
                reference_model.data[1],
                trainable=False,
                shape=[None, *reference_model.data[1].shape[1:]],
            ),
        )
        gpflow.optimizers.Scipy().minimize(
            reference_model.training_loss_closure(compile=True),
            reference_model.trainable_variables,
        )

        npt.assert_allclose(
            internal_model.training_loss(), reference_model.training_loss(), rtol=1e-6
        )


@random_seed
def test_gpflow_predictor_get_observation_noise_raises_for_likelihood_with_variance(
    gpflow_interface_factory: ModelFactoryType,
) -> None:
    data = mock_data()
    model, _ = gpflow_interface_factory(*data)
    model.model.likelihood = gpflow.likelihoods.Gaussian()  # has variance attribute
    model.get_observation_noise()
    model.model.likelihood = gpflow.likelihoods.Bernoulli()  # does not have variance attribute

    with pytest.raises(NotImplementedError):
        model.get_observation_noise()


def test_gpflow_wrappers_predict_y(gpflow_interface_factory: ModelFactoryType) -> None:
    x = tf.constant(np.arange(5).reshape(-1, 1), dtype=gpflow.default_float())
    model, _ = gpflow_interface_factory(x, _3x_plus_gaussian_noise(x))
    x_predict = tf.constant([[50.5]], gpflow.default_float())
    mean_f, variance_f = model.predict(x_predict)
    mean_y, variance_y = model.predict_y(x_predict)

    npt.assert_allclose(mean_f, mean_y)
    npt.assert_array_less(variance_f, variance_y)


@unittest.mock.patch("trieste.models.gpflow.interface.tf.summary.scalar")
def test_gpflow_wrappers_log(
    mocked_summary_scalar: unittest.mock.MagicMock, gpflow_interface_factory: ModelFactoryType
) -> None:
    x = tf.constant(np.arange(1, 5).reshape(-1, 1), dtype=gpflow.default_float())  # shape: [4, 1]
    model, _ = gpflow_interface_factory(x, fnc_3x_plus_10(x))
    mocked_summary_writer = unittest.mock.MagicMock()
    with tensorboard_writer(mocked_summary_writer):
        with step_number(42):
            model.log()

    assert len(mocked_summary_writer.method_calls) == 1
    assert mocked_summary_writer.method_calls[0][0] == "as_default"
    assert mocked_summary_writer.method_calls[0][-1]["step"] == 42

    assert mocked_summary_scalar.call_count == 2
    assert mocked_summary_scalar.call_args_list[0][0][0] == "kernel.variance"
    assert mocked_summary_scalar.call_args_list[0][0][1].numpy() == 1
    assert mocked_summary_scalar.call_args_list[1][0][0] == "kernel.lengthscale"
    assert mocked_summary_scalar.call_args_list[1][0][1].numpy() == 1


@random_seed
def test_gpflow_models_pairwise_covariance(gpflow_interface_factory: ModelFactoryType) -> None:
    x = tf.constant(np.arange(1, 5).reshape(-1, 1), dtype=gpflow.default_float())  # shape: [4, 1]
    y = fnc_3x_plus_10(x)
    model, _ = gpflow_interface_factory(x, y)

    query_points_1 = tf.concat([0.5 * x, 0.5 * x], 0)  # shape: [8, 1]
    query_points_2 = tf.concat([2 * x, 2 * x, 2 * x], 0)  # shape: [12, 1]

    all_query_points = tf.concat([query_points_1, query_points_2], 0)
    _, predictive_covariance = model.predict_joint(all_query_points)
    expected_covariance = predictive_covariance[0, :8, 8:]

    actual_covariance = model.covariance_between_points(  # type: ignore
        query_points_1, query_points_2
    )

    np.testing.assert_allclose(expected_covariance, actual_covariance[0], atol=1e-4)


@random_seed
def test_gpflow_models_raise_for_pairwise_covariance_for_invalid_query_points(
    gpflow_interface_factory: ModelFactoryType,
) -> None:
    data = mock_data()
    model, _ = gpflow_interface_factory(*data)

    with pytest.raises(ValueError):
        model.covariance_between_points(data[0], tf.expand_dims(data[0], axis=0))  # type: ignore


@random_seed
@pytest.mark.parametrize("after_model_optimize", [True, False])
@pytest.mark.parametrize("after_model_update", [True, False])
def test_gpflow_models_cached_predictions_correct(
    after_model_optimize: bool,
    after_model_update: bool,
    gpflow_interface_factory: ModelFactoryType,
) -> None:
    x = np.linspace(0, 5, 10).reshape((-1, 1))
    y = fnc_2sin_x_over_3(x)
    data = x, y
    dataset = Dataset(*data)
    model, _ = gpflow_interface_factory(x, y)

    if after_model_optimize:
        model._optimizer = BatchOptimizer(tf.optimizers.SGD(), max_iter=1)
        model.optimize(dataset)

    if after_model_update:
        new_x = np.linspace(0, 5, 3).reshape((-1, 1))
        new_y = fnc_2sin_x_over_3(new_x)
        new_dataset = Dataset(new_x, new_y)
        cast(TrainableProbabilisticModel, model).update(new_dataset)

    x_predict = np.linspace(0, 5, 2).reshape((-1, 1))

    # get cached predictions
    cached_fmean, cached_fvar = model.predict(x_predict)
    cached_joint_mean, cached_joint_var = model.predict_joint(x_predict)
    cached_ymean, cached_yvar = model.predict_y(x_predict)

    # get reference (slow) predictions from underlying model
    reference_fmean, reference_fvar = model.model.predict_f(x_predict)
    reference_joint_mean, reference_joint_var = model.model.predict_f(x_predict, full_cov=True)
    reference_ymean, reference_yvar = model.model.predict_y(x_predict)

    npt.assert_allclose(cached_fmean, reference_fmean)
    npt.assert_allclose(cached_ymean, reference_ymean)
    npt.assert_allclose(cached_joint_mean, reference_joint_mean)
    npt.assert_allclose(cached_fvar, reference_fvar, atol=1e-5)
    npt.assert_allclose(cached_yvar, reference_yvar, atol=1e-5)
    npt.assert_allclose(cached_joint_var, reference_joint_var, atol=1e-5)
    npt.assert_allclose(cached_yvar - model.get_observation_noise(), cached_fvar, atol=5e-5)


@random_seed
def test_gpflow_models_cached_predictions_faster(
    gpflow_interface_factory: ModelFactoryType,
) -> None:
    x = np.linspace(0, 10, 10).reshape((-1, 1))
    y = fnc_2sin_x_over_3(x)
    model, _ = gpflow_interface_factory(x, y)
    n_calls = 100

    x_predict = np.linspace(0, 5, 2).reshape((-1, 1))
    t_0 = time()
    [model.predict(x_predict) for _ in range(n_calls)]
    time_with_cache = time() - t_0
    t_0 = time()
    [model.model.predict_f(x_predict) for _ in range(n_calls)]
    time_without_cache = time() - t_0

    npt.assert_array_less(time_with_cache, time_without_cache)


def test_gaussian_process_regression_raises_for_invalid_init() -> None:
    x_np = np.arange(5, dtype=np.float64).reshape(-1, 1)
    x = tf.convert_to_tensor(x_np, x_np.dtype)
    y = fnc_3x_plus_10(x)

    with pytest.raises(ValueError):
        GaussianProcessRegression(gpr_model(x, y), num_kernel_samples=-1)

    with pytest.raises(ValueError):
        GaussianProcessRegression(gpr_model(x, y), num_rff_features=-1)

    with pytest.raises(ValueError):
        GaussianProcessRegression(gpr_model(x, y), num_rff_features=0)

    with pytest.raises(ValueError):
        optimizer1 = BatchOptimizer(gpflow.optimizers.Scipy())
        GaussianProcessRegression(gpr_model(x, y), optimizer=optimizer1)

    with pytest.raises(ValueError):
        optimizer2 = Optimizer(tf.optimizers.Adam())
        GaussianProcessRegression(gpr_model(x, y), optimizer=optimizer2)


def test_gaussian_process_regression_optimize_with_defaults(compile: bool) -> None:
    data = mock_data()

    model = GaussianProcessRegression(gpr_model(*data))

    loss = model.model.training_loss()
    model.optimize(Dataset(*data))

    assert model.model.training_loss() < loss


def test_gaussian_process_regression_optimize(compile: bool) -> None:
    data = mock_data()

    optimizer = Optimizer(gpflow.optimizers.Scipy(), compile=compile)
    model = GaussianProcessRegression(gpr_model(*data), optimizer)

    loss = model.model.training_loss()
    model.optimize(Dataset(*data))

    assert model.model.training_loss() < loss


def test_gaussian_process_regression_correctly_returns_internal_data() -> None:
    data = mock_data()
    model = GaussianProcessRegression(gpr_model(*data))
    returned_data = model.get_internal_data()
    npt.assert_array_equal(returned_data.query_points, data[0])
    npt.assert_array_equal(returned_data.observations, data[1])


@random_seed
@unittest.mock.patch(
    "trieste.models.gpflow.models.GaussianProcessRegression.find_best_model_initialization"
)
@pytest.mark.parametrize("prior_for_lengthscale", [True, False])
def test_gaussian_process_regression_correctly_counts_params_that_can_be_sampled(
    mocked_model_initializer: Any,
    dim: int,
    prior_for_lengthscale: bool,
) -> None:
    x = tf.constant(np.arange(1, 5 * dim + 1).reshape(-1, dim), dtype=tf.float64)  # shape: [5, d]
    optimizer = Optimizer(
        optimizer=gpflow.optimizers.Scipy(),
        minimize_args={"options": dict(maxiter=10)},
    )
    model = GaussianProcessRegression(gpr_model(x, fnc_3x_plus_10(x)), optimizer=optimizer)
    model.model.kernel = gpflow.kernels.RBF(lengthscales=tf.ones([dim], dtype=tf.float64))
    model.model.likelihood.variance.assign(1.0)
    gpflow.set_trainable(model.model.likelihood, True)

    if prior_for_lengthscale:
        model.model.kernel.lengthscales.prior = tfp.distributions.LogNormal(
            loc=tf.math.log(model.model.kernel.lengthscales), scale=1.0
        )

    else:
        upper = tf.cast([10.0] * dim, dtype=tf.float64)
        lower = upper / 100
        model.model.kernel.lengthscales = gpflow.Parameter(
            model.model.kernel.lengthscales, transform=tfp.bijectors.Sigmoid(low=lower, high=upper)
        )

    model.model.likelihood.variance.prior = tfp.distributions.LogNormal(
        loc=tf.cast(-2.0, dtype=tf.float64), scale=tf.cast(5.0, dtype=tf.float64)
    )

    dataset = Dataset(x, tf.cast(fnc_3x_plus_10(x), dtype=tf.float64))
    model.optimize(dataset)

    mocked_model_initializer.assert_called_once()
    num_samples = mocked_model_initializer.call_args[0][0]
    npt.assert_array_equal(num_samples, 10 * (dim + 1))


def test_gaussian_process_regression_best_initialization_changes_params_with_priors(
    dim: int,
) -> None:
    x = tf.constant(
        np.arange(1, 1 + 10 * dim).reshape(-1, dim), dtype=gpflow.default_float()
    )  # shape: [10, dim]
    model = GaussianProcessRegression(gpr_model(x, fnc_3x_plus_10(x)[:, 0:1]))
    model.model.kernel = gpflow.kernels.RBF(lengthscales=[0.2] * dim)

    model.model.kernel.lengthscales.prior = tfp.distributions.LogNormal(
        loc=tf.math.log(model.model.kernel.lengthscales), scale=1.0
    )

    model.find_best_model_initialization(2)

    npt.assert_allclose(1.0, model.model.kernel.variance)
    npt.assert_array_equal(dim, model.model.kernel.lengthscales.shape)
    npt.assert_raises(
        AssertionError, npt.assert_allclose, [0.2, 0.2], model.model.kernel.lengthscales
    )


def test_gaussian_process_regression_best_initialization_changes_params_with_sigmoid_bijectors(
    dim: int,
) -> None:
    x = tf.constant(
        np.arange(1, 1 + 10 * dim).reshape(-1, dim), dtype=gpflow.default_float()
    )  # shape: [10, dim]
    model = GaussianProcessRegression(gpr_model(x, fnc_3x_plus_10(x)[:, 0:1]))
    model.model.kernel = gpflow.kernels.RBF(lengthscales=[0.2] * dim)

    upper = tf.cast([10.0] * dim, dtype=tf.float64)
    lower = upper / 100
    model.model.kernel.lengthscales = gpflow.Parameter(
        model.model.kernel.lengthscales, transform=tfp.bijectors.Sigmoid(low=lower, high=upper)
    )

    model.find_best_model_initialization(2)

    npt.assert_allclose(1.0, model.model.kernel.variance)
    npt.assert_array_equal(dim, model.model.kernel.lengthscales.shape)
    npt.assert_raises(
        AssertionError, npt.assert_allclose, [0.2, 0.2], model.model.kernel.lengthscales
    )


@random_seed
def test_gaussian_process_regression_best_initialization_improves_training_loss(dim: int) -> None:
    x = tf.constant(
        np.arange(1, 1 + 10 * dim).reshape(-1, dim), dtype=gpflow.default_float()
    )  # shape: [10, dim]
    model = GaussianProcessRegression(gpr_model(x, fnc_3x_plus_10(x)[:, 0:1]))
    model.model.kernel = gpflow.kernels.RBF(variance=0.01, lengthscales=[0.011] * dim)

    upper = tf.cast([100.0] * dim, dtype=tf.float64)
    lower = upper / 10000
    model.model.kernel.lengthscales = gpflow.Parameter(
        model.model.kernel.lengthscales, transform=tfp.bijectors.Sigmoid(low=lower, high=upper)
    )

    pre_init_likelihood = -model.model.training_loss()
    model.find_best_model_initialization(10)
    post_init_likelihood = -model.model.training_loss()

    npt.assert_array_less(pre_init_likelihood, post_init_likelihood)


@random_seed
def test_gaussian_process_regression_best_initialization_improves_likelihood(dim: int) -> None:
    x = tf.constant(
        np.arange(1, 1 + 10 * dim).reshape(-1, dim), dtype=gpflow.default_float()
    )  # shape: [10, dim]
    model = GaussianProcessRegression(gpr_model(x, fnc_3x_plus_10(x)[:, 0:1]))
    model.model.kernel = gpflow.kernels.RBF(variance=1.0, lengthscales=[0.2] * dim)

    model.model.kernel.variance.prior = tfp.distributions.LogNormal(
        loc=np.float64(-2.0), scale=np.float64(1.0)
    )
    upper = tf.cast([10.0] * dim, dtype=tf.float64)
    lower = upper / 100
    model.model.kernel.lengthscales = gpflow.Parameter(
        model.model.kernel.lengthscales, transform=tfp.bijectors.Sigmoid(low=lower, high=upper)
    )

    pre_init_loss = model.model.training_loss()
    model.find_best_model_initialization(100)
    post_init_loss = model.model.training_loss()

    npt.assert_array_less(post_init_loss, pre_init_loss)


def test_gaussian_process_regression_default_optimizer_is_correct() -> None:
    x_observed = np.linspace(0, 100, 100).reshape((-1, 1))
    y_observed = _3x_plus_gaussian_noise(x_observed)

    model = GaussianProcessRegression(gpr_model(x_observed[:10], y_observed[:10]))

    assert isinstance(model.optimizer, Optimizer)
    assert isinstance(model.optimizer.optimizer, gpflow.optimizers.Scipy)


@pytest.mark.parametrize("num_outputs", [1, 2])
def test_gaussian_process_regression_pairwise_covariance(num_outputs: int) -> None:
    x = tf.constant(np.arange(1, 5).reshape(-1, 1), dtype=gpflow.default_float())  # shape: [4, 1]
    y = fnc_3x_plus_10(x)
    model = GaussianProcessRegression(gpr_model(x, tf.repeat(y, num_outputs, axis=1)))

    query_points_1 = tf.concat([0.5 * x, 0.5 * x], 0)  # shape: [8, 1]
    query_points_2 = tf.concat([2 * x, 2 * x, 2 * x], 0)  # shape: [12, 1]

    all_query_points = tf.concat([query_points_1, query_points_2], 0)
    _, predictive_covariance = model.predict_joint(all_query_points)
    expected_covariance = predictive_covariance[:, :8, 8:]

    actual_covariance = model.covariance_between_points(query_points_1, query_points_2)

    np.testing.assert_allclose(expected_covariance, actual_covariance, atol=1e-5)


@random_seed
@pytest.mark.parametrize("use_decoupled_sampler", [True, False])
def test_gaussian_process_regression_trajectory_sampler_has_correct_samples(
    use_decoupled_sampler: bool,
) -> None:
    x = tf.constant(np.arange(5).reshape(-1, 1), dtype=gpflow.default_float())
    model = GaussianProcessRegression(
        gpr_model(x, _3x_plus_gaussian_noise(x)), use_decoupled_sampler=use_decoupled_sampler
    )
    model.model.likelihood.variance.assign(1e-3)
    model.update_posterior_cache()

    num_samples = 100
    trajectory_sampler = model.trajectory_sampler()

    if use_decoupled_sampler:
        assert isinstance(trajectory_sampler, DecoupledTrajectorySampler)
    else:
        assert isinstance(trajectory_sampler, RandomFourierFeatureTrajectorySampler)

    trajectory = trajectory_sampler.get_trajectory()
    x_predict = tf.constant([[1.0], [2.0], [3.0], [1.5], [2.5], [3.5]], gpflow.default_float())
    x_predict_parallel = tf.expand_dims(x_predict, -2)  # [N, 1, D]
    x_predict_parallel = tf.tile(x_predict_parallel, [1, num_samples, 1])  # [N, B, D]
    samples = trajectory(x_predict_parallel)  # [N, B]
    sample_mean = tf.reduce_mean(samples, axis=1, keepdims=True)
    sample_variance = tf.math.reduce_variance(samples, axis=1, keepdims=True)

    true_mean, true_variance = model.predict(x_predict)

    # test predictions approx correct away from data
    npt.assert_allclose(sample_mean[3:] + 1.0, true_mean[3:] + 1.0, rtol=0.1)
    npt.assert_allclose(sample_variance[3:], true_variance[3:], rtol=0.5)

    # test predictions correct at data
    npt.assert_allclose(sample_mean[:3] + 1.0, true_mean[:3] + 1.0, rtol=0.001)
    npt.assert_allclose(sample_variance[:3], true_variance[:3], rtol=0.15)


def test_gpr_config_builds_and_default_optimizer_is_correct() -> None:
    data = mock_data()

    model_config = {"model": gpr_model(*data)}
    model = create_model(model_config)

    assert isinstance(model, GaussianProcessRegression)
    assert isinstance(model.optimizer, Optimizer)
    assert isinstance(model.optimizer.optimizer, gpflow.optimizers.Scipy)


def test_gaussian_process_regression_conditional_predict_equations() -> None:
    x = gpflow.utilities.to_default_float(
        tf.constant(np.arange(1, 8).reshape(-1, 1) / 8.0)
    )  # shape: [7, 1]
    y = fnc_2sin_x_over_3(x)

    model7 = GaussianProcessRegression(gpr_model(x, y))
    model5 = GaussianProcessRegression(gpr_model(x[:5, :], y[:5, :]))

    additional_data = Dataset(x[5:, :], y[5:, :])

    query_points = tf.concat([0.5 * x, 2.0 * x], 0)  # shape: [14, 1]

    predj_mean7, predj_cov7 = model7.predict_joint(query_points)
    predj_mean5, predj_cov5 = model5.conditional_predict_joint(query_points, additional_data)

    pred_mean7, pred_var7 = model7.predict(query_points)
    pred_mean5, pred_var5 = model5.conditional_predict_f(query_points, additional_data)

    predy_mean7, predy_var7 = model7.predict_y(query_points)
    predy_mean5, predy_var5 = model5.conditional_predict_y(query_points, additional_data)

    np.testing.assert_allclose(tf.transpose(tf.linalg.diag_part(predj_cov5)), pred_var5, atol=1e-5)
    np.testing.assert_allclose(predj_mean5, pred_mean5, atol=1e-5)
    np.testing.assert_allclose(predj_mean5, predj_mean7, atol=1e-5)
    np.testing.assert_allclose(pred_mean7, pred_mean5, atol=1e-5)
    np.testing.assert_allclose(pred_var7, pred_var5, atol=1e-5)
    np.testing.assert_allclose(predj_cov7, predj_cov5, atol=1e-5)
    np.testing.assert_allclose(predy_mean7, predy_mean5, atol=1e-5)
    np.testing.assert_allclose(predy_var7, predy_var5, atol=1e-5)


def test_gaussian_process_regression_conditional_predict_equations_broadcast() -> None:
    x = gpflow.utilities.to_default_float(
        tf.constant(np.arange(1, 24).reshape(-1, 1) / 8.0)
    )  # shape: [23, 1]
    y = fnc_2sin_x_over_3(x)

    model5 = GaussianProcessRegression(gpr_model(x[:5, :], y[:5, :]))

    additional_data = Dataset(tf.reshape(x[5:, :], [3, 6, -1]), tf.reshape(y[5:, :], [3, 6, -1]))

    query_points = tf.concat([0.5 * x, 2.0 * x], 0)  # shape: [46, 1]

    predj_mean5, predj_cov5 = model5.conditional_predict_joint(query_points, additional_data)
    pred_mean5, pred_var5 = model5.conditional_predict_f(query_points, additional_data)
    predy_mean5, predy_var5 = model5.conditional_predict_y(query_points, additional_data)

    for i in range(3):
        xi = tf.concat([x[:5, :], additional_data.query_points[i, ...]], axis=0)
        yi = tf.concat([y[:5, :], additional_data.observations[i, ...]], axis=0)

        modeli = GaussianProcessRegression(gpr_model(xi, yi))
        predj_meani, predj_covi = modeli.predict_joint(query_points)
        pred_meani, pred_vari = modeli.predict(query_points)
        predy_meani, predy_vari = modeli.predict_y(query_points)

        np.testing.assert_allclose(predj_mean5[i, ...], predj_meani, atol=1e-5)
        np.testing.assert_allclose(pred_meani, pred_mean5[i, ...], atol=1e-5)
        np.testing.assert_allclose(pred_vari, pred_var5[i, ...], atol=1e-5)
        np.testing.assert_allclose(predj_covi, predj_cov5[i, ...], atol=1e-5)
        np.testing.assert_allclose(predy_vari, predy_var5[i, ...], atol=1e-5)
        np.testing.assert_allclose(predy_vari, predy_var5[i, ...], atol=1e-5)


def test_gaussian_process_regression_conditional_predict_f_sample() -> None:
    x = gpflow.utilities.to_default_float(
        tf.constant(np.arange(1, 24).reshape(-1, 1) / 8.0)
    )  # shape: [23, 1]
    y = fnc_2sin_x_over_3(x)

    model5 = GaussianProcessRegression(gpr_model(x[:5, :], y[:5, :]))
    additional_data = Dataset(tf.reshape(x[5:, :], [3, 6, -1]), tf.reshape(y[5:, :], [3, 6, -1]))
    query_points = tf.concat([0.5 * x, 2.0 * x], 0)  # shape: [46, 1]
    samples = model5.conditional_predict_f_sample(query_points, additional_data, num_samples=100000)
    npt.assert_array_equal([3, 100000, 46, 1], samples.shape)

    for i in range(3):
        xi = tf.concat([x[:5, :], additional_data.query_points[i, ...]], axis=0)
        yi = tf.concat([y[:5, :], additional_data.observations[i, ...]], axis=0)

        modeli = GaussianProcessRegression(gpr_model(xi, yi))
        predj_meani, predj_covi = modeli.predict_joint(query_points)
        sample_mean = tf.reduce_mean(samples[i], axis=0)
        sample_cov = tfp.stats.covariance(samples[i, :, :, 0], sample_axis=0)
        np.testing.assert_allclose(sample_mean, predj_meani, atol=1e-2, rtol=1e-2)
        np.testing.assert_allclose(sample_cov, predj_covi[0], atol=1e-2, rtol=1e-2)


def test_sparse_gaussian_process_regression_raises_for_invalid_init() -> None:
    x_np = np.arange(5, dtype=np.float64).reshape(-1, 1)
    x = tf.convert_to_tensor(x_np, x_np.dtype)
    y = fnc_3x_plus_10(x)

    with pytest.raises(NotImplementedError):
        SparseGaussianProcessRegression(two_output_sgpr_model(x, y))

    with pytest.raises(ValueError):
        SparseGaussianProcessRegression(sgpr_model(x, y), num_rff_features=-1)

    with pytest.raises(ValueError):
        SparseGaussianProcessRegression(sgpr_model(x, y), num_rff_features=0)

    with pytest.raises(ValueError):
        optimizer1 = BatchOptimizer(gpflow.optimizers.Scipy())
        SparseGaussianProcessRegression(sgpr_model(x, y), optimizer=optimizer1)

    with pytest.raises(ValueError):
        optimizer2 = Optimizer(tf.optimizers.Adam())
        SparseGaussianProcessRegression(sgpr_model(x, y), optimizer=optimizer2)


def test_sparse_gaussian_process_regression_default_optimizer_is_correct() -> None:
    data = mock_data()

    model = SparseGaussianProcessRegression(sgpr_model(*data))

    assert isinstance(model.optimizer, Optimizer)
    assert isinstance(model.optimizer.optimizer, gpflow.optimizers.Scipy)


def test_sparse_gaussian_process_regression_model_attribute() -> None:
    sgpr = sgpr_model(*mock_data())
    model = SparseGaussianProcessRegression(sgpr)

    assert model.model is sgpr
    assert isinstance(model.model, SGPR)
    assert model.inducing_point_selector is None


def test_sgpr_config_builds_and_default_optimizer_is_correct() -> None:
    data = mock_data()

    model_config = {"model": sgpr_model(*data)}
    model = create_model(model_config)

    assert isinstance(model, SparseGaussianProcessRegression)
    assert isinstance(model.optimizer, Optimizer)
    assert isinstance(model.optimizer.optimizer, gpflow.optimizers.Scipy)


def test_sparse_gaussian_process_regression_correctly_returns_internal_data() -> None:
    data = mock_data()
    model = SparseGaussianProcessRegression(sgpr_model(*data))
    returned_data = model.get_internal_data()

    npt.assert_array_equal(returned_data.query_points, data[0])
    npt.assert_array_equal(returned_data.observations, data[1])


def test_sparse_gaussian_process_regression_update_updates_num_data() -> None:
    x_np = np.arange(5, dtype=np.float64).reshape(-1, 1)
    x = tf.convert_to_tensor(x_np, x_np.dtype)
    y = fnc_3x_plus_10(x)
    m = SparseGaussianProcessRegression(sgpr_model(x, y))
    num_data = m.model.num_data.numpy()

    x_new = tf.concat([x, [[10.0], [11.0]]], 0)
    y_new = fnc_3x_plus_10(x_new)
    m.update(Dataset(x_new, y_new))
    new_num_data = m.model.num_data.numpy()

    assert new_num_data - num_data == 2


def test_sparse_gaussian_process_regression_optimize_with_defaults() -> None:
    x_observed = np.linspace(0, 100, 100).reshape((-1, 1))
    y_observed = _3x_plus_gaussian_noise(x_observed)
    data = x_observed, y_observed
    dataset = Dataset(*data)

    model = SparseGaussianProcessRegression(sgpr_model(x_observed, y_observed))
    loss = model.model.training_loss()
    model.optimize(dataset)

    assert model.model.training_loss() < loss


def test_sparse_gaussian_process_regression_optimize(compile: bool) -> None:
    x_observed = np.linspace(0, 100, 100).reshape((-1, 1))
    y_observed = _3x_plus_gaussian_noise(x_observed)
    data = x_observed, y_observed
    dataset = Dataset(*data)

    optimizer = Optimizer(gpflow.optimizers.Scipy(), compile=compile)
    model = SparseGaussianProcessRegression(sgpr_model(x_observed, y_observed), optimizer=optimizer)
    loss = model.model.training_loss()
    model.optimize(dataset)

    assert model.model.training_loss() < loss


@random_seed
def test_sparse_gaussian_process_regression_trajectory_sampler_has_correct_samples() -> None:
    x = tf.constant(np.arange(5).reshape(-1, 1), dtype=gpflow.default_float())
    model = SparseGaussianProcessRegression(sgpr_model(x, _3x_plus_gaussian_noise(x)))
    model.model.likelihood.variance.assign(1e-3)
    model.update_posterior_cache()

    num_samples = 300
    trajectory_sampler = model.trajectory_sampler()

    assert isinstance(trajectory_sampler, DecoupledTrajectorySampler)

    trajectory = trajectory_sampler.get_trajectory()
    x_predict = tf.constant([[1.0], [2.0], [3.0], [1.5], [2.5], [3.5]], gpflow.default_float())
    x_predict_parallel = tf.expand_dims(x_predict, -2)  # [N, 1, D]
    x_predict_parallel = tf.tile(x_predict_parallel, [1, num_samples, 1])  # [N, B, D]
    samples = trajectory(x_predict_parallel)  # [N, B]
    sample_mean = tf.reduce_mean(samples, axis=1, keepdims=True)
    sample_variance = tf.math.reduce_variance(samples, axis=1, keepdims=True)

    true_mean, true_variance = model.predict(x_predict)

    # test predictions approx correct away from data
    npt.assert_allclose(sample_mean[3:] + 1.0, true_mean[3:] + 1.0, rtol=0.2)
    npt.assert_allclose(sample_variance[3:], true_variance[3:], rtol=0.5)

    # test predictions almost correct at data
    npt.assert_allclose(sample_mean[:3] + 1.0, true_mean[:3] + 1.0, rtol=0.1)
    npt.assert_allclose(sample_variance[:3], true_variance[:3], rtol=0.3)


def test_sparse_gaussian_process_regression_correctly_returns_inducing_points() -> None:
    x = tf.constant(np.arange(5).reshape(-1, 1), dtype=gpflow.default_float())
    data = Dataset(x, fnc_3x_plus_10(x))
    model = SparseGaussianProcessRegression(sgpr_model(data.query_points, data.observations))
    model.update(data)

    inducing_points, q_mu, q_sqrt, w = model.get_inducing_variables()

    ref_q_mu, ref_q_var = model.model.compute_qu()
    ref_q_sqrt = tf.linalg.cholesky(ref_q_var)
    ref_q_sqrt = tf.expand_dims(ref_q_sqrt, 0)

    npt.assert_allclose(inducing_points, model.model.inducing_variable.Z, atol=1e-5)
    npt.assert_allclose(q_mu, ref_q_mu, atol=1e-5)
    npt.assert_allclose(q_sqrt, ref_q_sqrt, atol=1e-5)
    assert not w


@pytest.mark.parametrize(
    "selector",
    [
        UniformInducingPointSelector(Box([0.0], [1.0])),
        RandomSubSampleInducingPointSelector(Box([0.0], [1.0])),
        KMeansInducingPointSelector(Box([0.0], [1.0])),
    ],
)
def test_sparse_gaussian_process_regression_assigns_correct_inducing_point_selector(
    selector: InducingPointSelector[SparseGaussianProcessRegression],
) -> None:
    model = sgpr_model(*mock_data())
    sv = SparseGaussianProcessRegression(model, inducing_point_selector=selector)
    assert isinstance(sv.inducing_point_selector, type(selector))


@pytest.mark.parametrize("recalc_every_model_update", [True, False])
def test_sparse_gaussian_process_regression_chooses_new_inducing_points_correct_number_of_times(
    recalc_every_model_update: bool,
) -> None:
    model = sgpr_model(*mock_data())
    selector = UniformInducingPointSelector(
        Box([0.0], [1.0]), recalc_every_model_update=recalc_every_model_update
    )
    sv = SparseGaussianProcessRegression(model, inducing_point_selector=selector)
    old_inducing_points = sv.model.inducing_variable.Z.numpy()
    sv.update(Dataset(*mock_data()))
    first_inducing_points = sv.model.inducing_variable.Z.numpy()
    npt.assert_raises(
        AssertionError, npt.assert_array_equal, old_inducing_points, first_inducing_points
    )
    sv.update(Dataset(*mock_data()))
    second_inducing_points = sv.model.inducing_variable.Z.numpy()
    if recalc_every_model_update:
        npt.assert_raises(
            AssertionError, npt.assert_array_equal, old_inducing_points, second_inducing_points
        )
        npt.assert_raises(
            AssertionError, npt.assert_array_equal, first_inducing_points, second_inducing_points
        )
    else:
        npt.assert_raises(
            AssertionError, npt.assert_array_equal, old_inducing_points, second_inducing_points
        )
        npt.assert_array_equal(first_inducing_points, second_inducing_points)


@random_seed
def test_sparse_gaussian_process_regression_update_inducing_points_raises_changed_shape() -> None:
    model = SparseGaussianProcessRegression(
        sgpr_model(
            tf.zeros([5, 2], gpflow.default_float()), tf.zeros([5, 1], gpflow.default_float())
        ),
    )
    with pytest.raises(TF_DEBUGGING_ERROR_TYPES):  # current inducing point has 2 elements
        model._update_inducing_variables(tf.zeros([3, 2], gpflow.default_float()))


@pytest.mark.parametrize(
    "new_data",
    [Dataset(tf.zeros([3, 5]), tf.zeros([3, 1])), Dataset(tf.zeros([3, 4]), tf.zeros([3, 2]))],
)
def test_sparse_gaussian_process_regression_update_raises_for_invalid_shapes(
    new_data: Dataset,
) -> None:
    model = SparseGaussianProcessRegression(
        sgpr_model(
            tf.zeros([1, 4], gpflow.default_float()), tf.zeros([1, 1], gpflow.default_float())
        ),
    )
    with pytest.raises(ValueError):
        model.update(new_data)


def test_variational_gaussian_process_raises_for_invalid_init() -> None:
    x_np = np.arange(5, dtype=np.float64).reshape(-1, 1)
    x = tf.convert_to_tensor(x_np, x_np.dtype)
    y = fnc_3x_plus_10(x)

    with pytest.raises(ValueError):
        VariationalGaussianProcess(vgp_model(x, y), natgrad_gamma=1)

    with pytest.raises(ValueError):
        VariationalGaussianProcess(vgp_model(x, y), num_rff_features=-1)

    with pytest.raises(ValueError):
        VariationalGaussianProcess(vgp_model(x, y), num_rff_features=0)

    with pytest.raises(ValueError):
        optimizer = Optimizer(gpflow.optimizers.Scipy())
        VariationalGaussianProcess(vgp_model(x, y), optimizer=optimizer, use_natgrads=True)

    with pytest.raises(ValueError):
        optimizer = BatchOptimizer(gpflow.optimizers.Scipy())
        VariationalGaussianProcess(vgp_model(x, y), optimizer=optimizer, use_natgrads=True)

    with pytest.raises(ValueError):
        optimizer = Optimizer(tf.optimizers.Adam())
        VariationalGaussianProcess(vgp_model(x, y), optimizer=optimizer, use_natgrads=False)


def test_variational_gaussian_process_update_updates_num_data() -> None:
    x_np = np.arange(5, dtype=np.float64).reshape(-1, 1)
    x = tf.convert_to_tensor(x_np, x_np.dtype)
    y = fnc_3x_plus_10(x)
    m = VariationalGaussianProcess(vgp_model(x, y))
    num_data = m.model.num_data.numpy()

    x_new = tf.concat([x, [[10.0], [11.0]]], 0)
    y_new = fnc_3x_plus_10(x_new)
    m.update(Dataset(x_new, y_new))
    new_num_data = m.model.num_data.numpy()
    assert new_num_data - num_data == 2


def test_variational_gaussian_process_correctly_returns_inducing_points() -> None:
    x = tf.constant(np.arange(5).reshape(-1, 1), dtype=gpflow.default_float())
    data = Dataset(x, fnc_3x_plus_10(x))
    model = VariationalGaussianProcess(vgp_model(data.query_points, data.observations))
    model.update(data)

    inducing_points, q_mu, q_sqrt, whiten = model.get_inducing_variables()

    npt.assert_allclose(inducing_points, x, atol=1e-5)
    npt.assert_allclose(q_mu, model.model.q_mu, atol=1e-5)
    npt.assert_allclose(q_sqrt, model.model.q_sqrt, atol=1e-5)
    assert whiten


def test_variational_gaussian_process_update() -> None:
    x = tf.constant(np.arange(5).reshape(-1, 1), dtype=gpflow.default_float())

    data = Dataset(x, fnc_3x_plus_10(x))
    m = VariationalGaussianProcess(vgp_model(data.query_points, data.observations))

    reference_model = vgp_model(data.query_points, data.observations)

    npt.assert_allclose(m.model.q_mu, reference_model.q_mu, atol=1e-5)
    npt.assert_allclose(m.model.q_sqrt, reference_model.q_sqrt, atol=1e-5)

    x_new = tf.concat([x, tf.constant([[10.0], [11.0]], dtype=gpflow.default_float())], 0)
    new_data = Dataset(x_new, fnc_3x_plus_10(x_new))

    m.update(new_data)
    reference_model_new = vgp_model(new_data.query_points, new_data.observations)

    npt.assert_allclose(m.model.q_mu, reference_model_new.q_mu, atol=1e-5)
    npt.assert_allclose(m.model.q_sqrt, reference_model_new.q_sqrt, atol=1e-5)


@random_seed
def test_variational_gaussian_process_update_q_mu_sqrt_unchanged() -> None:
    x_observed = tf.constant(np.arange(10).reshape((-1, 1)), dtype=gpflow.default_float())
    y_observed = fnc_2sin_x_over_3(x_observed)
    model = VariationalGaussianProcess(vgp_matern_model(x_observed, y_observed))

    old_q_mu = model.model.q_mu.numpy()
    old_q_sqrt = model.model.q_sqrt.numpy()
    data = Dataset(x_observed, y_observed)
    model.update(data)

    new_q_mu = model.model.q_mu.numpy()
    new_q_sqrt = model.model.q_sqrt.numpy()

    npt.assert_allclose(old_q_mu, new_q_mu, atol=1e-5)
    npt.assert_allclose(old_q_sqrt, new_q_sqrt, atol=1e-5)


@random_seed
def test_variational_gaussian_process_trajectory_sampler_has_correct_samples() -> None:
    x_observed = tf.constant(np.arange(10).reshape((-1, 1)), dtype=gpflow.default_float())
    y_observed = _3x_plus_gaussian_noise(x_observed)
    optimizer = BatchOptimizer(tf.optimizers.Adam(), max_iter=20)
    likelihood = gpflow.likelihoods.Gaussian(1e-5)
    kernel = gpflow.kernels.Matern32(lengthscales=0.2)
    vgp = VGP((x_observed, y_observed), kernel, likelihood)
    model = VariationalGaussianProcess(vgp, optimizer=optimizer, use_natgrads=True)
    model.update(Dataset(x_observed, y_observed))
    model.optimize(Dataset(x_observed, y_observed))

    num_samples = 100
    trajectory_sampler = model.trajectory_sampler()
    assert isinstance(trajectory_sampler, DecoupledTrajectorySampler)

    trajectory = trajectory_sampler.get_trajectory()
    x_predict = tf.constant([[1.0], [2.0], [3.0], [1.5], [2.5], [3.5]], gpflow.default_float())
    x_predict_parallel = tf.expand_dims(x_predict, -2)  # [N, 1, D]
    x_predict_parallel = tf.tile(x_predict_parallel, [1, num_samples, 1])  # [N, B, D]
    samples = trajectory(x_predict_parallel)  # [N, B]
    sample_mean = tf.reduce_mean(samples, axis=1, keepdims=True)
    sample_variance = tf.math.reduce_variance(samples, axis=1, keepdims=True)

    true_mean, true_variance = model.predict(x_predict)

    # test predictions approx correct away from data
    npt.assert_allclose(sample_mean[3:] + 1.0, true_mean[3:] + 1.0, rtol=0.1)
    npt.assert_allclose(sample_variance[3:], true_variance[3:], rtol=0.5)

    # test predictions correct at data
    npt.assert_allclose(sample_mean[:3] + 1.0, true_mean[:3] + 1.0, rtol=0.001)
    npt.assert_allclose(sample_variance[:3], true_variance[:3], rtol=0.5)


@random_seed
def test_variational_gaussian_process_predict() -> None:
    x_observed = tf.constant(np.arange(3).reshape((-1, 1)), dtype=gpflow.default_float())
    y_observed = _3x_plus_gaussian_noise(x_observed)
    model = VariationalGaussianProcess(vgp_model(x_observed, y_observed))
    internal_model = model.model

    gpflow.optimizers.Scipy().minimize(
        internal_model.training_loss_closure(),
        internal_model.trainable_variables,
    )
    model.update_posterior_cache()
    x_predict = tf.constant([[1.5]], gpflow.default_float())
    mean, variance = model.predict(x_predict)
    mean_y, variance_y = model.predict_y(x_predict)

    reference_model = vgp_model(x_observed, y_observed)

    reference_model.data = (
        tf.Variable(
            reference_model.data[0],
            trainable=False,
            shape=[None, *reference_model.data[0].shape[1:]],
        ),
        tf.Variable(
            reference_model.data[1],
            trainable=False,
            shape=[None, *reference_model.data[1].shape[1:]],
        ),
    )

    gpflow.optimizers.Scipy().minimize(
        reference_model.training_loss_closure(),
        reference_model.trainable_variables,
    )
    reference_mean, reference_variance = reference_model.predict_f(x_predict)

    npt.assert_allclose(mean, reference_mean)
    npt.assert_allclose(variance, reference_variance, atol=1e-3)
    npt.assert_allclose(variance_y - model.get_observation_noise(), variance, atol=5e-5)


<<<<<<< HEAD
@pytest.mark.parametrize("use_natgrads", [True, False])
def test_variational_gaussian_process_optimize_with_and_without_natgrads(
    batcher: DatasetTransformer, compile: bool, use_natgrads: bool
) -> None:
    x_observed = np.linspace(0, 100, 100).reshape((-1, 1))
    y_observed = _3x_plus_gaussian_noise(x_observed)
    data = x_observed, y_observed
    dataset = Dataset(*data)

    if use_natgrads:
        optimizer = BatchOptimizer(
            tf.optimizers.Adam(),
            max_iter=10,
            batch_size=10,
            dataset_builder=batcher,
            compile=compile,
        )
    else:
        optimizer = Optimizer(gpflow.optimizers.Scipy(), compile=compile)  # type:ignore

    model = VariationalGaussianProcess(
        vgp_model(x_observed[:10], y_observed[:10]), optimizer=optimizer, use_natgrads=use_natgrads
    )
    loss = model.model.training_loss()
    model.optimize(dataset)
    assert model.model.training_loss() < loss


def test_variational_gaussian_process_optimize_natgrads_only_updates_variational_params(
    compile: bool,
) -> None:
    x_observed = np.linspace(0, 100, 10).reshape((-1, 1))
    y_observed = _3x_plus_gaussian_noise(x_observed)
    data = x_observed, y_observed
    dataset = Dataset(*data)

    class DummyBatchOptimizer(BatchOptimizer):
        def optimize(self, model: tf.Module, dataset: Dataset) -> None:
            pass

    optimizer = DummyBatchOptimizer(tf.optimizers.Adam(), compile=compile, max_iter=10)

    model = VariationalGaussianProcess(
        vgp_matern_model(x_observed[:10], y_observed[:10]), optimizer=optimizer, use_natgrads=True
    )

    old_num_trainable_params = len(model.model.trainable_variables)
    old_kernel_params = model.get_kernel().parameters[0].numpy()
    old_q_mu = model.model.q_mu.numpy()
    old_q_sqrt = model.model.q_sqrt.numpy()

    model.optimize(dataset)

    new_num_trainable_params = len(model.model.trainable_variables)
    new_kernel_params = model.get_kernel().parameters[0].numpy()
    new_q_mu = model.model.q_mu.numpy()
    new_q_sqrt = model.model.q_sqrt.numpy()

    npt.assert_allclose(old_kernel_params, new_kernel_params, atol=1e-3)
    npt.assert_equal(old_num_trainable_params, new_num_trainable_params)
    npt.assert_raises(AssertionError, npt.assert_allclose, old_q_mu, new_q_mu)
    npt.assert_raises(AssertionError, npt.assert_allclose, old_q_sqrt, new_q_sqrt)


@pytest.mark.parametrize("use_natgrads", [True, False])
def test_variational_gaussian_process_default_optimizer_is_correct(use_natgrads: bool) -> None:
    x_observed = np.linspace(0, 100, 100).reshape((-1, 1))
    y_observed = _3x_plus_gaussian_noise(x_observed)

    model = VariationalGaussianProcess(
        vgp_model(x_observed[:10], y_observed[:10]), use_natgrads=use_natgrads
    )

    if use_natgrads:
        assert isinstance(model.optimizer, BatchOptimizer)
        assert isinstance(model.optimizer.optimizer, tf.optimizers.Optimizer)
    else:
        assert isinstance(model.optimizer, Optimizer)
        assert isinstance(model.optimizer.optimizer, gpflow.optimizers.Scipy)


@pytest.mark.parametrize("use_natgrads", [True, False])
def test_vgp_config_builds_and_default_optimizer_is_correct(use_natgrads: bool) -> None:
    data = mock_data()

    model_config = {"model": vgp_model(*data), "model_args": {"use_natgrads": use_natgrads}}
    model = create_model(model_config)

    assert isinstance(model, VariationalGaussianProcess)
    if use_natgrads:
        assert isinstance(model.optimizer, BatchOptimizer)
        assert isinstance(model.optimizer.optimizer, tf.optimizers.Optimizer)
    else:
        assert isinstance(model.optimizer, Optimizer)
        assert isinstance(model.optimizer.optimizer, gpflow.optimizers.Scipy)
=======
def test_sparse_variational_raises_for_model_with_q_diag_true() -> None:
    x = mock_data()[0]
    model = SVGP(
        gpflow.kernels.Matern32(),
        gpflow.likelihoods.Gaussian(),
        x[:2],
        num_data=len(x),
        q_diag=True,
    )
    with pytest.raises(TF_DEBUGGING_ERROR_TYPES):
        SparseVariational(model)
>>>>>>> 084c702b


def test_sparse_variational_model_attribute() -> None:
    model = svgp_model(*mock_data())
    sv = SparseVariational(model)

    assert sv.model is model
    assert isinstance(sv.model, SVGP)
    assert sv.inducing_point_selector is None


@pytest.mark.parametrize(
    "selector",
    [
        UniformInducingPointSelector(Box([0.0], [1.0])),
        RandomSubSampleInducingPointSelector(Box([0.0], [1.0])),
        KMeansInducingPointSelector(Box([0.0], [1.0])),
    ],
)
def test_sparse_variational_assigns_correct_inducing_point_selector(
    selector: InducingPointSelector[SparseVariational],
) -> None:
    model = svgp_model(*mock_data())
    sv = SparseVariational(model, inducing_point_selector=selector)
    assert isinstance(sv.inducing_point_selector, type(selector))


@pytest.mark.parametrize("recalc_every_model_update", [True, False])
def test_sparse_variational_chooses_new_inducing_points_correct_number_of_times(
    recalc_every_model_update: bool,
) -> None:
    model = svgp_model(*mock_data())
    selector = UniformInducingPointSelector(
        Box([0.0], [1.0]), recalc_every_model_update=recalc_every_model_update
    )
    sv = SparseVariational(model, inducing_point_selector=selector)
    old_inducing_points = sv.model.inducing_variable.Z.numpy()
    sv.update(Dataset(*mock_data()))
    first_inducing_points = sv.model.inducing_variable.Z.numpy()
    npt.assert_raises(
        AssertionError, npt.assert_array_equal, old_inducing_points, first_inducing_points
    )
    sv.update(Dataset(*mock_data()))
    second_inducing_points = sv.model.inducing_variable.Z.numpy()
    if recalc_every_model_update:
        npt.assert_raises(
            AssertionError, npt.assert_array_equal, old_inducing_points, second_inducing_points
        )
        npt.assert_raises(
            AssertionError, npt.assert_array_equal, first_inducing_points, second_inducing_points
        )
    else:
        npt.assert_raises(
            AssertionError, npt.assert_array_equal, old_inducing_points, second_inducing_points
        )
        npt.assert_array_equal(first_inducing_points, second_inducing_points)


@random_seed
@pytest.mark.parametrize(
    "mo_type", ["shared+shared", "separate+shared", "separate+separate", "auto"]
)
def test_sparse_variational_update_updates_num_data(mo_type: str) -> None:
    x = tf.constant(np.arange(1, 7).reshape(-1, 1), dtype=gpflow.default_float())  # shape: [6, 1]
    svgp = two_output_svgp_model(x, mo_type, True)
    model = SparseVariational(svgp)
    model.update(Dataset(tf.zeros([5, 1]), tf.zeros([5, 2])))
    assert model.model.num_data == 5


@pytest.mark.parametrize("whiten", [True, False])
def test_sparse_variational_correctly_returns_inducing_points(whiten: bool) -> None:
    x = tf.constant(np.arange(5).reshape(-1, 1), dtype=gpflow.default_float())
    data = Dataset(x, fnc_3x_plus_10(x))
    model = SparseVariational(svgp_model(data.query_points, data.observations))
    model.model.whiten = whiten
    model.update(data)

    inducing_points, q_mu, q_sqrt, w = model.get_inducing_variables()

    npt.assert_allclose(inducing_points, model.model.inducing_variable.Z, atol=1e-5)
    npt.assert_allclose(q_mu, model.model.q_mu, atol=1e-5)
    npt.assert_allclose(q_sqrt, model.model.q_sqrt, atol=1e-5)
    assert whiten == w


@random_seed
@pytest.mark.parametrize(
    "mo_type", ["shared+shared", "separate+shared", "separate+separate", "auto"]
)
@pytest.mark.parametrize("whiten", [True, False])
def test_sparse_variational_correctly_returns_inducing_points_for_multi_output(
    whiten: bool, mo_type: str
) -> None:
    x = tf.constant(np.arange(6).reshape(-1, 1), dtype=gpflow.default_float())
    svgp = two_output_svgp_model(x, mo_type, whiten)
    model = SparseVariational(svgp)
    model.model.whiten = whiten
    model.update(Dataset(tf.zeros([5, 1]), tf.zeros([5, 2])))

    inducing_points, q_mu, q_sqrt, w = model.get_inducing_variables()

    if isinstance(model.model.inducing_variable, SharedIndependentInducingVariables):
        npt.assert_allclose(
            inducing_points,
            cast(TensorType, model.model.inducing_variable.inducing_variable).Z,
            atol=1e-5,
        )
    elif isinstance(model.model.inducing_variable, SeparateIndependentInducingVariables):
        for i, points in enumerate(model.model.inducing_variable.inducing_variables):
            npt.assert_allclose(inducing_points[i], cast(TensorType, points).Z, atol=1e-5)
    else:
        npt.assert_allclose(inducing_points, model.model.inducing_variable.Z, atol=1e-5)

    npt.assert_allclose(q_mu, model.model.q_mu, atol=1e-5)
    npt.assert_allclose(q_sqrt, model.model.q_sqrt, atol=1e-5)
    assert whiten == w


@random_seed
def test_sparse_variational_updates_inducing_points_raises_if_you_change_shape() -> None:
    model = SparseVariational(
        svgp_model(tf.zeros([5, 2]), tf.zeros([5, 1])),
    )
    with pytest.raises(TF_DEBUGGING_ERROR_TYPES):  # current inducing point has 2 elements
        model._update_inducing_variables(tf.zeros([3, 2]))


@pytest.mark.parametrize(
    "new_data",
    [Dataset(tf.zeros([3, 5]), tf.zeros([3, 1])), Dataset(tf.zeros([3, 4]), tf.zeros([3, 2]))],
)
def test_sparse_variational_update_raises_for_invalid_shapes(new_data: Dataset) -> None:
    model = SparseVariational(
        svgp_model(tf.zeros([1, 4]), tf.zeros([1, 1])),
    )
    with pytest.raises(ValueError):
        model.update(new_data)


def test_sparse_variational_optimize_with_defaults() -> None:
    x_observed = np.linspace(0, 100, 100).reshape((-1, 1))
    y_observed = _3x_plus_gaussian_noise(x_observed)
    data = x_observed, y_observed
    dataset = Dataset(*data)
    optimizer = BatchOptimizer(tf.optimizers.Adam(), max_iter=20)
    model = SparseVariational(svgp_model(x_observed, y_observed), optimizer=optimizer)
    loss = model.model.training_loss(data)
    model.optimize(dataset)
    assert model.model.training_loss(data) < loss


def test_sparse_variational_optimize(batcher: DatasetTransformer, compile: bool) -> None:
    x_observed = np.linspace(0, 100, 100).reshape((-1, 1))
    y_observed = _3x_plus_gaussian_noise(x_observed)
    data = x_observed, y_observed
    dataset = Dataset(*data)

    optimizer = BatchOptimizer(
        tf.optimizers.Adam(),
        max_iter=10,
        batch_size=10,
        dataset_builder=batcher,
        compile=compile,
    )
    model = SparseVariational(svgp_model(x_observed, y_observed), optimizer=optimizer)
    loss = model.model.training_loss(data)
    model.optimize(dataset)
    assert model.model.training_loss(data) < loss


@random_seed
def test_sparse_variational_trajectory_sampler_has_correct_samples() -> None:
    x = tf.constant(np.arange(10).reshape((-1, 1)), dtype=gpflow.default_float())
    y = _3x_plus_gaussian_noise(x)
    svgp = SVGP(gpflow.kernels.Matern32(), gpflow.likelihoods.Gaussian(), x, num_data=len(x))
    model = SparseVariational(svgp)
    # for speed just pretend update rather than optimize
    model.model.q_sqrt.assign(tf.expand_dims(tf.eye(len(x)) * tf.math.sqrt(1e-5), 0))
    model.model.q_mu.assign(y)
    model.update_posterior_cache()

    num_samples = 100
    trajectory_sampler = model.trajectory_sampler()

    assert isinstance(trajectory_sampler, DecoupledTrajectorySampler)

    trajectory = trajectory_sampler.get_trajectory()
    x_predict = tf.constant([[1.0], [2.0], [3.0], [1.5], [2.5], [3.5]], gpflow.default_float())
    x_predict_parallel = tf.expand_dims(x_predict, -2)  # [N, 1, D]
    x_predict_parallel = tf.tile(x_predict_parallel, [1, num_samples, 1])  # [N, B, D]
    samples = trajectory(x_predict_parallel)  # [N, B]
    sample_mean = tf.reduce_mean(samples, axis=1, keepdims=True)
    sample_variance = tf.math.reduce_variance(samples, axis=1, keepdims=True)

    true_mean, true_variance = model.predict(x_predict)
    # test predictions approx correct away from data
    npt.assert_allclose(sample_mean[3:] + 1.0, true_mean[3:] + 1.0, rtol=0.2)
    npt.assert_allclose(sample_variance[3:], true_variance[3:], rtol=0.5)

    # test predictions almost correct at data
    npt.assert_allclose(sample_mean[:3] + 1.0, true_mean[:3] + 1.0, rtol=0.01)
    npt.assert_allclose(sample_variance[:3], true_variance[:3], rtol=0.3)


def test_sparse_variational_default_optimizer_is_correct() -> None:
    x_observed = np.linspace(0, 100, 100).reshape((-1, 1))
    y_observed = _3x_plus_gaussian_noise(x_observed)

    model = SparseVariational(svgp_model(x_observed, y_observed))

    assert isinstance(model.optimizer, BatchOptimizer)
    assert isinstance(model.optimizer.optimizer, tf.optimizers.Optimizer)


def test_svgp_config_builds_and_default_optimizer_is_correct() -> None:
    data = mock_data()

    model_config = {"model": svgp_model(*data)}
    model = create_model(model_config)

    assert isinstance(model, SparseVariational)
    assert isinstance(model.optimizer, BatchOptimizer)
    assert isinstance(model.optimizer.optimizer, tf.optimizers.Optimizer)


def test_sparse_variational_raises_for_invalid_init() -> None:
    x_observed = np.linspace(0, 100, 100).reshape((-1, 1))
    y_observed = _3x_plus_gaussian_noise(x_observed)

    with pytest.raises(ValueError):
        SparseVariational(svgp_model(x_observed, y_observed), num_rff_features=0)

    with pytest.raises(ValueError):
        SparseVariational(svgp_model(x_observed, y_observed), num_rff_features=-1)

    with pytest.raises(ValueError):
        optimizer1 = BatchOptimizer(gpflow.optimizers.Scipy())
        SparseVariational(svgp_model(x_observed, y_observed), optimizer=optimizer1)

    with pytest.raises(ValueError):
        optimizer2 = Optimizer(tf.optimizers.Adam())
        SparseVariational(svgp_model(x_observed, y_observed), optimizer=optimizer2)


@random_seed
@pytest.mark.parametrize("whiten", [True, False])
@pytest.mark.parametrize(
    "mo_type", ["shared+shared", "separate+shared", "separate+separate", "auto"]
)
def test_sparse_variational_pairwise_covariance_for_non_whitened(
    whiten: bool, mo_type: str
) -> None:
    x = tf.constant(np.arange(1, 7).reshape(-1, 1), dtype=gpflow.default_float())  # shape: [6, 1]
    y1 = fnc_3x_plus_10(x)
    y2 = y1 * 0.5

    svgp = two_output_svgp_model(x, mo_type, whiten)

    model = SparseVariational(svgp, BatchOptimizer(tf.optimizers.Adam(), max_iter=3, batch_size=10))
    model.model.whiten = whiten

    model.optimize(Dataset(x, tf.concat([y1, y2], axis=-1)))

    query_points_1 = tf.concat([0.5 * x, 0.5 * x], 0)  # shape: [12, 1]
    query_points_2 = tf.concat([2 * x, 2 * x, 2 * x], 0)  # shape: [18, 1]

    all_query_points = tf.concat([query_points_1, query_points_2], 0)
    _, predictive_covariance = model.predict_joint(all_query_points)
    expected_covariance = predictive_covariance[:, :12, 12:]

    actual_covariance = model.covariance_between_points(query_points_1, query_points_2)

    np.testing.assert_allclose(expected_covariance, actual_covariance, atol=1e-4)<|MERGE_RESOLUTION|>--- conflicted
+++ resolved
@@ -1094,7 +1094,6 @@
     npt.assert_allclose(variance_y - model.get_observation_noise(), variance, atol=5e-5)
 
 
-<<<<<<< HEAD
 @pytest.mark.parametrize("use_natgrads", [True, False])
 def test_variational_gaussian_process_optimize_with_and_without_natgrads(
     batcher: DatasetTransformer, compile: bool, use_natgrads: bool
@@ -1190,7 +1189,8 @@
     else:
         assert isinstance(model.optimizer, Optimizer)
         assert isinstance(model.optimizer.optimizer, gpflow.optimizers.Scipy)
-=======
+
+
 def test_sparse_variational_raises_for_model_with_q_diag_true() -> None:
     x = mock_data()[0]
     model = SVGP(
@@ -1202,7 +1202,6 @@
     )
     with pytest.raises(TF_DEBUGGING_ERROR_TYPES):
         SparseVariational(model)
->>>>>>> 084c702b
 
 
 def test_sparse_variational_model_attribute() -> None:
