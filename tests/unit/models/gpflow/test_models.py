# Copyright 2021 The Trieste Contributors
#
# Licensed under the Apache License, Version 2.0 (the "License");
# you may not use this file except in compliance with the License.
# You may obtain a copy of the License at
#
#     http://www.apache.org/licenses/LICENSE-2.0
#
# Unless required by applicable law or agreed to in writing, software
# distributed under the License is distributed on an "AS IS" BASIS,
# WITHOUT WARRANTIES OR CONDITIONS OF ANY KIND, either express or implied.
# See the License for the specific language governing permissions and
# limitations under the License.

"""
In this module, we test the *behaviour* of trieste models against reference GPflow models (thus
implicitly assuming the latter are correct).

*NOTE:* Where GPflow models are used as the underlying model in an trieste model, we should
*not* test that the underlying model is used in any particular way. To do so would break
encapsulation. For example, we should *not* test that methods on the GPflow models are called
(except in the rare case that such behaviour is an explicitly documented behaviour of the
trieste model).
"""

from __future__ import annotations

import unittest.mock
from typing import Any

import gpflow
import numpy as np
import numpy.testing as npt
import pytest
import tensorflow as tf
import tensorflow_probability as tfp
from gpflow.models import SGPR, SVGP, VGP

from tests.util.misc import random_seed
from tests.util.models.gpflow.models import (
    ModelFactoryType,
    gpr_model,
    mock_data,
    sgpr_model,
    svgp_model,
    vgp_matern_model,
    vgp_model,
)
from tests.util.models.models import fnc_2sin_x_over_3, fnc_3x_plus_10
from trieste.data import Dataset
from trieste.logging import step_number, tensorboard_writer
from trieste.models.gpflow import (
    GaussianProcessRegression,
    SparseVariational,
    VariationalGaussianProcess,
)
from trieste.models.optimizer import BatchOptimizer, DatasetTransformer, Optimizer


def _3x_plus_gaussian_noise(x: tf.Tensor) -> tf.Tensor:
    return 3.0 * x + np.random.normal(scale=0.01, size=x.shape)


def test_gaussian_process_regression_loss(gpflow_interface_factory: ModelFactoryType) -> None:
    x = tf.constant(np.arange(5).reshape(-1, 1), dtype=gpflow.default_float())
    y = fnc_3x_plus_10(x)

    model, _reference_model = gpflow_interface_factory(x, y)
    internal_model = model.model
    reference_model = _reference_model(x, y)

    if isinstance(internal_model, SVGP):
        args = {"data": (x, y)}
    else:
        args = {}
    npt.assert_allclose(
        internal_model.training_loss(**args), reference_model.training_loss(**args), rtol=1e-6
    )


def test_gaussian_process_regression_update(gpflow_interface_factory: ModelFactoryType) -> None:
    x = tf.constant(np.arange(5).reshape(-1, 1), dtype=gpflow.default_float())
    y = fnc_3x_plus_10(x)

    model, _reference_model = gpflow_interface_factory(x, y)

    x_new = tf.concat([x, tf.constant([[10.0], [11.0]], dtype=gpflow.default_float())], 0)
    new_data = Dataset(x_new, fnc_3x_plus_10(x_new))
    model.update(new_data)

    reference_model = _reference_model(x_new, fnc_3x_plus_10(x_new))
    internal_model = model.model

    if isinstance(internal_model, SVGP):
        args = {"data": (new_data.query_points, new_data.observations)}
    else:
        args = {}

    npt.assert_allclose(
        internal_model.training_loss(**args), reference_model.training_loss(**args), rtol=1e-6
    )


def test_gaussian_process_regression_ref_optimize(
    gpflow_interface_factory: ModelFactoryType,
) -> None:
    x = tf.constant(np.arange(5).reshape(-1, 1), dtype=gpflow.default_float())
    y = fnc_2sin_x_over_3(x)

    model, _reference_model = gpflow_interface_factory(
        x, y, optimizer=Optimizer(gpflow.optimizers.Scipy())
    )

    reference_model = _reference_model(x, y)
    model.optimize(Dataset(x, y))
    internal_model = model.model

    if isinstance(internal_model, SVGP):
        args = {"data": (x, y)}
    else:
        args = {}
        reference_model.data = (
            tf.Variable(
                reference_model.data[0],
                trainable=False,
                shape=[None, *reference_model.data[0].shape[1:]],
            ),
            tf.Variable(
                reference_model.data[1],
                trainable=False,
                shape=[None, *reference_model.data[1].shape[1:]],
            ),
        )

    gpflow.optimizers.Scipy().minimize(
        reference_model.training_loss_closure(**args, compile=False),
        reference_model.trainable_variables,
    )

    npt.assert_allclose(
        internal_model.training_loss(**args), reference_model.training_loss(**args), rtol=1e-6
    )


def test_gaussian_process_regression_pairwise_covariance(
    gpflow_interface_factory: ModelFactoryType,
) -> None:
    x = tf.constant(np.arange(1, 5).reshape(-1, 1), dtype=gpflow.default_float())  # shape: [4, 1]
    y = fnc_3x_plus_10(x)
    model, _ = gpflow_interface_factory(x, y)

    if isinstance(model.model, (SGPR, VGP, SVGP)):
        pytest.skip("covariance_between_points is only implemented for the GPR model.")

    query_points_1 = tf.concat([0.5 * x, 0.5 * x], 0)  # shape: [8, 1]
    query_points_2 = tf.concat([2 * x, 2 * x, 2 * x], 0)  # shape: [12, 1]

    all_query_points = tf.concat([query_points_1, query_points_2], 0)
    _, predictive_covariance = model.predict_joint(all_query_points)
    expected_covariance = predictive_covariance[0, :8, 8:]

    actual_covariance = model.covariance_between_points(query_points_1, query_points_2)

    np.testing.assert_allclose(expected_covariance, actual_covariance[0], atol=1e-5)


def test_sgpr_raises_for_covariance_between_points() -> None:
    data = mock_data()
    model = GaussianProcessRegression(sgpr_model(*data))

    with pytest.raises(NotImplementedError):
        model.covariance_between_points(data[0], data[0])


def test_gpr_raises_for_invalid_num_kernel_samples() -> None:
    x_np = np.arange(5, dtype=np.float64).reshape(-1, 1)
    x = tf.convert_to_tensor(x_np, x_np.dtype)
    y = fnc_3x_plus_10(x)

    with pytest.raises(ValueError):
        GaussianProcessRegression(gpr_model(x, y), num_kernel_samples=-1)


def test_gaussian_process_regression_raises_for_covariance_between_invalid_query_points_2() -> None:
    data = mock_data()
    model = GaussianProcessRegression(gpr_model(*data))

    with pytest.raises(ValueError):
        model.covariance_between_points(data[0], tf.expand_dims(data[0], axis=0))


def test_gaussian_process_regression_raises_for_conditionals_with_sgpr() -> None:
    data = mock_data()
    model = GaussianProcessRegression(sgpr_model(*data))

    with pytest.raises(NotImplementedError):
        model.conditional_predict_f(data[0], additional_data=Dataset(data[0], data[1]))

    with pytest.raises(NotImplementedError):
        model.conditional_predict_joint(data[0], additional_data=Dataset(data[0], data[1]))

    with pytest.raises(NotImplementedError):
        model.conditional_predict_y(data[0], additional_data=Dataset(data[0], data[1]))

    with pytest.raises(NotImplementedError):
        model.conditional_predict_f_sample(
            data[0], additional_data=Dataset(data[0], data[1]), num_samples=1
        )


@random_seed
@unittest.mock.patch(
    "trieste.models.gpflow.models.GaussianProcessRegression.find_best_model_initialization"
)
@pytest.mark.parametrize("prior_for_lengthscale", [True, False])
def test_gaussian_process_regression_correctly_counts_params_that_can_be_sampled(
    mocked_model_initializer: Any,
    dim: int,
    prior_for_lengthscale: bool,
    gpflow_interface_factory: ModelFactoryType,
) -> None:
    x = tf.constant(np.arange(1, 5 * dim + 1).reshape(-1, dim), dtype=tf.float64)  # shape: [5, d]
    model, _ = gpflow_interface_factory(x, fnc_3x_plus_10(x))
    model.model.kernel = gpflow.kernels.RBF(lengthscales=tf.ones([dim], dtype=tf.float64))
    model.model.likelihood.variance.assign(1.0)
    gpflow.set_trainable(model.model.likelihood, True)

    if prior_for_lengthscale:
        model.model.kernel.lengthscales.prior = tfp.distributions.LogNormal(
            loc=tf.math.log(model.model.kernel.lengthscales), scale=1.0
        )

    else:
        upper = tf.cast([10.0] * dim, dtype=tf.float64)
        lower = upper / 100
        model.model.kernel.lengthscales = gpflow.Parameter(
            model.model.kernel.lengthscales, transform=tfp.bijectors.Sigmoid(low=lower, high=upper)
        )

    model.model.likelihood.variance.prior = tfp.distributions.LogNormal(
        loc=tf.cast(-2.0, dtype=tf.float64), scale=tf.cast(5.0, dtype=tf.float64)
    )

    if isinstance(model, (VariationalGaussianProcess, SparseVariational)):
        pytest.skip("find_best_model_initialization is only implemented for the GPR models.")

    dataset = Dataset(x, tf.cast(fnc_3x_plus_10(x), dtype=tf.float64))
    model.optimize(dataset)

    mocked_model_initializer.assert_called_once()
    num_samples = mocked_model_initializer.call_args[0][0]
    npt.assert_array_equal(num_samples, 10 * (dim + 1))


def test_find_best_model_initialization_changes_params_with_priors(
    gpflow_interface_factory: ModelFactoryType, dim: int
) -> None:
    x = tf.constant(
        np.arange(1, 1 + 10 * dim).reshape(-1, dim), dtype=gpflow.default_float()
    )  # shape: [10, dim]
    model, _ = gpflow_interface_factory(x, fnc_3x_plus_10(x)[:, 0:1])
    model.model.kernel = gpflow.kernels.RBF(lengthscales=[0.2] * dim)

    if isinstance(model, (VariationalGaussianProcess, SparseVariational)):
        pytest.skip("find_best_model_initialization is only implemented for the GPR models.")

    model.model.kernel.lengthscales.prior = tfp.distributions.LogNormal(
        loc=tf.math.log(model.model.kernel.lengthscales), scale=1.0
    )

    model.find_best_model_initialization(2)

    npt.assert_allclose(1.0, model.model.kernel.variance)
    npt.assert_array_equal(dim, model.model.kernel.lengthscales.shape)
    npt.assert_raises(
        AssertionError, npt.assert_allclose, [0.2, 0.2], model.model.kernel.lengthscales
    )


def test_find_best_model_initialization_changes_params_with_sigmoid_bijectors(
    gpflow_interface_factory: ModelFactoryType, dim: int
) -> None:
    x = tf.constant(
        np.arange(1, 1 + 10 * dim).reshape(-1, dim), dtype=gpflow.default_float()
    )  # shape: [10, dim]
    model, _ = gpflow_interface_factory(x, fnc_3x_plus_10(x)[:, 0:1])
    model.model.kernel = gpflow.kernels.RBF(lengthscales=[0.2] * dim)

    if isinstance(model, (VariationalGaussianProcess, SparseVariational)):
        pytest.skip("find_best_model_initialization is only implemented for the GPR models.")

    upper = tf.cast([10.0] * dim, dtype=tf.float64)
    lower = upper / 100
    model.model.kernel.lengthscales = gpflow.Parameter(
        model.model.kernel.lengthscales, transform=tfp.bijectors.Sigmoid(low=lower, high=upper)
    )

    model.find_best_model_initialization(2)

    npt.assert_allclose(1.0, model.model.kernel.variance)
    npt.assert_array_equal(dim, model.model.kernel.lengthscales.shape)
    npt.assert_raises(
        AssertionError, npt.assert_allclose, [0.2, 0.2], model.model.kernel.lengthscales
    )


@random_seed
def test_find_best_model_initialization_without_priors_improves_training_loss(
    gpflow_interface_factory: ModelFactoryType, dim: int
) -> None:
    x = tf.constant(
        np.arange(1, 1 + 10 * dim).reshape(-1, dim), dtype=gpflow.default_float()
    )  # shape: [10, dim]
    model, _ = gpflow_interface_factory(x, fnc_3x_plus_10(x)[:, 0:1])
    model.model.kernel = gpflow.kernels.RBF(variance=0.01, lengthscales=[0.011] * dim)

    if isinstance(model, (VariationalGaussianProcess, SparseVariational)):
        pytest.skip("find_best_model_initialization is only implemented for the GPR models.")

    upper = tf.cast([100.0] * dim, dtype=tf.float64)
    lower = upper / 10000
    model.model.kernel.lengthscales = gpflow.Parameter(
        model.model.kernel.lengthscales, transform=tfp.bijectors.Sigmoid(low=lower, high=upper)
    )

    pre_init_likelihood = -model.model.training_loss()
    model.find_best_model_initialization(10)
    post_init_likelihood = -model.model.training_loss()

    npt.assert_array_less(pre_init_likelihood, post_init_likelihood)


@random_seed
def test_find_best_model_initialization_improves_likelihood(
    gpflow_interface_factory: ModelFactoryType, dim: int
) -> None:
    x = tf.constant(
        np.arange(1, 1 + 10 * dim).reshape(-1, dim), dtype=gpflow.default_float()
    )  # shape: [10, dim]
    model, _ = gpflow_interface_factory(x, fnc_3x_plus_10(x)[:, 0:1])
    model.model.kernel = gpflow.kernels.RBF(variance=1.0, lengthscales=[0.2] * dim)

    if isinstance(model, (VariationalGaussianProcess, SparseVariational)):
        pytest.skip("find_best_model_initialization is only implemented for the GPR models.")

    model.model.kernel.variance.prior = tfp.distributions.LogNormal(
        loc=np.float64(-2.0), scale=np.float64(1.0)
    )
    upper = tf.cast([10.0] * dim, dtype=tf.float64)
    lower = upper / 100
    model.model.kernel.lengthscales = gpflow.Parameter(
        model.model.kernel.lengthscales, transform=tfp.bijectors.Sigmoid(low=lower, high=upper)
    )

    pre_init_loss = model.model.training_loss()
    model.find_best_model_initialization(100)
    post_init_loss = model.model.training_loss()

    npt.assert_array_less(post_init_loss, pre_init_loss)


def test_gaussian_process_regression_predict_y(gpflow_interface_factory: ModelFactoryType) -> None:
    x = tf.constant(np.arange(5).reshape(-1, 1), dtype=gpflow.default_float())
    model, _ = gpflow_interface_factory(x, _3x_plus_gaussian_noise(x))
    x_predict = tf.constant([[50.5]], gpflow.default_float())
    mean_f, variance_f = model.predict(x_predict)
    mean_y, variance_y = model.predict_y(x_predict)

    npt.assert_allclose(mean_f, mean_y)
    npt.assert_array_less(variance_f, variance_y)


@unittest.mock.patch("trieste.models.gpflow.interface.tf.summary.scalar")
def test_gaussian_process_regression_log(
    mocked_summary_scalar: unittest.mock.MagicMock, gpflow_interface_factory: ModelFactoryType
) -> None:
    x = tf.constant(np.arange(1, 5).reshape(-1, 1), dtype=gpflow.default_float())  # shape: [4, 1]
    model, _ = gpflow_interface_factory(x, fnc_3x_plus_10(x))
    mocked_summary_writer = unittest.mock.MagicMock()
    with tensorboard_writer(mocked_summary_writer):
        with step_number(42):
            model.log()

    assert len(mocked_summary_writer.method_calls) == 1
    assert mocked_summary_writer.method_calls[0][0] == "as_default"
    assert mocked_summary_writer.method_calls[0][-1]["step"] == 42

    assert mocked_summary_scalar.call_count == 2
    assert mocked_summary_scalar.call_args_list[0][0][0] == "kernel.variance"
    assert mocked_summary_scalar.call_args_list[0][0][1].numpy() == 1
    assert mocked_summary_scalar.call_args_list[1][0][0] == "kernel.lengthscale"
    assert mocked_summary_scalar.call_args_list[1][0][1].numpy() == 1


def test_vgp_raises_for_invalid_init() -> None:
    x_np = np.arange(5, dtype=np.float64).reshape(-1, 1)
    x = tf.convert_to_tensor(x_np, x_np.dtype)
    y = fnc_3x_plus_10(x)

    with pytest.raises(ValueError):
        VariationalGaussianProcess(vgp_model(x, y), natgrad_gamma=1)

    with pytest.raises(ValueError):
        optimizer = Optimizer(gpflow.optimizers.Scipy())
        VariationalGaussianProcess(vgp_model(x, y), optimizer=optimizer, use_natgrads=True)

    with pytest.raises(ValueError):
        optimizer = BatchOptimizer(gpflow.optimizers.Scipy())
        VariationalGaussianProcess(vgp_model(x, y), optimizer=optimizer, use_natgrads=True)


def test_vgp_update_updates_num_data() -> None:
    x_np = np.arange(5, dtype=np.float64).reshape(-1, 1)
    x = tf.convert_to_tensor(x_np, x_np.dtype)
    y = fnc_3x_plus_10(x)
    m = VariationalGaussianProcess(vgp_model(x, y))
    num_data = m.model.num_data

    x_new = tf.concat([x, [[10.0], [11.0]]], 0)
    y_new = fnc_3x_plus_10(x_new)
    m.update(Dataset(x_new, y_new))
    new_num_data = m.model.num_data
    assert new_num_data - num_data == 2


def test_vgp_update() -> None:
    x = tf.constant(np.arange(5).reshape(-1, 1), dtype=gpflow.default_float())

    data = Dataset(x, fnc_3x_plus_10(x))
    m = VariationalGaussianProcess(vgp_model(data.query_points, data.observations))

    reference_model = vgp_model(data.query_points, data.observations)

    npt.assert_allclose(m.model.q_mu, reference_model.q_mu, atol=1e-5)
    npt.assert_allclose(m.model.q_sqrt, reference_model.q_sqrt, atol=1e-5)

    x_new = tf.concat([x, tf.constant([[10.0], [11.0]], dtype=gpflow.default_float())], 0)
    new_data = Dataset(x_new, fnc_3x_plus_10(x_new))

    m.update(new_data)
    reference_model_new = vgp_model(new_data.query_points, new_data.observations)

    npt.assert_allclose(m.model.q_mu, reference_model_new.q_mu, atol=1e-5)
    npt.assert_allclose(m.model.q_sqrt, reference_model_new.q_sqrt, atol=1e-5)


@random_seed
def test_vgp_update_q_mu_sqrt_unchanged() -> None:
    x_observed = tf.constant(np.arange(10).reshape((-1, 1)), dtype=gpflow.default_float())
    y_observed = fnc_2sin_x_over_3(x_observed)
    model = VariationalGaussianProcess(vgp_matern_model(x_observed, y_observed))

    old_q_mu = model.model.q_mu.numpy()
    old_q_sqrt = model.model.q_sqrt.numpy()
    data = Dataset(x_observed, y_observed)
    model.update(data)

    new_q_mu = model.model.q_mu.numpy()
    new_q_sqrt = model.model.q_sqrt.numpy()

    npt.assert_allclose(old_q_mu, new_q_mu, atol=1e-5)
    npt.assert_allclose(old_q_sqrt, new_q_sqrt, atol=1e-5)


@random_seed
def test_gaussian_process_regression_default_optimize(
    gpflow_interface_factory: ModelFactoryType,
) -> None:
    data = mock_data()
    model, _ = gpflow_interface_factory(*data)
    internal_model = model.model
    if isinstance(internal_model, SVGP):
        args = {"data": data}
    else:
        args = {}
    loss = internal_model.training_loss(**args)
    model.optimize(Dataset(*data))
    assert internal_model.training_loss(**args) < loss


@random_seed
@pytest.mark.parametrize("optimizer", [gpflow.optimizers.Scipy(), tf.optimizers.Adam()])
def test_gaussian_process_regression_optimize(
    optimizer: gpflow.optimizers.Scipy | tf.optimizers.Optimizer,
    gpflow_interface_factory: ModelFactoryType,
    compile: bool,
) -> None:
    data = mock_data()
    if isinstance(optimizer, gpflow.optimizers.Scipy):
        create_optimizer = Optimizer
    elif isinstance(optimizer, tf.optimizers.Optimizer):
        create_optimizer = BatchOptimizer
    optimizer_wrapper = create_optimizer(optimizer, compile=compile)
    model, _ = gpflow_interface_factory(*data, optimizer=optimizer_wrapper)
    internal_model = model.model
    if isinstance(internal_model, SVGP):
        args = {"data": data}
    else:
        args = {}
    loss = internal_model.training_loss(**args)
    model.optimize(Dataset(*data))
    assert internal_model.training_loss(**args) < loss


@random_seed
def test_variational_gaussian_process_predict() -> None:
    x_observed = tf.constant(np.arange(3).reshape((-1, 1)), dtype=gpflow.default_float())
    y_observed = _3x_plus_gaussian_noise(x_observed)
    model = VariationalGaussianProcess(vgp_model(x_observed, y_observed))
    internal_model = model.model

    gpflow.optimizers.Scipy().minimize(
        internal_model.training_loss_closure(),
        internal_model.trainable_variables,
    )
    x_predict = tf.constant([[1.5]], gpflow.default_float())
    mean, variance = model.predict(x_predict)
    mean_y, variance_y = model.predict_y(x_predict)

    reference_model = vgp_model(x_observed, y_observed)

    reference_model.data = (
        tf.Variable(
            reference_model.data[0],
            trainable=False,
            shape=[None, *reference_model.data[0].shape[1:]],
        ),
        tf.Variable(
            reference_model.data[1],
            trainable=False,
            shape=[None, *reference_model.data[1].shape[1:]],
        ),
    )

    gpflow.optimizers.Scipy().minimize(
        reference_model.training_loss_closure(),
        reference_model.trainable_variables,
    )
    reference_mean, reference_variance = reference_model.predict_f(x_predict)

    npt.assert_allclose(mean, reference_mean)
    npt.assert_allclose(variance, reference_variance, atol=1e-3)
    npt.assert_allclose(variance_y - model.get_observation_noise(), variance, atol=5e-5)


def test_sparse_variational_model_attribute() -> None:
    model = svgp_model(*mock_data())
    sv = SparseVariational(model)
    assert sv.model is model


def test_sparse_variational_update_updates_num_data() -> None:
    model = SparseVariational(
        svgp_model(tf.zeros([1, 4]), tf.zeros([1, 1])),
    )
    model.update(Dataset(tf.zeros([5, 4]), tf.zeros([5, 1])))
    assert model.model.num_data == 5


@pytest.mark.parametrize(
    "new_data",
    [Dataset(tf.zeros([3, 5]), tf.zeros([3, 1])), Dataset(tf.zeros([3, 4]), tf.zeros([3, 2]))],
)
def test_sparse_variational_update_raises_for_invalid_shapes(new_data: Dataset) -> None:
    model = SparseVariational(
        svgp_model(tf.zeros([1, 4]), tf.zeros([1, 1])),
    )
    with pytest.raises(ValueError):
        model.update(new_data)


def test_sparse_variational_optimize_with_defaults() -> None:
    x_observed = np.linspace(0, 100, 100).reshape((-1, 1))
    y_observed = _3x_plus_gaussian_noise(x_observed)
    data = x_observed, y_observed
    dataset = Dataset(*data)
    optimizer = BatchOptimizer(tf.optimizers.Adam(), max_iter=20)
    model = SparseVariational(svgp_model(x_observed, y_observed), optimizer=optimizer)
    loss = model.model.training_loss(data)
    model.optimize(dataset)
    assert model.model.training_loss(data) < loss


def test_sparse_variational_optimize(batcher: DatasetTransformer, compile: bool) -> None:
    x_observed = np.linspace(0, 100, 100).reshape((-1, 1))
    y_observed = _3x_plus_gaussian_noise(x_observed)
    data = x_observed, y_observed
    dataset = Dataset(*data)

    optimizer = BatchOptimizer(
        tf.optimizers.Adam(),
        max_iter=10,
        batch_size=10,
        dataset_builder=batcher,
        compile=compile,
    )
    model = SparseVariational(svgp_model(x_observed, y_observed), optimizer=optimizer)
    loss = model.model.training_loss(data)
    model.optimize(dataset)
    assert model.model.training_loss(data) < loss


@pytest.mark.parametrize("use_natgrads", [True, False])
def test_vgp_optimize_with_and_without_natgrads(
    batcher: DatasetTransformer, compile: bool, use_natgrads: bool
) -> None:
    x_observed = np.linspace(0, 100, 100).reshape((-1, 1))
    y_observed = _3x_plus_gaussian_noise(x_observed)
    data = x_observed, y_observed
    dataset = Dataset(*data)

    optimizer = BatchOptimizer(
        tf.optimizers.Adam(),
        max_iter=10,
        batch_size=10,
        dataset_builder=batcher,
        compile=compile,
    )
    model = VariationalGaussianProcess(
        vgp_model(x_observed[:10], y_observed[:10]), optimizer=optimizer, use_natgrads=use_natgrads
    )
    loss = model.model.training_loss()
    model.optimize(dataset)
    assert model.model.training_loss() < loss


def test_vgp_optimize_natgrads_only_updates_variational_params(compile: bool) -> None:
    x_observed = np.linspace(0, 100, 10).reshape((-1, 1))
    y_observed = _3x_plus_gaussian_noise(x_observed)
    data = x_observed, y_observed
    dataset = Dataset(*data)

    class DummyBatchOptimizer(BatchOptimizer):
        def optimize(self, model: tf.Module, dataset: Dataset) -> None:
            pass

    optimizer = DummyBatchOptimizer(tf.optimizers.Adam(), compile=compile, max_iter=10)

    model = VariationalGaussianProcess(
        vgp_matern_model(x_observed[:10], y_observed[:10]), optimizer=optimizer, use_natgrads=True
    )

    old_num_trainable_params = len(model.trainable_variables)
    old_kernel_params = model.get_kernel().parameters[0].numpy()
    old_q_mu = model.model.q_mu.numpy()
    old_q_sqrt = model.model.q_sqrt.numpy()

    model.optimize(dataset)

    new_num_trainable_params = len(model.trainable_variables)
    new_kernel_params = model.get_kernel().parameters[0].numpy()
    new_q_mu = model.model.q_mu.numpy()
    new_q_sqrt = model.model.q_sqrt.numpy()

    npt.assert_allclose(old_kernel_params, new_kernel_params, atol=1e-3)
    npt.assert_equal(old_num_trainable_params, new_num_trainable_params)
    npt.assert_raises(AssertionError, npt.assert_allclose, old_q_mu, new_q_mu)
    npt.assert_raises(AssertionError, npt.assert_allclose, old_q_sqrt, new_q_sqrt)


@random_seed
def test_gpflow_predictor_get_observation_noise_raises_for_likelihood_with_variance(
    gpflow_interface_factory: ModelFactoryType,
) -> None:
    data = mock_data()
    model, _ = gpflow_interface_factory(*data)
    model.model.likelihood = gpflow.likelihoods.Gaussian()  # has variance attribute
    model.get_observation_noise()

    model.model.likelihood = gpflow.likelihoods.Bernoulli()  # does not have variance attribute
    with pytest.raises(NotImplementedError):
        model.get_observation_noise()


def test_gaussian_process_regression_conditional_predict_equations() -> None:
    x = gpflow.utilities.to_default_float(
        tf.constant(np.arange(1, 8).reshape(-1, 1) / 8.0)
    )  # shape: [7, 1]
    y = fnc_2sin_x_over_3(x)

    model7 = GaussianProcessRegression(gpr_model(x, y))
    model5 = GaussianProcessRegression(gpr_model(x[:5, :], y[:5, :]))

    additional_data = Dataset(x[5:, :], y[5:, :])

    query_points = tf.concat([0.5 * x, 2.0 * x], 0)  # shape: [14, 1]

    predj_mean7, predj_cov7 = model7.predict_joint(query_points)
    predj_mean5, predj_cov5 = model5.conditional_predict_joint(query_points, additional_data)

    pred_mean7, pred_var7 = model7.predict(query_points)
    pred_mean5, pred_var5 = model5.conditional_predict_f(query_points, additional_data)

<<<<<<< HEAD
=======
    predy_mean7, predy_var7 = model7.predict_y(query_points)
    predy_mean5, predy_var5 = model5.conditional_predict_y(query_points, additional_data)

>>>>>>> b08bb0df
    np.testing.assert_allclose(tf.transpose(tf.linalg.diag_part(predj_cov5)), pred_var5, atol=1e-5)
    np.testing.assert_allclose(predj_mean5, pred_mean5, atol=1e-5)
    np.testing.assert_allclose(predj_mean5, predj_mean7, atol=1e-5)
    np.testing.assert_allclose(pred_mean7, pred_mean5, atol=1e-5)
    np.testing.assert_allclose(pred_var7, pred_var5, atol=1e-5)
    np.testing.assert_allclose(predj_cov7, predj_cov5, atol=1e-5)
<<<<<<< HEAD
=======
    np.testing.assert_allclose(predy_mean7, predy_mean5, atol=1e-5)
    np.testing.assert_allclose(predy_var7, predy_var5, atol=1e-5)
>>>>>>> b08bb0df


def test_gaussian_process_regression_conditional_predict_equations_broadcast() -> None:
    x = gpflow.utilities.to_default_float(
        tf.constant(np.arange(1, 24).reshape(-1, 1) / 8.0)
    )  # shape: [23, 1]
    y = fnc_2sin_x_over_3(x)

    model5 = GaussianProcessRegression(gpr_model(x[:5, :], y[:5, :]))

    additional_data = Dataset(tf.reshape(x[5:, :], [3, 6, -1]), tf.reshape(y[5:, :], [3, 6, -1]))

    query_points = tf.concat([0.5 * x, 2.0 * x], 0)  # shape: [46, 1]

    predj_mean5, predj_cov5 = model5.conditional_predict_joint(query_points, additional_data)
    pred_mean5, pred_var5 = model5.conditional_predict_f(query_points, additional_data)
<<<<<<< HEAD
=======
    predy_mean5, predy_var5 = model5.conditional_predict_y(query_points, additional_data)
>>>>>>> b08bb0df

    for i in range(3):
        xi = tf.concat([x[:5, :], additional_data.query_points[i, ...]], axis=0)
        yi = tf.concat([y[:5, :], additional_data.observations[i, ...]], axis=0)

        modeli = GaussianProcessRegression(gpr_model(xi, yi))
        predj_meani, predj_covi = modeli.predict_joint(query_points)
        pred_meani, pred_vari = modeli.predict(query_points)
<<<<<<< HEAD
=======
        predy_meani, predy_vari = modeli.predict_y(query_points)
>>>>>>> b08bb0df

        np.testing.assert_allclose(predj_mean5[i, ...], predj_meani, atol=1e-5)
        np.testing.assert_allclose(pred_meani, pred_mean5[i, ...], atol=1e-5)
        np.testing.assert_allclose(pred_vari, pred_var5[i, ...], atol=1e-5)
        np.testing.assert_allclose(predj_covi, predj_cov5[i, ...], atol=1e-5)
<<<<<<< HEAD


test_gaussian_process_regression_conditional_predict_equations()
=======
        np.testing.assert_allclose(predy_vari, predy_var5[i, ...], atol=1e-5)
        np.testing.assert_allclose(predy_vari, predy_var5[i, ...], atol=1e-5)


def test_gaussian_process_regression_conditional_predict_f_sample() -> None:
    x = gpflow.utilities.to_default_float(
        tf.constant(np.arange(1, 24).reshape(-1, 1) / 8.0)
    )  # shape: [23, 1]
    y = fnc_2sin_x_over_3(x)

    model5 = GaussianProcessRegression(gpr_model(x[:5, :], y[:5, :]))
    additional_data = Dataset(tf.reshape(x[5:, :], [3, 6, -1]), tf.reshape(y[5:, :], [3, 6, -1]))
    query_points = tf.concat([0.5 * x, 2.0 * x], 0)  # shape: [46, 1]
    samples = model5.conditional_predict_f_sample(query_points, additional_data, num_samples=100000)
    npt.assert_array_equal([3, 100000, 46, 1], samples.shape)

    for i in range(3):
        xi = tf.concat([x[:5, :], additional_data.query_points[i, ...]], axis=0)
        yi = tf.concat([y[:5, :], additional_data.observations[i, ...]], axis=0)

        modeli = GaussianProcessRegression(gpr_model(xi, yi))
        predj_meani, predj_covi = modeli.predict_joint(query_points)
        sample_mean = tf.reduce_mean(samples[i], axis=0)
        sample_cov = tfp.stats.covariance(samples[i, :, :, 0], sample_axis=0)
        np.testing.assert_allclose(sample_mean, predj_meani, atol=1e-2, rtol=1e-2)
        np.testing.assert_allclose(sample_cov, predj_covi[0], atol=1e-2, rtol=1e-2)
>>>>>>> b08bb0df
<|MERGE_RESOLUTION|>--- conflicted
+++ resolved
@@ -691,23 +691,17 @@
     pred_mean7, pred_var7 = model7.predict(query_points)
     pred_mean5, pred_var5 = model5.conditional_predict_f(query_points, additional_data)
 
-<<<<<<< HEAD
-=======
     predy_mean7, predy_var7 = model7.predict_y(query_points)
     predy_mean5, predy_var5 = model5.conditional_predict_y(query_points, additional_data)
 
->>>>>>> b08bb0df
     np.testing.assert_allclose(tf.transpose(tf.linalg.diag_part(predj_cov5)), pred_var5, atol=1e-5)
     np.testing.assert_allclose(predj_mean5, pred_mean5, atol=1e-5)
     np.testing.assert_allclose(predj_mean5, predj_mean7, atol=1e-5)
     np.testing.assert_allclose(pred_mean7, pred_mean5, atol=1e-5)
     np.testing.assert_allclose(pred_var7, pred_var5, atol=1e-5)
     np.testing.assert_allclose(predj_cov7, predj_cov5, atol=1e-5)
-<<<<<<< HEAD
-=======
     np.testing.assert_allclose(predy_mean7, predy_mean5, atol=1e-5)
     np.testing.assert_allclose(predy_var7, predy_var5, atol=1e-5)
->>>>>>> b08bb0df
 
 
 def test_gaussian_process_regression_conditional_predict_equations_broadcast() -> None:
@@ -724,10 +718,7 @@
 
     predj_mean5, predj_cov5 = model5.conditional_predict_joint(query_points, additional_data)
     pred_mean5, pred_var5 = model5.conditional_predict_f(query_points, additional_data)
-<<<<<<< HEAD
-=======
     predy_mean5, predy_var5 = model5.conditional_predict_y(query_points, additional_data)
->>>>>>> b08bb0df
 
     for i in range(3):
         xi = tf.concat([x[:5, :], additional_data.query_points[i, ...]], axis=0)
@@ -736,20 +727,12 @@
         modeli = GaussianProcessRegression(gpr_model(xi, yi))
         predj_meani, predj_covi = modeli.predict_joint(query_points)
         pred_meani, pred_vari = modeli.predict(query_points)
-<<<<<<< HEAD
-=======
         predy_meani, predy_vari = modeli.predict_y(query_points)
->>>>>>> b08bb0df
 
         np.testing.assert_allclose(predj_mean5[i, ...], predj_meani, atol=1e-5)
         np.testing.assert_allclose(pred_meani, pred_mean5[i, ...], atol=1e-5)
         np.testing.assert_allclose(pred_vari, pred_var5[i, ...], atol=1e-5)
         np.testing.assert_allclose(predj_covi, predj_cov5[i, ...], atol=1e-5)
-<<<<<<< HEAD
-
-
-test_gaussian_process_regression_conditional_predict_equations()
-=======
         np.testing.assert_allclose(predy_vari, predy_var5[i, ...], atol=1e-5)
         np.testing.assert_allclose(predy_vari, predy_var5[i, ...], atol=1e-5)
 
@@ -775,5 +758,4 @@
         sample_mean = tf.reduce_mean(samples[i], axis=0)
         sample_cov = tfp.stats.covariance(samples[i, :, :, 0], sample_axis=0)
         np.testing.assert_allclose(sample_mean, predj_meani, atol=1e-2, rtol=1e-2)
-        np.testing.assert_allclose(sample_cov, predj_covi[0], atol=1e-2, rtol=1e-2)
->>>>>>> b08bb0df
+        np.testing.assert_allclose(sample_cov, predj_covi[0], atol=1e-2, rtol=1e-2)