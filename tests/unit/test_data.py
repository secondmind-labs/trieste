--- conflicted
+++ resolved
@@ -117,22 +117,10 @@
             Dataset(tf.constant([[1.2, 3.4], [5.6, 7.8]]), tf.constant([[1.1], [2.2]])),
             Dataset(tf.constant([[5.0, 6.0], [7.0, 8.0]]), tf.constant([[-1.0], [-2.0]])),
             Dataset(
-<<<<<<< HEAD
-                tf.constant(
-                    [
-                        [1.2, 3.4],
-                        [5.6, 7.8],
-                        [5.0, 6.0],
-                        [7.0, 8.0],
-                    ]
-                ),
-                tf.constant([[1.1], [2.2], [-1.0], [-2.0]]),
-=======
                 # fmt: off
                 tf.constant([[1.2, 3.4], [5.6, 7.8], [5.0, 6.0], [7.0, 8.0]]),
                 tf.constant([[1.1], [2.2], [-1.0], [-2.0]]),
                 # fmt: on
->>>>>>> 8ca31293
             ),
         ),
         (  # lhs populated
