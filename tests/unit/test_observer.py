--- conflicted
+++ resolved
@@ -56,17 +56,10 @@
                 tf.constant([[-1.0], [1.0], [2.0], [4.0]]),
             ),
         ),
-<<<<<<< HEAD
-        (
-            tf.constant([[0.0, 0.0]]),
-            Dataset(tf.zeros([0, 2]), tf.zeros([0, 1])),
-        ),  # only failure points
-=======
         (  # only failure points
             tf.constant([[0.0, 0.0]]),
             Dataset(tf.zeros([0, 2]), tf.zeros([0, 1])),
         ),
->>>>>>> 8ca31293
         (tf.zeros([0, 2]), Dataset(tf.zeros([0, 2]), tf.zeros([0, 1]))),  # empty data
     ],
 )
