--- conflicted
+++ resolved
@@ -194,24 +194,6 @@
         (tf.constant([])),
     ],
 )
-<<<<<<< HEAD
-def test_pareto_hypercell_bounds(
-    objectives: SequenceN[float],
-    anti_reference: list[float],
-    reference: list[float],
-    expected: SequenceN[float],
-) -> None:
-    pareto = Pareto(tf.constant(objectives))
-    npt.assert_allclose(
-        pareto.hypercell_bounds(tf.constant(anti_reference), tf.constant(reference))[0],
-        tf.constant(expected[0]),
-    )
-    npt.assert_allclose(
-        pareto.hypercell_bounds(tf.constant(anti_reference), tf.constant(reference))[1],
-        tf.constant(expected[1]),
-    )
-=======
 def test_get_reference_point_raise_when_feed_empty_front(front):
     with pytest.raises(ValueError):
-        get_reference_point(front)
->>>>>>> 941f25ca
+        get_reference_point(front)