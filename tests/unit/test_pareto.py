# Copyright 2020 The Trieste Contributors
#
# Licensed under the Apache License, Version 2.0 (the "License");
# you may not use this file except in compliance with the License.
# You may obtain a copy of the License at
#
#     http://www.apache.org/licenses/LICENSE-2.0
#
# Unless required by applicable law or agreed to in writing, software
# distributed under the License is distributed on an "AS IS" BASIS,
# WITHOUT WARRANTIES OR CONDITIONS OF ANY KIND, either express or implied.
# See the License for the specific language governing permissions and
# limitations under the License.
from __future__ import annotations

import numpy.testing as npt
import pytest
import tensorflow as tf

from tests.util.misc import TF_DEBUGGING_ERROR_TYPES, ListN
from trieste.utils.pareto import Pareto, non_dominated


@pytest.mark.parametrize(
    "scores, pareto_set, dominance",
    [
        (
            tf.constant(
                [
                    [0.9575, 0.4218],
                    [0.9649, 0.9157],
                    [0.1576, 0.7922],
                    [0.9706, 0.9595],
                    [0.9572, 0.6557],
                    [0.4854, 0.0357],
                    [0.8003, 0.8491],
                    [0.1419, 0.9340],
                ]
            ),
            tf.constant([[0.1576, 0.7922], [0.4854, 0.0357], [0.1419, 0.934]]),
            tf.constant([1, 5, 0, 7, 1, 0, 2, 0]),
        ),
        (
            tf.constant(
                [
                    [0.9575, 0.4218],
                    [0.9649, 0.9157],
                    [0.1576, 0.7922],
                    [0.9706, 0.9595],
                    [0.9572, 0.6557],
                    [0.4854, 0.0357],
                    [0.4954, 0.0357],
                    [0.8003, 0.8491],
                    [0.1419, 0.9340],
                    [0.1419, 0.9440],
                ]
            ),
            tf.constant([[0.1576, 0.7922], [0.4854, 0.0357], [0.1419, 0.934]]),
            tf.constant([2, 6, 0, 9, 2, 0, 1, 3, 0, 1]),
        ),
        (
            tf.constant(
                [
                    [0.9575, 0.4218],
                    [0.9649, 0.9157],
                    [0.1576, 0.7922],
                    [0.9706, 0.9595],
                    [0.9572, 0.6557],
                    [0.4854, 0.0357],
                    [0.4854, 0.0357],
                    [0.8003, 0.8491],
                    [0.1419, 0.9340],
                    [0.1419, 0.9340],
                ]
            ),
            tf.constant(
                [
                    [0.1576, 0.7922],
                    [0.4854, 0.0357],
                    [0.4854, 0.0357],
                    [0.1419, 0.934],
                    [0.1419, 0.934],
                ]
            ),
            tf.constant([2, 6, 0, 9, 2, 0, 0, 3, 0, 0]),
        ),
        (
            tf.constant(
                [
                    [0.90234935, 0.02297473, 0.05389869],
                    [0.98328614, 0.44182944, 0.6975261],
                    [0.39555323, 0.3040712, 0.3433497],
                    [0.72582424, 0.55389977, 0.00330079],
                    [0.9590585, 0.03233206, 0.2403127],
                    [0.04540098, 0.22407162, 0.11227596],
                ]
            ),
            tf.constant(
                [
                    [0.90234935, 0.02297473, 0.05389869],
                    [0.72582424, 0.55389977, 0.00330079],
                    [0.04540098, 0.22407162, 0.11227596],
                ]
            ),
            tf.constant([0, 4, 1, 0, 1, 0]),
        ),
    ],
)
def test_dominated_sort(scores: tf.Tensor, pareto_set: tf.Tensor, dominance: tf.Tensor) -> None:
    ret_pareto_set, ret_dominance = non_dominated(scores)
    npt.assert_allclose(ret_pareto_set, pareto_set)
    npt.assert_array_equal(ret_dominance, dominance)


def test_pareto_2d_bounds() -> None:
    objectives = tf.constant(
        [
            [0.9575, 0.4218],
            [0.9649, 0.9157],
            [0.1576, 0.7922],
            [0.9706, 0.9595],
            [0.9572, 0.6557],
            [0.4854, 0.0357],
            [0.8003, 0.8491],
            [0.1419, 0.9340],
        ]
    )

    pareto_2d = Pareto(objectives)

<<<<<<< HEAD
    npt.assert_allclose(pareto_2d._bounds.lower_idx, tf.constant([[0, 0], [1, 0], [2, 0], [3, 0]]))
    npt.assert_allclose(pareto_2d._bounds.upper_idx, tf.constant([[1, 4], [2, 1], [3, 2], [4, 3]]))
=======
    npt.assert_array_equal(
        pareto_2d.bounds.lower_idx, tf.constant([[0, 0], [1, 0], [2, 0], [3, 0]])
    )
    npt.assert_array_equal(
        pareto_2d.bounds.upper_idx, tf.constant([[1, 4], [2, 1], [3, 2], [4, 3]])
    )
>>>>>>> 99b8bab3
    npt.assert_allclose(
        pareto_2d.front, tf.constant([[0.1419, 0.9340], [0.1576, 0.7922], [0.4854, 0.0357]])
    )


@pytest.mark.parametrize("reference", [0.0, [0.0], [[0.0]]])
def test_pareto_hypervolume_indicator_raises_for_reference_with_invalid_shape(
    reference: ListN[float],
) -> None:
    pareto = Pareto(tf.constant([[-1.0, -0.6], [-0.8, -0.7], [-0.6, -1.1]]))

    with pytest.raises(TF_DEBUGGING_ERROR_TYPES):
        pareto.hypervolume_indicator(tf.constant(reference))


@pytest.mark.parametrize("reference", [[0.1, -0.65], [-0.7, -0.1]])
def test_pareto_hypervolume_indicator_raises_for_reference_below_anti_ideal_point(
    reference: list[float],
) -> None:
    pareto = Pareto(tf.constant([[-1.0, -0.6], [-0.8, -0.7], [-0.6, -1.1]]))

    with pytest.raises(tf.errors.InvalidArgumentError):
        pareto.hypervolume_indicator(tf.constant(reference))


@pytest.mark.parametrize(
    "objectives, reference, expected",
    [
        ([[1.0, 0.5]], [2.3, 2.0], 1.95),
        ([[-1.0, -0.6], [-0.8, -0.7], [-0.6, -1.1]], [0.1, -0.1], 0.92),
        (  # reference point is equal to one pareto point in one dimension
            [[-1.0, -0.6], [-0.8, -0.7], [-0.6, -1.1]],
            [0.1, -0.6],
            0.37,
        ),
        ([[2.0, 2.0, 0.0], [2.0, 0.0, 1.0], [3.0, 1.0, 0.0]], [4.0, 4.0, 4.0], 29.0),
    ],
)
def test_pareto_hypervolume_indicator(
    objectives: list[list[float]], reference: list[float], expected: float
) -> None:
    pareto = Pareto(tf.constant(objectives))
    npt.assert_allclose(pareto.hypervolume_indicator(tf.constant(reference)), expected)


<<<<<<< HEAD
@pytest.mark.parametrize("reference", [0.0, [0.0], [[0.0]]])
def test_pareto_hypercell_bounds_raises_for_reference_with_invalid_shape(
    reference: ListN[float],
) -> None:
    pareto = Pareto(tf.constant([[-1.0, -0.6], [-0.8, -0.7], [-0.6, -1.1]]))

    with pytest.raises(TF_DEBUGGING_ERROR_TYPES):
        pareto.hypercell_bounds(tf.constant([0.0, 0.0]), tf.constant(reference))


@pytest.mark.parametrize("anti_reference", [0.0, [0.0], [[0.0]]])
def test_pareto_hypercell_bounds_raises_for_anti_reference_with_invalid_shape(
    anti_reference: ListN[float],
) -> None:
    pareto = Pareto(tf.constant([[-1.0, -0.6], [-0.8, -0.7], [-0.6, -1.1]]))

    with pytest.raises(TF_DEBUGGING_ERROR_TYPES):
        pareto.hypercell_bounds(tf.constant(anti_reference), tf.constant([0.0, 0.0]))


@pytest.mark.parametrize("reference", [[0.1, -0.65], [-0.7, -0.1]])
def test_pareto_hypercell_bounds_raises_for_reference_below_anti_ideal_point(
    reference: list[float],
) -> None:
    pareto = Pareto(tf.constant([[-1.0, -0.6], [-0.8, -0.7], [-0.6, -1.1]]))

    with pytest.raises(tf.errors.InvalidArgumentError):
        pareto.hypercell_bounds(tf.constant([-10.0, -10.0]), tf.constant(reference))


@pytest.mark.parametrize("anti_reference", [[0.1, -0.65], [-0.7, -0.1]])
def test_pareto_hypercell_bounds_raises_for_front_below_anti_reference_point(
    anti_reference: list[float],
) -> None:
    pareto = Pareto(tf.constant([[-1.0, -0.6], [-0.8, -0.7], [-0.6, -1.1]]))

    with pytest.raises(tf.errors.InvalidArgumentError):
        pareto.hypercell_bounds(tf.constant(anti_reference), tf.constant([10.0, 10.0]))


@pytest.mark.parametrize(
    "objectives, anti_reference, reference, expected",
    [
        (
            [[1.0, 0.5]],
            [-10.0, -8.0],
            [2.3, 2.0],
            ([[-10.0, -8.0], [1.0, -8.0]], [[1.0, 2.0], [2.3, 0.5]]),
        ),
        (
            [[-1.0, -0.6], [-0.8, -0.7]],
            [-2.0, -1.0],
            [0.1, -0.1],
            ([[-2.0, -1.0], [-1.0, -1.0], [-0.8, -1.0]], [[-1.0, -0.1], [-0.8, -0.6], [0.1, -0.7]]),
        ),
        (  # reference point is equal to one pareto point in one dimension
            # anti idea point is equal to two pareto point in one dimension
            [[-1.0, -0.6], [-0.8, -0.7]],
            [-1.0, -0.7],
            [0.1, -0.6],
            ([[-1.0, -0.7], [-1.0, -0.7], [-0.8, -0.7]], [[-1.0, -0.6], [-0.8, -0.6], [0.1, -0.7]]),
        ),
    ],
)
def test_pareto_hypercell_bounds(
    objectives: ListN[float],
    anti_reference: list[float],
    reference: list[float],
    expected: ListN[float],
):
    pareto = Pareto(tf.constant(objectives))
    npt.assert_allclose(
        pareto.hypercell_bounds(tf.constant(anti_reference), tf.constant(reference))[0],
        tf.constant(expected[0]),
    )
    npt.assert_allclose(
        pareto.hypercell_bounds(tf.constant(anti_reference), tf.constant(reference))[1],
        tf.constant(expected[1]),
=======
def test_pareto_divide_conquer_nd_three_dimension_case() -> None:
    objectives = tf.constant(
        [
            [9.0, 0.0, 1.0],
            [10.0, 4.0, 7.0],
            [4.0, 3.0, 3.0],
            [7.0, 6.0, 0.0],
            [10.0, 0.0, 2.0],
            [0.0, 2.0, 1.0],
        ]
    )

    pareto = Pareto(objectives)

    npt.assert_array_equal(
        pareto.bounds.lower_idx,
        tf.constant(
            [
                [3, 2, 0],
                [3, 1, 0],
                [2, 2, 0],
                [2, 1, 0],
                [3, 0, 1],
                [2, 0, 1],
                [2, 0, 0],
                [0, 1, 1],
                [0, 1, 0],
                [0, 0, 0],
            ]
        ),
    )
    npt.assert_array_equal(
        pareto.bounds.upper_idx,
        tf.constant(
            [
                [4, 4, 2],
                [4, 2, 1],
                [3, 4, 2],
                [3, 2, 1],
                [4, 3, 4],
                [3, 1, 4],
                [4, 1, 1],
                [1, 4, 4],
                [2, 4, 1],
                [2, 1, 4],
            ]
        ),
    )
    npt.assert_allclose(
        pareto.front,
        tf.constant(
            [
                [0.0, 2.0, 1.0],
                [7.0, 6.0, 0.0],
                [9.0, 0.0, 1.0],
            ]
        ),
>>>>>>> 99b8bab3
    )<|MERGE_RESOLUTION|>--- conflicted
+++ resolved
@@ -128,17 +128,12 @@
 
     pareto_2d = Pareto(objectives)
 
-<<<<<<< HEAD
-    npt.assert_allclose(pareto_2d._bounds.lower_idx, tf.constant([[0, 0], [1, 0], [2, 0], [3, 0]]))
-    npt.assert_allclose(pareto_2d._bounds.upper_idx, tf.constant([[1, 4], [2, 1], [3, 2], [4, 3]]))
-=======
     npt.assert_array_equal(
-        pareto_2d.bounds.lower_idx, tf.constant([[0, 0], [1, 0], [2, 0], [3, 0]])
+        pareto_2d._bounds.lower_idx, tf.constant([[0, 0], [1, 0], [2, 0], [3, 0]])
     )
     npt.assert_array_equal(
-        pareto_2d.bounds.upper_idx, tf.constant([[1, 4], [2, 1], [3, 2], [4, 3]])
-    )
->>>>>>> 99b8bab3
+        pareto_2d._bounds.upper_idx, tf.constant([[1, 4], [2, 1], [3, 2], [4, 3]])
+    )
     npt.assert_allclose(
         pareto_2d.front, tf.constant([[0.1419, 0.9340], [0.1576, 0.7922], [0.4854, 0.0357]])
     )
@@ -184,86 +179,6 @@
     npt.assert_allclose(pareto.hypervolume_indicator(tf.constant(reference)), expected)
 
 
-<<<<<<< HEAD
-@pytest.mark.parametrize("reference", [0.0, [0.0], [[0.0]]])
-def test_pareto_hypercell_bounds_raises_for_reference_with_invalid_shape(
-    reference: ListN[float],
-) -> None:
-    pareto = Pareto(tf.constant([[-1.0, -0.6], [-0.8, -0.7], [-0.6, -1.1]]))
-
-    with pytest.raises(TF_DEBUGGING_ERROR_TYPES):
-        pareto.hypercell_bounds(tf.constant([0.0, 0.0]), tf.constant(reference))
-
-
-@pytest.mark.parametrize("anti_reference", [0.0, [0.0], [[0.0]]])
-def test_pareto_hypercell_bounds_raises_for_anti_reference_with_invalid_shape(
-    anti_reference: ListN[float],
-) -> None:
-    pareto = Pareto(tf.constant([[-1.0, -0.6], [-0.8, -0.7], [-0.6, -1.1]]))
-
-    with pytest.raises(TF_DEBUGGING_ERROR_TYPES):
-        pareto.hypercell_bounds(tf.constant(anti_reference), tf.constant([0.0, 0.0]))
-
-
-@pytest.mark.parametrize("reference", [[0.1, -0.65], [-0.7, -0.1]])
-def test_pareto_hypercell_bounds_raises_for_reference_below_anti_ideal_point(
-    reference: list[float],
-) -> None:
-    pareto = Pareto(tf.constant([[-1.0, -0.6], [-0.8, -0.7], [-0.6, -1.1]]))
-
-    with pytest.raises(tf.errors.InvalidArgumentError):
-        pareto.hypercell_bounds(tf.constant([-10.0, -10.0]), tf.constant(reference))
-
-
-@pytest.mark.parametrize("anti_reference", [[0.1, -0.65], [-0.7, -0.1]])
-def test_pareto_hypercell_bounds_raises_for_front_below_anti_reference_point(
-    anti_reference: list[float],
-) -> None:
-    pareto = Pareto(tf.constant([[-1.0, -0.6], [-0.8, -0.7], [-0.6, -1.1]]))
-
-    with pytest.raises(tf.errors.InvalidArgumentError):
-        pareto.hypercell_bounds(tf.constant(anti_reference), tf.constant([10.0, 10.0]))
-
-
-@pytest.mark.parametrize(
-    "objectives, anti_reference, reference, expected",
-    [
-        (
-            [[1.0, 0.5]],
-            [-10.0, -8.0],
-            [2.3, 2.0],
-            ([[-10.0, -8.0], [1.0, -8.0]], [[1.0, 2.0], [2.3, 0.5]]),
-        ),
-        (
-            [[-1.0, -0.6], [-0.8, -0.7]],
-            [-2.0, -1.0],
-            [0.1, -0.1],
-            ([[-2.0, -1.0], [-1.0, -1.0], [-0.8, -1.0]], [[-1.0, -0.1], [-0.8, -0.6], [0.1, -0.7]]),
-        ),
-        (  # reference point is equal to one pareto point in one dimension
-            # anti idea point is equal to two pareto point in one dimension
-            [[-1.0, -0.6], [-0.8, -0.7]],
-            [-1.0, -0.7],
-            [0.1, -0.6],
-            ([[-1.0, -0.7], [-1.0, -0.7], [-0.8, -0.7]], [[-1.0, -0.6], [-0.8, -0.6], [0.1, -0.7]]),
-        ),
-    ],
-)
-def test_pareto_hypercell_bounds(
-    objectives: ListN[float],
-    anti_reference: list[float],
-    reference: list[float],
-    expected: ListN[float],
-):
-    pareto = Pareto(tf.constant(objectives))
-    npt.assert_allclose(
-        pareto.hypercell_bounds(tf.constant(anti_reference), tf.constant(reference))[0],
-        tf.constant(expected[0]),
-    )
-    npt.assert_allclose(
-        pareto.hypercell_bounds(tf.constant(anti_reference), tf.constant(reference))[1],
-        tf.constant(expected[1]),
-=======
 def test_pareto_divide_conquer_nd_three_dimension_case() -> None:
     objectives = tf.constant(
         [
@@ -279,7 +194,7 @@
     pareto = Pareto(objectives)
 
     npt.assert_array_equal(
-        pareto.bounds.lower_idx,
+        pareto._bounds.lower_idx,
         tf.constant(
             [
                 [3, 2, 0],
@@ -296,7 +211,7 @@
         ),
     )
     npt.assert_array_equal(
-        pareto.bounds.upper_idx,
+        pareto._bounds.upper_idx,
         tf.constant(
             [
                 [4, 4, 2],
@@ -321,5 +236,83 @@
                 [9.0, 0.0, 1.0],
             ]
         ),
->>>>>>> 99b8bab3
-    )+    )
+
+@pytest.mark.parametrize("reference", [0.0, [0.0], [[0.0]]])
+def test_pareto_hypercell_bounds_raises_for_reference_with_invalid_shape(
+    reference: ListN[float],
+) -> None:
+    pareto = Pareto(tf.constant([[-1.0, -0.6], [-0.8, -0.7], [-0.6, -1.1]]))
+
+    with pytest.raises(TF_DEBUGGING_ERROR_TYPES):
+        pareto.hypercell_bounds(tf.constant([0.0, 0.0]), tf.constant(reference))
+
+
+@pytest.mark.parametrize("anti_reference", [0.0, [0.0], [[0.0]]])
+def test_pareto_hypercell_bounds_raises_for_anti_reference_with_invalid_shape(
+    anti_reference: ListN[float],
+) -> None:
+    pareto = Pareto(tf.constant([[-1.0, -0.6], [-0.8, -0.7], [-0.6, -1.1]]))
+
+    with pytest.raises(TF_DEBUGGING_ERROR_TYPES):
+        pareto.hypercell_bounds(tf.constant(anti_reference), tf.constant([0.0, 0.0]))
+
+
+@pytest.mark.parametrize("reference", [[0.1, -0.65], [-0.7, -0.1]])
+def test_pareto_hypercell_bounds_raises_for_reference_below_anti_ideal_point(
+    reference: list[float],
+) -> None:
+    pareto = Pareto(tf.constant([[-1.0, -0.6], [-0.8, -0.7], [-0.6, -1.1]]))
+
+    with pytest.raises(tf.errors.InvalidArgumentError):
+        pareto.hypercell_bounds(tf.constant([-10.0, -10.0]), tf.constant(reference))
+
+
+@pytest.mark.parametrize("anti_reference", [[0.1, -0.65], [-0.7, -0.1]])
+def test_pareto_hypercell_bounds_raises_for_front_below_anti_reference_point(
+    anti_reference: list[float],
+) -> None:
+    pareto = Pareto(tf.constant([[-1.0, -0.6], [-0.8, -0.7], [-0.6, -1.1]]))
+
+    with pytest.raises(tf.errors.InvalidArgumentError):
+        pareto.hypercell_bounds(tf.constant(anti_reference), tf.constant([10.0, 10.0]))
+
+
+@pytest.mark.parametrize(
+    "objectives, anti_reference, reference, expected",
+    [
+        (
+            [[1.0, 0.5]],
+            [-10.0, -8.0],
+            [2.3, 2.0],
+            ([[-10.0, -8.0], [1.0, -8.0]], [[1.0, 2.0], [2.3, 0.5]]),
+        ),
+        (
+            [[-1.0, -0.6], [-0.8, -0.7]],
+            [-2.0, -1.0],
+            [0.1, -0.1],
+            ([[-2.0, -1.0], [-1.0, -1.0], [-0.8, -1.0]], [[-1.0, -0.1], [-0.8, -0.6], [0.1, -0.7]]),
+        ),
+        (  # reference point is equal to one pareto point in one dimension
+            # anti idea point is equal to two pareto point in one dimension
+            [[-1.0, -0.6], [-0.8, -0.7]],
+            [-1.0, -0.7],
+            [0.1, -0.6],
+            ([[-1.0, -0.7], [-1.0, -0.7], [-0.8, -0.7]], [[-1.0, -0.6], [-0.8, -0.6], [0.1, -0.7]]),
+        ),
+    ],
+)
+def test_pareto_hypercell_bounds(
+    objectives: ListN[float],
+    anti_reference: list[float],
+    reference: list[float],
+    expected: ListN[float],
+):
+    pareto = Pareto(tf.constant(objectives))
+    npt.assert_allclose(
+        pareto.hypercell_bounds(tf.constant(anti_reference), tf.constant(reference))[0],
+        tf.constant(expected[0]),
+    )
+    npt.assert_allclose(
+        pareto.hypercell_bounds(tf.constant(anti_reference), tf.constant(reference))[1],
+        tf.constant(expected[1]),)