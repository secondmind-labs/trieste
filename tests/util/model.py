--- conflicted
+++ resolved
@@ -18,12 +18,9 @@
 
 import tensorflow as tf
 import tensorflow_probability as tfp
+from typing import Optional
 
-<<<<<<< HEAD
-from tests.util.misc import quadratic, linear
-=======
 from tests.util.misc import ListN, quadratic
->>>>>>> 5464ea4f
 from trieste.data import Dataset
 from trieste.models import ProbabilisticModel, TrainableProbabilisticModel
 from trieste.type import TensorType
