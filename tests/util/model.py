# Copyright 2020 The Trieste Contributors
#
# Licensed under the Apache License, Version 2.0 (the "License");
# you may not use this file except in compliance with the License.
# You may obtain a copy of the License at
#
#     http://www.apache.org/licenses/LICENSE-2.0
#
# Unless required by applicable law or agreed to in writing, software
# distributed under the License is distributed on an "AS IS" BASIS,
# WITHOUT WARRANTIES OR CONDITIONS OF ANY KIND, either express or implied.
# See the License for the specific language governing permissions and
# limitations under the License.
from __future__ import annotations

from abc import ABC
from collections.abc import Callable, Sequence

import tensorflow as tf
import tensorflow_probability as tfp

from tests.util.misc import SequenceN, quadratic
from trieste.data import Dataset
from trieste.models import ProbabilisticModel, TrainableProbabilisticModel, GaussianProcessRegression
from trieste.type import TensorType


def rbf() -> tfp.math.psd_kernels.ExponentiatedQuadratic:
    """
    :return: A :class:`tfp.math.psd_kernels.ExponentiatedQuadratic` with default arguments.
    """
    return tfp.math.psd_kernels.ExponentiatedQuadratic()


class PseudoTrainableProbModel(TrainableProbabilisticModel, ABC):
    """A model that does nothing on :meth:`update` and :meth:`optimize`."""

    def update(self, dataset: Dataset) -> None:
        pass

    def optimize(self, dataset: Dataset) -> None:
        pass


class GaussianMarginal(ProbabilisticModel, ABC):
    """A probabilistic model with Gaussian marginal distribution. Assumes events of shape [N]."""

    def sample(self, query_points: TensorType, num_samples: int) -> TensorType:
        mean, var = self.predict(query_points)
        samples = tfp.distributions.Normal(mean, tf.sqrt(var)).sample(num_samples)
        dim_order = tf.range(tf.rank(samples))
        return tf.transpose(samples, tf.concat([dim_order[1:-2], [0], dim_order[-2:]], -1))


class GaussianProcess(GaussianMarginal, ProbabilisticModel):
    """A (static) Gaussian process over a vector random variable."""

    def __init__(
        self,
        mean_functions: Sequence[Callable[[TensorType], TensorType]],
        kernels: Sequence[tfp.math.psd_kernels.PositiveSemidefiniteKernel],
        noise_variance: float = 1.0,
    ):
        super().__init__()
        self._mean_functions = mean_functions
        self._kernels = kernels
        self._noise_variance = noise_variance

    def __repr__(self) -> str:
        return f"GaussianProcess({self._mean_functions!r}, {self._kernels!r})"

    def predict(self, query_points: TensorType) -> tuple[TensorType, TensorType]:
        mean, cov = self.predict_joint(query_points[..., None, :])
        return tf.squeeze(mean, -2), tf.squeeze(cov, [-2, -1])

    def predict_joint(self, query_points: TensorType) -> tuple[TensorType, TensorType]:
        means = [f(query_points) for f in self._mean_functions]
        covs = [k.tensor(query_points, query_points, 1, 1)[..., None, :, :] for k in self._kernels]
        return tf.concat(means, axis=-1), tf.concat(covs, axis=-3)

    def get_observation_noise(self) -> TensorType:
        return tf.constant(self._noise_variance)


class QuadraticMeanAndRBFKernel(GaussianProcess):
    r"""A Gaussian process with scalar quadratic mean and RBF kernel."""

    def __init__(
        self,
        *,
        x_shift: float | SequenceN[float] | TensorType = 0,
        kernel_amplitude: float | TensorType | None = None,
        noise_variance: float = 1.0,
    ):
        self.kernel = tfp.math.psd_kernels.ExponentiatedQuadratic(kernel_amplitude)
        super().__init__([lambda x: quadratic(x - x_shift)], [self.kernel], noise_variance)

    def __repr__(self) -> str:
        return "QuadraticMeanAndRBFKernel()"

<<<<<<< HEAD


=======
    def get_kernel(self) -> tfp.math.psd_kernels.PositiveSemidefiniteKernel:
        return self.kernel
>>>>>>> 28243c5f
<|MERGE_RESOLUTION|>--- conflicted
+++ resolved
@@ -98,10 +98,5 @@
     def __repr__(self) -> str:
         return "QuadraticMeanAndRBFKernel()"
 
-<<<<<<< HEAD
-
-
-=======
     def get_kernel(self) -> tfp.math.psd_kernels.PositiveSemidefiniteKernel:
-        return self.kernel
->>>>>>> 28243c5f
+        return self.kernel