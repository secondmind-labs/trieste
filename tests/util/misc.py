# Copyright 2020 The Trieste Contributors
#
# Licensed under the Apache License, Version 2.0 (the "License");
# you may not use this file except in compliance with the License.
# You may obtain a copy of the License at
#
#     http://www.apache.org/licenses/LICENSE-2.0
#
# Unless required by applicable law or agreed to in writing, software
# distributed under the License is distributed on an "AS IS" BASIS,
# WITHOUT WARRANTIES OR CONDITIONS OF ANY KIND, either express or implied.
# See the License for the specific language governing permissions and
# limitations under the License.

import functools
from typing import Container, FrozenSet, List, Tuple, Mapping, TypeVar, Callable, Union, cast

import numpy.testing as npt
import tensorflow as tf

from trieste.acquisition.rule import AcquisitionRule
from trieste.data import Dataset
from trieste.models import ProbabilisticModel
from trieste.space import Box, SearchSpace
from trieste.type import QueryPoints
from trieste.utils import shapes_equal

C = TypeVar("C", bound=Callable)
""" Type variable bound to `typing.Callable`. """


def random_seed(f: C) -> C:
    """
    :param f: A function.
    :return: The function ``f``, but with the TensorFlow randomness seed fixed to a hardcoded value.
    """

    @functools.wraps(f)
    def decorated(*args, **kwargs):
        tf.random.set_seed(0)
        return f(*args, **kwargs)

    return cast(C, decorated)


def zero_dataset() -> Dataset:
    """
    :return: A 1D input, 1D output dataset with a single entry of zeroes.
    """
    return Dataset(tf.constant([[0.0]]), tf.constant([[0.0]]))


def one_dimensional_range(lower: float, upper: float) -> Box:
    """
    :param lower: The box lower bound.
    :param upper:  The box upper bound.
    :return: A one-dimensional box with range given by ``lower`` and ``upper``, and bound dtype
        `tf.float32`.
    :raise ValueError: If ``lower`` is not less than ``upper``.
    """
    return Box(tf.constant([lower], dtype=tf.float32), tf.constant([upper], tf.float32))


class FixedAcquisitionRule(AcquisitionRule[None, SearchSpace]):
    """ An acquisition rule that returns the same fixed value on every step. """

    def __init__(self, query_points: QueryPoints):
        """
        :param query_points: The value to return on each step.
        """
        self._qp = query_points

    def acquire(
        self,
        search_space: SearchSpace,
        datasets: Mapping[str, Dataset],
        models: Mapping[str, ProbabilisticModel],
        state: None = None,
    ) -> Tuple[QueryPoints, None]:
        """
        :param search_space: Unused.
        :param datasets: Unused.
        :param models: Unused.
        :param state: Unused.
        :return: The fixed value specified on initialisation, and `None`.
        """
        return self._qp, None


ShapeLike = Union[tf.TensorShape, Tuple[int, ...], List[int]]
""" Type alias for types that can represent tensor shapes. """


def various_shapes(*, excluding_ranks: Container[int] = ()) -> FrozenSet[Tuple[int, ...]]:
    """
    :param excluding_ranks: Ranks to exclude from the result.
    :return: A reasonably comprehensive variety of tensor shapes, where no shapes will have a rank
        in ``excluding_ranks``.
    """
    shapes = {
<<<<<<< HEAD
        (),
        (0,),
        (1,),
        (0, 0),
        (1, 0),
        (0, 1),
        (3, 4),
        (1, 0, 3),
        (1, 2, 3),
        (1, 2, 3, 4, 5, 6),
=======
        # fmt: off
        (), (0,), (1,), (0, 0), (1, 0), (0, 1), (3, 4), (1, 0, 3), (1, 2, 3), (1, 2, 3, 4, 5, 6),
        # fmt: on
>>>>>>> 8ca31293
    }
    return frozenset(s for s in shapes if len(s) not in excluding_ranks)


def assert_datasets_allclose(this: Dataset, that: Dataset) -> None:
    """
    Check the :attr:`query_points` in ``this`` and ``that`` have the same shape and dtype, and all
    elements are approximately equal. Also check the same for :attr:`observations`.

    :param this: A dataset.
    :param that: A dataset.
    :raise AssertionError: If any of the following are true:
        - shapes are not equal
        - dtypes are not equal
        - elements are not approximately equal.
    """
    assert shapes_equal(this.query_points, that.query_points)
    assert shapes_equal(this.observations, that.observations)

    assert this.query_points.dtype == that.query_points.dtype
    assert this.observations.dtype == that.observations.dtype

    npt.assert_allclose(this.query_points, that.query_points)
    npt.assert_allclose(this.observations, that.observations)<|MERGE_RESOLUTION|>--- conflicted
+++ resolved
@@ -98,22 +98,9 @@
         in ``excluding_ranks``.
     """
     shapes = {
-<<<<<<< HEAD
-        (),
-        (0,),
-        (1,),
-        (0, 0),
-        (1, 0),
-        (0, 1),
-        (3, 4),
-        (1, 0, 3),
-        (1, 2, 3),
-        (1, 2, 3, 4, 5, 6),
-=======
         # fmt: off
         (), (0,), (1,), (0, 0), (1, 0), (0, 1), (3, 4), (1, 0, 3), (1, 2, 3), (1, 2, 3, 4, 5, 6),
         # fmt: on
->>>>>>> 8ca31293
     }
     return frozenset(s for s in shapes if len(s) not in excluding_ranks)
 
