# Copyright 2021 The Trieste Contributors
#
# Licensed under the Apache License, Version 2.0 (the "License");
# you may not use this file except in compliance with the License.
# You may obtain a copy of the License at
#
#     http://www.apache.org/licenses/LICENSE-2.0
#
# Unless required by applicable law or agreed to in writing, software
# distributed under the License is distributed on an "AS IS" BASIS,
# WITHOUT WARRANTIES OR CONDITIONS OF ANY KIND, either express or implied.
# See the License for the specific language governing permissions and
# limitations under the License.

from __future__ import annotations

from collections.abc import Callable, Sequence

import gpflow
import tensorflow as tf
import tensorflow_probability as tfp
from gpflow.models import GPR, SGPR, SVGP, VGP, GPModel
from typing_extensions import Protocol

from tests.util.misc import SequenceN, quadratic
from trieste.data import Dataset
from trieste.models import (
    ProbabilisticModel,
    ReparametrizationSampler,
    TrainableProbabilisticModel,
    TrajectorySampler,
)
from trieste.models.gpflow import (
    BatchReparametrizationSampler,
    GPflowPredictor,
    RandomFourierFeatureTrajectorySampler,
)
from trieste.models.gpflow.interface import SupportsCovarianceBetweenPoints
from trieste.models.interfaces import (
    HasReparamSampler,
    HasTrajectorySampler,
    SupportsGetKernel,
    SupportsGetObservationNoise,
)
from trieste.models.optimizer import Optimizer
from trieste.types import TensorType


def rbf() -> tfp.math.psd_kernels.ExponentiatedQuadratic:
    """
    :return: A :class:`tfp.math.psd_kernels.ExponentiatedQuadratic` with default arguments.
    """
    return tfp.math.psd_kernels.ExponentiatedQuadratic()


class PseudoTrainableProbModel(TrainableProbabilisticModel, Protocol):
    """A model that does nothing on :meth:`update` and :meth:`optimize`."""

    def update(self, dataset: Dataset) -> None:
        pass

    def optimize(self, dataset: Dataset) -> None:
        pass


class GaussianMarginal(ProbabilisticModel):
    """A probabilistic model with Gaussian marginal distribution. Assumes events of shape [N]."""

    def sample(self, query_points: TensorType, num_samples: int) -> TensorType:
        mean, var = self.predict(query_points)
        samples = tfp.distributions.Normal(mean, tf.sqrt(var)).sample(num_samples)
        dim_order = tf.range(tf.rank(samples))
        return tf.transpose(samples, tf.concat([dim_order[1:-2], [0], dim_order[-2:]], -1))


class GaussianProcess(
    GaussianMarginal, SupportsCovarianceBetweenPoints, SupportsGetObservationNoise
):
    """A (static) Gaussian process over a vector random variable."""

    def __init__(
        self,
        mean_functions: Sequence[Callable[[TensorType], TensorType]],
        kernels: Sequence[tfp.math.psd_kernels.PositiveSemidefiniteKernel],
        noise_variance: float = 1.0,
    ):
        self._mean_functions = mean_functions
        self._kernels = kernels
        self._noise_variance = noise_variance

    def __repr__(self) -> str:
        return f"GaussianProcess({self._mean_functions!r}, {self._kernels!r})"

    def predict(self, query_points: TensorType) -> tuple[TensorType, TensorType]:
        mean, cov = self.predict_joint(query_points[..., None, :])
        return tf.squeeze(mean, -2), tf.squeeze(cov, [-2, -1])

    def predict_joint(self, query_points: TensorType) -> tuple[TensorType, TensorType]:
        means = [f(query_points) for f in self._mean_functions]
        covs = [k.tensor(query_points, query_points, 1, 1)[..., None, :, :] for k in self._kernels]
        return tf.concat(means, axis=-1), tf.concat(covs, axis=-3)

    def get_observation_noise(self) -> TensorType:
        return tf.constant(self._noise_variance)

    def covariance_between_points(
        self, query_points_1: TensorType, query_points_2: TensorType
    ) -> TensorType:
        covs = [
            k.tensor(query_points_1, query_points_2, 1, 1)[..., None, :, :] for k in self._kernels
        ]
        return tf.concat(covs, axis=-3)


class GaussianProcessWithSamplers(GaussianProcess, HasReparamSampler):
    """A (static) Gaussian process over a vector random variable with a reparam sampler"""

    def reparam_sampler(
        self, num_samples: int
    ) -> ReparametrizationSampler[GaussianProcessWithSamplers]:
        return BatchReparametrizationSampler(num_samples, self)


class QuadraticMeanAndRBFKernel(GaussianProcess, SupportsGetKernel, SupportsGetObservationNoise):
    r"""A Gaussian process with scalar quadratic mean and RBF kernel."""

    def __init__(
        self,
        *,
        x_shift: float | SequenceN[float] | TensorType = 0,
        kernel_amplitude: float | TensorType | None = None,
        noise_variance: float = 1.0,
    ):
        self.kernel = tfp.math.psd_kernels.ExponentiatedQuadratic(kernel_amplitude)
        super().__init__([lambda x: quadratic(x - x_shift)], [self.kernel], noise_variance)

    def __repr__(self) -> str:
        return "QuadraticMeanAndRBFKernel()"

    def get_kernel(self) -> tfp.math.psd_kernels.PositiveSemidefiniteKernel:
        return self.kernel


def mock_data() -> tuple[tf.Tensor, tf.Tensor]:
    return (
        tf.constant([[1.1], [2.2], [3.3], [4.4]], gpflow.default_float()),
        tf.constant([[1.2], [3.4], [5.6], [7.8]], gpflow.default_float()),
    )


class QuadraticMeanAndRBFKernelWithSamplers(
    QuadraticMeanAndRBFKernel, HasTrajectorySampler, HasReparamSampler
):
    r"""
    A Gaussian process with scalar quadratic mean, an RBF kernel and
    a trajectory_sampler and reparam_sampler methods.
    """

    def __init__(
        self,
        dataset: Dataset,
        *,
        x_shift: float | SequenceN[float] | TensorType = 0,
        kernel_amplitude: float | TensorType | None = None,
        noise_variance: float = 1.0,
    ):
        super().__init__(
            x_shift=x_shift, kernel_amplitude=kernel_amplitude, noise_variance=noise_variance
        )
        self._dataset = dataset

    def trajectory_sampler(self) -> TrajectorySampler[QuadraticMeanAndRBFKernelWithSamplers]:
        return RandomFourierFeatureTrajectorySampler(self, 100)

    def reparam_sampler(
        self, num_samples: int
    ) -> ReparametrizationSampler[QuadraticMeanAndRBFKernelWithSamplers]:
        return BatchReparametrizationSampler(num_samples, self)

    def get_internal_data(self) -> Dataset:
        return self._dataset

    def update(self, dataset: Dataset) -> None:
        self._dataset = dataset


class ModelFactoryType(Protocol):
    def __call__(
        self, x: TensorType, y: TensorType, optimizer: Optimizer | None = None
    ) -> tuple[GPflowPredictor, Callable[[TensorType, TensorType], GPModel]]:
        pass


def gpr_model(x: tf.Tensor, y: tf.Tensor) -> GPR:
    return GPR((x, y), gpflow.kernels.Matern32())


def sgpr_model(x: tf.Tensor, y: tf.Tensor) -> SGPR:
    return SGPR((x, y), gpflow.kernels.Matern32(), x[:2])


def svgp_model(x: tf.Tensor, y: tf.Tensor) -> SVGP:
    return SVGP(gpflow.kernels.Matern32(), gpflow.likelihoods.Gaussian(), x[:2], num_data=len(x))


def vgp_model(x: tf.Tensor, y: tf.Tensor) -> VGP:
    likelihood = gpflow.likelihoods.Gaussian()
    kernel = gpflow.kernels.Matern32()
    m = VGP((x, y), kernel, likelihood)
    return m


def vgp_matern_model(x: tf.Tensor, y: tf.Tensor) -> VGP:
    likelihood = gpflow.likelihoods.Gaussian()
    kernel = gpflow.kernels.Matern32(lengthscales=0.2)
    m = VGP((x, y), kernel, likelihood)
    return m


<<<<<<< HEAD
def two_output_svgp_model(x: tf.Tensor, type: str) -> SVGP:

    ker1 = gpflow.kernels.Matern32()
    ker2 = gpflow.kernels.Matern52()

    if type == "shared+shared":
        kernel = gpflow.kernels.SharedIndependent(ker1, output_dim=2)
        iv = gpflow.inducing_variables.SharedIndependentInducingVariables(
            gpflow.inducing_variables.InducingPoints(x[:3])
        )
    elif type == "separate+shared":
        kernel = gpflow.kernels.SeparateIndependent([ker1, ker2])
        iv = gpflow.inducing_variables.SharedIndependentInducingVariables(
            gpflow.inducing_variables.InducingPoints(x[:3])
        )
    elif type == "separate+separate":
        kernel = gpflow.kernels.SeparateIndependent([ker1, ker2])
        Zs = [x[(3 * i) : (3 * i + 3)] for i in range(2)]
        iv_list = [gpflow.inducing_variables.InducingPoints(Z) for Z in Zs]
        iv = gpflow.inducing_variables.SeparateIndependentInducingVariables(iv_list)
    else:
        kernel = ker1
        iv = x[:3]

    return SVGP(kernel, gpflow.likelihoods.Gaussian(), iv, num_data=len(x), num_latent_gps=2)
=======
def vgp_model_bernoulli(x: tf.Tensor, y: tf.Tensor) -> VGP:
    likelihood = gpflow.likelihoods.Bernoulli()
    kernel = gpflow.kernels.Matern32(lengthscales=0.2)
    m = VGP((x, y), kernel, likelihood)
    return m
>>>>>>> 2d9ae057
<|MERGE_RESOLUTION|>--- conflicted
+++ resolved
@@ -217,7 +217,6 @@
     return m
 
 
-<<<<<<< HEAD
 def two_output_svgp_model(x: tf.Tensor, type: str) -> SVGP:
 
     ker1 = gpflow.kernels.Matern32()
@@ -243,10 +242,10 @@
         iv = x[:3]
 
     return SVGP(kernel, gpflow.likelihoods.Gaussian(), iv, num_data=len(x), num_latent_gps=2)
-=======
+
+
 def vgp_model_bernoulli(x: tf.Tensor, y: tf.Tensor) -> VGP:
     likelihood = gpflow.likelihoods.Bernoulli()
     kernel = gpflow.kernels.Matern32(lengthscales=0.2)
     m = VGP((x, y), kernel, likelihood)
-    return m
->>>>>>> 2d9ae057
+    return m