@article{Jones:1998,
    title={Efficient global optimization of expensive black-box functions},
    author={Jones, Donald R and Schonlau, Matthias and Welch, William J},
    journal={Journal of Global optimization},
    volume={13},
    number={4},
    pages={455--492},
    year={1998},
    publisher={Springer}
}

@inproceedings{Srinivas:2010,
    author = "Srinivas, Niranjan and Krause, Andreas and Seeger, Matthias and Kakade, Sham M.",
    booktitle = "{Proceedings of the 27th International Conference on Machine Learning (ICML-10)}",
    editor = "F{\"u}rnkranz, Johannes and Joachims, Thorsten",
    pages = "1015--1022",
    publisher = "Omnipress",
    title = "{Gaussian Process Optimization in the Bandit Setting: No Regret and Experimental Design}",
    year = "2010"
}

@inproceedings{gardner14,
    title={Bayesian Optimization with Inequality Constraints},
    author={Jacob Gardner and Matt Kusner and Zhixiang and Kilian Weinberger and John Cunningham},
    booktitle={Proceedings of the 31st International Conference on Machine Learning},
    year={2014},
    volume={32},
    number={2},
    series={Proceedings of Machine Learning Research},
    month={22--24 Jun},
    publisher={PMLR},
    url={http://proceedings.mlr.press/v32/gardner14.html},
}

@article{schonlau1998global,
    title={Global versus local search in constrained optimization of computer models},
    author={Schonlau, Matthias and Welch, William J and Jones, Donald R},
    journal={Lecture Notes-Monograph Series},
    pages={11--25},
    year={1998},
    publisher={JSTOR}
}

@Inbook{Ginsbourger2010,
    author="Ginsbourger, David and Le Riche, Rodolphe and Carraro, Laurent",
    editor="Tenne, Yoel and Goh, Chi-Keong",
    title="Kriging Is Well-Suited to Parallelize Optimization",
    bookTitle="Computational Intelligence in Expensive Optimization Problems",
    year="2010",
    publisher="Springer Berlin Heidelberg",
    address="Berlin, Heidelberg",
    pages="131--162",
    isbn="978-3-642-10701-6",
    doi="10.1007/978-3-642-10701-6_6",
    url="https://doi.org/10.1007/978-3-642-10701-6_6"
}

@article{Picheny2013,
    author = {Picheny, Victor and Wagner, Tobias and Ginsbourger, David},
    year = {2013},
    month = {09},
    pages = {},
    title = {A benchmark of kriging-based infill criteria for noisy optimization},
    volume = {48},
    journal = {Structural and Multidisciplinary Optimization},
    doi = {10.1007/s00158-013-0919-4}
}

@article{wang2017max,
    title={Max-value entropy search for efficient Bayesian optimization},
    author={Wang, Zi and Jegelka, Stefanie},
    journal={arXiv preprint arXiv:1703.01968},
    year={2017}
}

@inproceedings{van1999multiobjective,
    title={Multiobjective evolutionary algorithm test suites},
    author={Van Veldhuizen, David A and Lamont, Gary B},
    booktitle={Proceedings of the 1999 ACM symposium on Applied computing},
    pages={351--357},
    year={1999}
}

@inproceedings{deb2002scalable,
    title={Scalable multi-objective optimization test problems},
    author={Deb, Kalyanmoy and Thiele, Lothar and Laumanns, Marco and Zitzler, Eckart},
    booktitle={Proceedings of the 2002 Congress on Evolutionary Computation. CEC'02 (Cat. No. 02TH8600)},
    volume={1},
    pages={825--830},
    year={2002},
    organization={IEEE}
}

@article{Couckuyt2012,
    author = {Couckuyt, Ivo and Deschrijver, Dirk and Dhaene, Tom},
    doi = {10.1109/CEC.2012.6256586},
    isbn = {9781467315098},
    journal = {2012 IEEE Congress on Evolutionary Computation, CEC 2012},
    keywords = {Kriging,expected improvement,multiobjective optimization,probability of improvement},
    mendeley-groups = {Cheap Expensive BO},
    pages = {10--15},
    title = {Towards efficient multiobjective optimization: Multiobjective statistical criterions},
    year = {2012}
}

@article{fonseca1995multiobjective,
    title={Multiobjective genetic algorithms made easy: selection sharing and mating restriction},
    author={Fonseca, Carlos M and Fleming, Peter J},
    year={1995},
    publisher={IET}
}

@article{yang2019efficient,
    title={Efficient computation of expected hypervolume improvement using box decomposition algorithms},
    author={Yang, Kaifeng and Emmerich, Michael and Deutz, Andr{\'e} and B{\"a}ck, Thomas},
    journal={Journal of Global Optimization},
    volume={75},
    number={1},
    pages={3--34},
    year={2019},
    publisher={Springer}
}
<<<<<<< HEAD
=======

@inproceedings{Gonzalez:2016,
    title={Batch Bayesian optimization via local penalization},
    author={Gonz{\'a}lez, Javier and Dai, Zhenwen and Hennig, Philipp and Lawrence, Neil},
    booktitle={Artificial intelligence and statistics},
    year={2016}
}
>>>>>>> 172773bb
<|MERGE_RESOLUTION|>--- conflicted
+++ resolved
@@ -120,13 +120,11 @@
     year={2019},
     publisher={Springer}
 }
-<<<<<<< HEAD
-=======
+
 
 @inproceedings{Gonzalez:2016,
     title={Batch Bayesian optimization via local penalization},
     author={Gonz{\'a}lez, Javier and Dai, Zhenwen and Hennig, Philipp and Lawrence, Neil},
     booktitle={Artificial intelligence and statistics},
     year={2016}
-}
->>>>>>> 172773bb
+}