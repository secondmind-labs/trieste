@article{Jones:1998,
    title={Efficient global optimization of expensive black-box functions},
    author={Jones, Donald R and Schonlau, Matthias and Welch, William J},
    journal={Journal of Global optimization},
    volume={13},
    number={4},
    pages={455--492},
    year={1998},
    publisher={Springer}
}

@inproceedings{Srinivas:2010,
    author = "Srinivas, Niranjan and Krause, Andreas and Seeger, Matthias and Kakade, Sham M.",
    booktitle = "{Proceedings of the 27th International Conference on Machine Learning (ICML-10)}",
    editor = "F{\"u}rnkranz, Johannes and Joachims, Thorsten",
    pages = "1015--1022",
    publisher = "Omnipress",
    title = "{Gaussian Process Optimization in the Bandit Setting: No Regret and Experimental Design}",
    year = "2010"
}

@inproceedings{gardner14,
    title={Bayesian Optimization with Inequality Constraints},
    author={Jacob Gardner and Matt Kusner and Zhixiang and Kilian Weinberger and John Cunningham},
    booktitle={Proceedings of the 31st International Conference on Machine Learning},
    year={2014},
    volume={32},
    number={2},
    series={Proceedings of Machine Learning Research},
    month={22--24 Jun},
    publisher={PMLR},
    url={http://proceedings.mlr.press/v32/gardner14.html},
}

@article{schonlau1998global,
    title={Global versus local search in constrained optimization of computer models},
    author={Schonlau, Matthias and Welch, William J and Jones, Donald R},
    journal={Lecture Notes-Monograph Series},
    pages={11--25},
    year={1998},
    publisher={JSTOR}
}

@Inbook{Ginsbourger2010,
    author="Ginsbourger, David and Le Riche, Rodolphe and Carraro, Laurent",
    editor="Tenne, Yoel and Goh, Chi-Keong",
    title="Kriging Is Well-Suited to Parallelize Optimization",
    bookTitle="Computational Intelligence in Expensive Optimization Problems",
    year="2010",
    publisher="Springer Berlin Heidelberg",
    address="Berlin, Heidelberg",
    pages="131--162",
    isbn="978-3-642-10701-6",
    doi="10.1007/978-3-642-10701-6_6",
    url="https://doi.org/10.1007/978-3-642-10701-6_6"
}

@article{Picheny2013,
    author = {Picheny, Victor and Wagner, Tobias and Ginsbourger, David},
    year = {2013},
    month = {09},
    pages = {},
    title = {A benchmark of kriging-based infill criteria for noisy optimization},
    volume = {48},
    journal = {Structural and Multidisciplinary Optimization},
    doi = {10.1007/s00158-013-0919-4}
}

@article{wang2017max,
    title={Max-value entropy search for efficient Bayesian optimization},
    author={Wang, Zi and Jegelka, Stefanie},
    journal={arXiv preprint arXiv:1703.01968},
    year={2017}
}

@inproceedings{van1999multiobjective,
    title={Multiobjective evolutionary algorithm test suites},
    author={Van Veldhuizen, David A and Lamont, Gary B},
    booktitle={Proceedings of the 1999 ACM symposium on Applied computing},
    pages={351--357},
    year={1999}
}

@inproceedings{deb2002scalable,
    title={Scalable multi-objective optimization test problems},
    author={Deb, Kalyanmoy and Thiele, Lothar and Laumanns, Marco and Zitzler, Eckart},
    booktitle={Proceedings of the 2002 Congress on Evolutionary Computation. CEC'02 (Cat. No. 02TH8600)},
    volume={1},
    pages={825--830},
    year={2002},
    organization={IEEE}
}

@article{Couckuyt2012,
    author = {Couckuyt, Ivo and Deschrijver, Dirk and Dhaene, Tom},
    doi = {10.1109/CEC.2012.6256586},
    isbn = {9781467315098},
    journal = {2012 IEEE Congress on Evolutionary Computation, CEC 2012},
    keywords = {Kriging,expected improvement,multiobjective optimization,probability of improvement},
    mendeley-groups = {Cheap Expensive BO},
    pages = {10--15},
    title = {Towards efficient multiobjective optimization: Multiobjective statistical criterions},
    year = {2012}
}

@article{fonseca1995multiobjective,
    title={Multiobjective genetic algorithms made easy: selection sharing and mating restriction},
    author={Fonseca, Carlos M and Fleming, Peter J},
    year={1995},
    publisher={IET}
}

@article{yang2019efficient,
    title={Efficient computation of expected hypervolume improvement using box decomposition algorithms},
    author={Yang, Kaifeng and Emmerich, Michael and Deutz, Andr{\'e} and B{\"a}ck, Thomas},
    journal={Journal of Global Optimization},
    volume={75},
    number={1},
    pages={3--34},
    year={2019},
    publisher={Springer}
}

@inproceedings{Gonzalez:2016,
    title={Batch Bayesian optimization via local penalization},
    author={Gonz{\'a}lez, Javier and Dai, Zhenwen and Hennig, Philipp and Lawrence, Neil},
    booktitle={Artificial intelligence and statistics},
    year={2016}
}

@article{gramacy2012cases,
    title={Cases for the nugget in modeling computer experiments},
    author={Gramacy, Robert B and Lee, Herbert KH},
    journal={Statistics and Computing},
    volume={22},
    number={3},
    pages={713--722},
    year={2012},
    publisher={Springer}
}

@inproceedings{Alvi:2019,
    title={Asynchronous Batch Bayesian Optimisation with Improved Local Penalisation},
    author={Alvi, Ahsan and Ru, Binxin and Calliess, Jan-Peter and Roberts, Stephen and Osborne, Michael A},
    booktitle={International Conference on Machine Learning},
    year={2019},
}

@article{Huang:2006,
    title={Global optimization of stochastic black-box systems via sequential kriging meta-models},
    author={Huang, Deng and Allen, Theodore T and Notz, William I and Zeng, Ning},
    journal={Journal of global optimization},
    year={2006},
}

<<<<<<< HEAD
@article{Moss:2021,
  title={GIBBON: General-purpose Information-Based Bayesian OptimisatioN},
  author={Moss, Henry B and Leslie, David S and Gonzalez, Javier and Rayson, Paul},
  journal={arXiv preprint arXiv:2102.03324},
  year={2021}
=======
@article{hernandez2014predictive,
  title={Predictive entropy search for efficient global optimization of black-box functions},
  author={Hern{\'a}ndez-Lobato, JM and Hoffman, MW and Ghahramani, Z},
  journal={Advances in Neural Information Processing Systems},
  year={2014}
>>>>>>> 28243c5f
}<|MERGE_RESOLUTION|>--- conflicted
+++ resolved
@@ -153,17 +153,16 @@
     year={2006},
 }
 
-<<<<<<< HEAD
 @article{Moss:2021,
   title={GIBBON: General-purpose Information-Based Bayesian OptimisatioN},
   author={Moss, Henry B and Leslie, David S and Gonzalez, Javier and Rayson, Paul},
   journal={arXiv preprint arXiv:2102.03324},
   year={2021}
-=======
+}
+
 @article{hernandez2014predictive,
   title={Predictive entropy search for efficient global optimization of black-box functions},
   author={Hern{\'a}ndez-Lobato, JM and Hoffman, MW and Ghahramani, Z},
   journal={Advances in Neural Information Processing Systems},
   year={2014}
->>>>>>> 28243c5f
 }