@article{Jones:1998,
    title={Efficient global optimization of expensive black-box functions},
    author={Jones, Donald R and Schonlau, Matthias and Welch, William J},
    journal={Journal of Global optimization},
    volume={13},
    number={4},
    pages={455--492},
    year={1998},
    publisher={Springer}
}

@inproceedings{Srinivas:2010,
    author = "Srinivas, Niranjan and Krause, Andreas and Seeger, Matthias and Kakade, Sham M.",
    booktitle = "{Proceedings of the 27th International Conference on Machine Learning (ICML-10)}",
    editor = "F{\"u}rnkranz, Johannes and Joachims, Thorsten",
    pages = "1015--1022",
    publisher = "Omnipress",
    title = "{Gaussian Process Optimization in the Bandit Setting: No Regret and Experimental Design}",
    year = "2010"
}

@inproceedings{gardner14,
    title={Bayesian Optimization with Inequality Constraints},
    author={Jacob Gardner and Matt Kusner and Zhixiang and Kilian Weinberger and John Cunningham},
    booktitle={Proceedings of the 31st International Conference on Machine Learning},
    year={2014},
    volume={32},
    number={2},
    series={Proceedings of Machine Learning Research},
    month={22--24 Jun},
    publisher={PMLR},
    url={http://proceedings.mlr.press/v32/gardner14.html},
}

@article{schonlau1998global,
    title={Global versus local search in constrained optimization of computer models},
    author={Schonlau, Matthias and Welch, William J and Jones, Donald R},
    journal={Lecture Notes-Monograph Series},
    pages={11--25},
    year={1998},
    publisher={JSTOR}
}

@Inbook{Ginsbourger2010,
    author="Ginsbourger, David and Le Riche, Rodolphe and Carraro, Laurent",
    editor="Tenne, Yoel and Goh, Chi-Keong",
    title="Kriging Is Well-Suited to Parallelize Optimization",
    bookTitle="Computational Intelligence in Expensive Optimization Problems",
    year="2010",
    publisher="Springer Berlin Heidelberg",
    address="Berlin, Heidelberg",
    pages="131--162",
    isbn="978-3-642-10701-6",
    doi="10.1007/978-3-642-10701-6_6",
    url="https://doi.org/10.1007/978-3-642-10701-6_6"
}

@article{Picheny2013,
    author = {Picheny, Victor and Wagner, Tobias and Ginsbourger, David},
    year = {2013},
    month = {09},
    pages = {},
    title = {A benchmark of kriging-based infill criteria for noisy optimization},
    volume = {48},
    journal = {Structural and Multidisciplinary Optimization},
    doi = {10.1007/s00158-013-0919-4}
}

@article{wang2017max,
    title={Max-value entropy search for efficient Bayesian optimization},
    author={Wang, Zi and Jegelka, Stefanie},
    journal={arXiv preprint arXiv:1703.01968},
    year={2017}
}

@article{daulton2020differentiable,
    title={Differentiable Expected Hypervolume Improvement for Parallel Multi-Objective Bayesian Optimization},
    author={Daulton, Samuel and Balandat, Maximilian and Bakshy, Eytan},
    journal={arXiv preprint arXiv:2006.05078},
    year={2020}
}

@inproceedings{van1999multiobjective,
    title={Multiobjective evolutionary algorithm test suites},
    author={Van Veldhuizen, David A and Lamont, Gary B},
    booktitle={Proceedings of the 1999 ACM symposium on Applied computing},
    pages={351--357},
    year={1999}
}

@inproceedings{deb2002scalable,
    title={Scalable multi-objective optimization test problems},
    author={Deb, Kalyanmoy and Thiele, Lothar and Laumanns, Marco and Zitzler, Eckart},
    booktitle={Proceedings of the 2002 Congress on Evolutionary Computation. CEC'02 (Cat. No. 02TH8600)},
    volume={1},
    pages={825--830},
    year={2002},
    organization={IEEE}
}

@article{Couckuyt2012,
    author = {Couckuyt, Ivo and Deschrijver, Dirk and Dhaene, Tom},
    doi = {10.1109/CEC.2012.6256586},
    isbn = {9781467315098},
    journal = {2012 IEEE Congress on Evolutionary Computation, CEC 2012},
    keywords = {Kriging,expected improvement,multiobjective optimization,probability of improvement},
    mendeley-groups = {Cheap Expensive BO},
    pages = {10--15},
    title = {Towards efficient multiobjective optimization: Multiobjective statistical criterions},
    year = {2012}
}

@article{fonseca1995multiobjective,
    title={Multiobjective genetic algorithms made easy: selection sharing and mating restriction},
    author={Fonseca, Carlos M and Fleming, Peter J},
    year={1995},
    publisher={IET}
}

@article{yang2019efficient,
    title={Efficient computation of expected hypervolume improvement using box decomposition algorithms},
    author={Yang, Kaifeng and Emmerich, Michael and Deutz, Andr{\'e} and B{\"a}ck, Thomas},
    journal={Journal of Global Optimization},
    volume={75},
    number={1},
    pages={3--34},
    year={2019},
    publisher={Springer}
}

@inproceedings{Gonzalez:2016,
    title={Batch Bayesian optimization via local penalization},
    author={Gonz{\'a}lez, Javier and Dai, Zhenwen and Hennig, Philipp and Lawrence, Neil},
    booktitle={Artificial intelligence and statistics},
    year={2016}
}

@article{gramacy2012cases,
    title={Cases for the nugget in modeling computer experiments},
    author={Gramacy, Robert B and Lee, Herbert KH},
    journal={Statistics and Computing},
    volume={22},
    number={3},
    pages={713--722},
    year={2012},
    publisher={Springer}
}

@inproceedings{Alvi:2019,
    title={Asynchronous Batch Bayesian Optimisation with Improved Local Penalisation},
    author={Alvi, Ahsan and Ru, Binxin and Calliess, Jan-Peter and Roberts, Stephen and Osborne, Michael A},
    booktitle={International Conference on Machine Learning},
    year={2019},
}

@article{Huang:2006,
    title={Global optimization of stochastic black-box systems via sequential kriging meta-models},
    author={Huang, Deng and Allen, Theodore T and Notz, William I and Zeng, Ning},
    journal={Journal of global optimization},
    year={2006},
}

@article{hernandez2014predictive,
    title={Predictive entropy search for efficient global optimization of black-box functions},
    author={Hern{\'a}ndez-Lobato, JM and Hoffman, MW and Ghahramani, Z},
    journal={Advances in Neural Information Processing Systems},
    year={2014}
}

@article{opper2009variational,
    title={The variational Gaussian approximation revisited},
    author={Opper, Manfred and Archambeau, C{\'e}dric},
    journal={Neural computation},
    year={2009},
}

@article{salimbeni2018natural,
    title={Natural gradients in practice: Non-conjugate variational inference in Gaussian process models},
    author={Salimbeni, Hugh and Eleftheriadis, Stefanos and Hensman, James},
    journal={International Conference on Artificial Intelligence and Statistics},
    year={2018},
}

@article{MacKay1992,
    title = {Information-Based Objective Functions for Active Data Selection},
    author = {MacKay, David J. C.},
    journal = {Neural Computation},
    number = {4},
    pages = {590--604},
    volume = {4},
    year = {1992}
}

@INPROCEEDINGS{dutordoir2017deep,
    author={Dutordoir, Vincent and Knudde, Nicolas and van der Herten, Joachim and Couckuyt, Ivo and Dhaene, Tom},
    booktitle={2017 Winter Simulation Conference (WSC)},
    title={Deep {G}aussian Process metamodeling of sequentially sampled non-stationary response surfaces},
    year={2017},
    volume={},
    number={},
    pages={1728-1739},
    doi={10.1109/WSC.2017.8247911}
}

@article{hebbal2019bayesian,
    title={Bayesian optimization using deep {G}aussian processes},
    author={Hebbal, Ali and Brevault, Loic and Balesdent, Mathieu and Talbi, El-Ghazali and Melab, Nouredine},
    journal={arXiv preprint arXiv:1905.03350},
    year={2019}
}

@misc{ssurjano2021, 
    author = {Surjanovic, S. and Bingham, D.}, 
    title = {Virtual Library of Simulation Experiments: Test Functions and Datasets}, 
    howpublished = {Retrieved October 15, 2021, from \url{http://www.sfu.ca/~ssurjano}} 
}

@InProceedings{kandasamy18a,
    title = {Parallelised Bayesian Optimisation via Thompson Sampling},
    author = {Kandasamy, Kirthevasan and Krishnamurthy, Akshay and Schneider, Jeff and Poczos, Barnabas},
    booktitle = {Proceedings of the Twenty-First International Conference on Artificial Intelligence and Statistics},
    pages = {133--142},
    year = {2018},
    editor = {Storkey, Amos and Perez-Cruz, Fernando},
    volume = {84},
    series = {Proceedings of Machine Learning Research},
    publisher = {PMLR},
    url = {https://proceedings.mlr.press/v84/kandasamy18a.html}
}

@article{ranjan2008sequential,
    title={Sequential experiment design for contour estimation from complex computer codes},
    author={Ranjan, Pritam and Bingham, Derek and Michailidis, George},
    journal={Technometrics},
    volume={50},
    number={4},
    pages={527--541},
    year={2008},
    publisher={Taylor \& Francis}
}

@article{bichon2008efficient,
    title={Efficient global reliability analysis for nonlinear implicit performance functions},
    author={Bichon, Barron J and Eldred, Michael S and Swiler, Laura Painton and Mahadevan, Sandaran and McFarland, John M},
    journal={AIAA journal},
    volume={46},
    number={10},
    pages={2459--2468},
    year={2008}
}

@article{bect2012sequential,
    title={Sequential design of computer experiments for the estimation of a probability of failure},
    author={Bect, Julien and Ginsbourger, David and Li, Ling and Picheny, Victor and Vazquez, Emmanuel},
    journal={Statistics and Computing},
    volume={22},
    number={3},
    pages={773--793},
    year={2012},
    publisher={Springer}
}

@article{Picheny2010,
    title={Adaptive Designs of Experiments for Accurate Approximation of Target Regions},
    author={Picheny, Victor and Ginsbourger, David and Roustant, Olivier and Haftka, Raphael T and Kim, Nam-Ho},
    journal={Journal of Mechanical Design},
    volume={132},
    number={7},
    year={2010},
    publisher={American Society of Mechanical Engineers ASME}
}

@incollection{chevalier2014corrected,
    title={Corrected kriging update formulae for batch-sequential data assimilation},
    author={Chevalier, Cl{\'e}ment and Ginsbourger, David and Emery, Xavier},
    booktitle={Mathematics of Planet Earth},
    pages={119--122},
    year={2014},
    publisher={Springer}
}

@incollection{ginsbourger2010kriging,
    title={Kriging is well-suited to parallelize optimization},
    author={Ginsbourger, David and Le Riche, Rodolphe and Carraro, Laurent},
    booktitle={Computational intelligence in expensive optimization problems},
    pages={131--162},
    year={2010},
    publisher={Springer}
}

@article{Moss:2021,
    title={GIBBON: General-purpose Information-Based Bayesian OptimisatioN},
    author={Moss, Henry B and Leslie, David S and Gonzalez, Javier and Rayson, Paul},
    journal={Journal of Machine Learning Research},
    pages={1--49},
    volume={22},
    year={2021}
}

@article{wilson2018maximizing,
    title={Maximizing acquisition functions for Bayesian optimization},
    author={Wilson, James and Hutter, Frank and Deisenroth, Marc},
    journal={Advances in Neural Information Processing Systems},
    year={2018}
}

@inproceedings{eriksson2019scalable,
    title = {Scalable Global Optimization via Local {Bayesian} Optimization},
    author = {Eriksson, David and Pearce, Michael and Gardner, Jacob and Turner, Ryan D and Poloczek, Matthias},
    booktitle = {Advances in Neural Information Processing Systems},
    pages = {5496--5507},
    year = {2019},
    url = {http://papers.nips.cc/paper/8788-scalable-global-optimization-via-local-bayesian-optimization.pdf},
}

@article{Moss2020BOSHBO,
    title={BOSH: Bayesian Optimization by Sampling Hierarchically},
    author={Henry B. Moss and David S. Leslie and Paul Rayson},
    journal={ArXiv},
    year={2020},
    volume={abs/2007.00939}
}

@article{torossian2020bayesian,
<<<<<<< HEAD
  title={Bayesian quantile and expectile optimisation},
  author={Torossian, L{\'e}onard and Picheny, Victor and Durrande, Nicolas},
  journal={arXiv preprint arXiv:2001.04833},
  year={2020}
}

@inproceedings{hernandez2017parallel,
  title={Parallel and distributed Thompson sampling for large-scale accelerated exploration of chemical space},
  author={Hern{\'a}ndez-Lobato, Jos{\'e} Miguel and Requeima, James and Pyzer-Knapp, Edward O and Aspuru-Guzik, Al{\'a}n},
  booktitle={International conference on machine learning},
}

@inproceedings{wilson2020efficiently,
  title={Efficiently sampling functions from Gaussian process posteriors},
  author={Wilson, James and Borovitskiy, Viacheslav and Terenin, Alexander and Mostowsky, Peter and Deisenroth, Marc},
  booktitle={International Conference on Machine Learning},
=======
    title={Bayesian quantile and expectile optimisation},
    author={Torossian, L{\'e}onard and Picheny, Victor and Durrande, Nicolas},
    journal={arXiv preprint arXiv:2001.04833},
    year={2020}
}

@article{osband2021epistemic,
    title={Epistemic neural networks},
    author={Osband, Ian and Wen, Zheng and Asghari, Mohammad and Ibrahimi, Morteza and Lu, Xiyuan and Van Roy, Benjamin},
    journal={arXiv preprint arXiv:2107.08924},
    year={2021}
}

@article{amini2019deep,
    title={Deep evidential regression},
    author={Amini, Alexander and Schwarting, Wilko and Soleimany, Ava and Rus, Daniela},
    journal={arXiv preprint arXiv:1910.02600},
    year={2019}
}

@inproceedings{hernandez2015probabilistic,
    title={Probabilistic backpropagation for scalable learning of bayesian neural networks},
    author={Hern{\'a}ndez-Lobato, Jos{\'e} Miguel and Adams, Ryan},
    booktitle={International Conference on Machine Learning},
    pages={1861--1869},
    year={2015},
    organization={PMLR}
}

@article{lakshminarayanan2016simple,
    title={Simple and scalable predictive uncertainty estimation using deep ensembles},
    author={Lakshminarayanan, Balaji and Pritzel, Alexander and Blundell, Charles},
    journal={arXiv preprint arXiv:1612.01474},
    year={2016}
}

@inproceedings{gal2016dropout,
    title={Dropout as a bayesian approximation: Representing model uncertainty in deep learning},
    author={Gal, Yarin and Ghahramani, Zoubin},
    booktitle={International Conference on Machine Learning},
    pages={1050--1059},
    year={2016},
    organization={PMLR}
}

@inproceedings{blundell2015weight,
    title={Weight uncertainty in neural network},
    author={Blundell, Charles and Cornebise, Julien and Kavukcuoglu, Koray and Wierstra, Daan},
    booktitle={International Conference on Machine Learning},
    pages={1613--1622},
    year={2015},
    organization={PMLR}
}

@article{kadra2021well,
    title={Well-tuned Simple Nets Excel on Tabular Datasets},
    author={Kadra, Arlind and Lindauer, Marius and Hutter, Frank and Grabocka, Josif},
    journal={Advances in Neural Information Processing Systems},
    volume={34},
    year={2021}
>>>>>>> f3162a09
}<|MERGE_RESOLUTION|>--- conflicted
+++ resolved
@@ -322,24 +322,6 @@
 }
 
 @article{torossian2020bayesian,
-<<<<<<< HEAD
-  title={Bayesian quantile and expectile optimisation},
-  author={Torossian, L{\'e}onard and Picheny, Victor and Durrande, Nicolas},
-  journal={arXiv preprint arXiv:2001.04833},
-  year={2020}
-}
-
-@inproceedings{hernandez2017parallel,
-  title={Parallel and distributed Thompson sampling for large-scale accelerated exploration of chemical space},
-  author={Hern{\'a}ndez-Lobato, Jos{\'e} Miguel and Requeima, James and Pyzer-Knapp, Edward O and Aspuru-Guzik, Al{\'a}n},
-  booktitle={International conference on machine learning},
-}
-
-@inproceedings{wilson2020efficiently,
-  title={Efficiently sampling functions from Gaussian process posteriors},
-  author={Wilson, James and Borovitskiy, Viacheslav and Terenin, Alexander and Mostowsky, Peter and Deisenroth, Marc},
-  booktitle={International Conference on Machine Learning},
-=======
     title={Bayesian quantile and expectile optimisation},
     author={Torossian, L{\'e}onard and Picheny, Victor and Durrande, Nicolas},
     journal={arXiv preprint arXiv:2001.04833},
@@ -400,5 +382,16 @@
     journal={Advances in Neural Information Processing Systems},
     volume={34},
     year={2021}
->>>>>>> f3162a09
+}
+
+@inproceedings{hernandez2017parallel,
+  title={Parallel and distributed Thompson sampling for large-scale accelerated exploration of chemical space},
+  author={Hern{\'a}ndez-Lobato, Jos{\'e} Miguel and Requeima, James and Pyzer-Knapp, Edward O and Aspuru-Guzik, Al{\'a}n},
+  booktitle={International conference on machine learning},
+}
+
+@inproceedings{wilson2020efficiently,
+  title={Efficiently sampling functions from Gaussian process posteriors},
+  author={Wilson, James and Borovitskiy, Viacheslav and Terenin, Alexander and Mostowsky, Peter and Deisenroth, Marc},
+  booktitle={International Conference on Machine Learning},
 }