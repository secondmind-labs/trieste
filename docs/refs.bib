--- conflicted
+++ resolved
@@ -73,13 +73,13 @@
     year={2017}
 }
 
-<<<<<<< HEAD
 @article{daulton2020differentiable,
     title={Differentiable Expected Hypervolume Improvement for Parallel Multi-Objective Bayesian Optimization},
     author={Daulton, Samuel and Balandat, Maximilian and Bakshy, Eytan},
     journal={arXiv preprint arXiv:2006.05078},
     year={2020}
-=======
+
+
 @inproceedings{van1999multiobjective,
     title={Multiobjective evolutionary algorithm test suites},
     author={Van Veldhuizen, David A and Lamont, Gary B},
@@ -96,7 +96,6 @@
     pages={825--830},
     year={2002},
     organization={IEEE}
->>>>>>> 2f602b9e
 }
 
 @article{Couckuyt2012,
