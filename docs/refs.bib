--- conflicted
+++ resolved
@@ -210,7 +210,6 @@
 }
 
 @article{hebbal2019bayesian,
-<<<<<<< HEAD
     title={Bayesian optimization using deep {G}aussian processes},
     author={Hebbal, Ali and Brevault, Loic and Balesdent, Mathieu and Talbi, El-Ghazali and Melab, Nouredine},
     journal={arXiv preprint arXiv:1905.03350},
@@ -221,11 +220,6 @@
     author = {Surjanovic, S. and Bingham, D.}, 
     title = {Virtual Library of Simulation Experiments: Test Functions and Datasets}, 
     howpublished = {Retrieved October 15, 2021, from \url{http://www.sfu.ca/~ssurjano}} 
-=======
-  title={Bayesian optimization using deep {G}aussian processes},
-  author={Hebbal, Ali and Brevault, Loic and Balesdent, Mathieu and Talbi, El-Ghazali and Melab, Nouredine},
-  journal={arXiv preprint arXiv:1905.03350},
-  year={2019}
 }
 
 @InProceedings{kandasamy18a,
@@ -239,5 +233,4 @@
   series = {Proceedings of Machine Learning Research},
   publisher = {PMLR},
   url = {https://proceedings.mlr.press/v84/kandasamy18a.html}
->>>>>>> 9e08daf8
 }