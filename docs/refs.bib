--- conflicted
+++ resolved
@@ -120,8 +120,6 @@
     year={2019},
     publisher={Springer}
 }
-<<<<<<< HEAD
-=======
 
 
 @inproceedings{Gonzalez:2016,
@@ -140,5 +138,4 @@
   pages={713--722},
   year={2012},
   publisher={Springer}
-}
->>>>>>> d9b81a04
+}