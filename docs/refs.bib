@article{Jones:1998,
    title={Efficient global optimization of expensive black-box functions},
    author={Jones, Donald R and Schonlau, Matthias and Welch, William J},
    journal={Journal of Global optimization},
    volume={13},
    number={4},
    pages={455--492},
    year={1998},
    publisher={Springer}
}

@inproceedings{Srinivas:2010,
    author = "Srinivas, Niranjan and Krause, Andreas and Seeger, Matthias and Kakade, Sham M.",
    booktitle = "{Proceedings of the 27th International Conference on Machine Learning (ICML-10)}",
    editor = "F{\"u}rnkranz, Johannes and Joachims, Thorsten",
    pages = "1015--1022",
    publisher = "Omnipress",
    title = "{Gaussian Process Optimization in the Bandit Setting: No Regret and Experimental Design}",
    year = "2010"
}

@inproceedings{gardner14,
    title={Bayesian Optimization with Inequality Constraints},
    author={Jacob Gardner and Matt Kusner and Zhixiang and Kilian Weinberger and John Cunningham},
    booktitle={Proceedings of the 31st International Conference on Machine Learning},
    year={2014},
    volume={32},
    number={2},
    series={Proceedings of Machine Learning Research},
    month={22--24 Jun},
    publisher={PMLR},
    url={http://proceedings.mlr.press/v32/gardner14.html},
}

@article{schonlau1998global,
    title={Global versus local search in constrained optimization of computer models},
    author={Schonlau, Matthias and Welch, William J and Jones, Donald R},
    journal={Lecture Notes-Monograph Series},
    pages={11--25},
    year={1998},
    publisher={JSTOR}
}

@Inbook{Ginsbourger2010,
    author="Ginsbourger, David and Le Riche, Rodolphe and Carraro, Laurent",
    editor="Tenne, Yoel and Goh, Chi-Keong",
    title="Kriging Is Well-Suited to Parallelize Optimization",
    bookTitle="Computational Intelligence in Expensive Optimization Problems",
    year="2010",
    publisher="Springer Berlin Heidelberg",
    address="Berlin, Heidelberg",
    pages="131--162",
    isbn="978-3-642-10701-6",
    doi="10.1007/978-3-642-10701-6_6",
    url="https://doi.org/10.1007/978-3-642-10701-6_6"
}

@article{Picheny2013,
    author = {Picheny, Victor and Wagner, Tobias and Ginsbourger, David},
    year = {2013},
    month = {09},
    pages = {},
    title = {A benchmark of kriging-based infill criteria for noisy optimization},
    volume = {48},
    journal = {Structural and Multidisciplinary Optimization},
    doi = {10.1007/s00158-013-0919-4}
}

@article{wang2017max,
    title={Max-value entropy search for efficient Bayesian optimization},
    author={Wang, Zi and Jegelka, Stefanie},
    journal={arXiv preprint arXiv:1703.01968},
    year={2017}
}

@article{daulton2020differentiable,
    title={Differentiable Expected Hypervolume Improvement for Parallel Multi-Objective Bayesian Optimization},
    author={Daulton, Samuel and Balandat, Maximilian and Bakshy, Eytan},
    journal={arXiv preprint arXiv:2006.05078},
    year={2020}
}

@inproceedings{van1999multiobjective,
    title={Multiobjective evolutionary algorithm test suites},
    author={Van Veldhuizen, David A and Lamont, Gary B},
    booktitle={Proceedings of the 1999 ACM symposium on Applied computing},
    pages={351--357},
    year={1999}
}

@inproceedings{deb2002scalable,
    title={Scalable multi-objective optimization test problems},
    author={Deb, Kalyanmoy and Thiele, Lothar and Laumanns, Marco and Zitzler, Eckart},
    booktitle={Proceedings of the 2002 Congress on Evolutionary Computation. CEC'02 (Cat. No. 02TH8600)},
    volume={1},
    pages={825--830},
    year={2002},
    organization={IEEE}
}

@article{Couckuyt2012,
    author = {Couckuyt, Ivo and Deschrijver, Dirk and Dhaene, Tom},
    doi = {10.1109/CEC.2012.6256586},
    isbn = {9781467315098},
    journal = {2012 IEEE Congress on Evolutionary Computation, CEC 2012},
    keywords = {Kriging,expected improvement,multiobjective optimization,probability of improvement},
    mendeley-groups = {Cheap Expensive BO},
    pages = {10--15},
    title = {Towards efficient multiobjective optimization: Multiobjective statistical criterions},
    year = {2012}
}

@article{fonseca1995multiobjective,
    title={Multiobjective genetic algorithms made easy: selection sharing and mating restriction},
    author={Fonseca, Carlos M and Fleming, Peter J},
    year={1995},
    publisher={IET}
}

@article{yang2019efficient,
    title={Efficient computation of expected hypervolume improvement using box decomposition algorithms},
    author={Yang, Kaifeng and Emmerich, Michael and Deutz, Andr{\'e} and B{\"a}ck, Thomas},
    journal={Journal of Global Optimization},
    volume={75},
    number={1},
    pages={3--34},
    year={2019},
    publisher={Springer}
}

@inproceedings{Gonzalez:2016,
    title={Batch Bayesian optimization via local penalization},
    author={Gonz{\'a}lez, Javier and Dai, Zhenwen and Hennig, Philipp and Lawrence, Neil},
    booktitle={Artificial intelligence and statistics},
    year={2016}
}

@article{gramacy2012cases,
    title={Cases for the nugget in modeling computer experiments},
    author={Gramacy, Robert B and Lee, Herbert KH},
    journal={Statistics and Computing},
    volume={22},
    number={3},
    pages={713--722},
    year={2012},
    publisher={Springer}
}

@inproceedings{Alvi:2019,
    title={Asynchronous Batch Bayesian Optimisation with Improved Local Penalisation},
    author={Alvi, Ahsan and Ru, Binxin and Calliess, Jan-Peter and Roberts, Stephen and Osborne, Michael A},
    booktitle={International Conference on Machine Learning},
    year={2019},
}

@article{Huang:2006,
    title={Global optimization of stochastic black-box systems via sequential kriging meta-models},
    author={Huang, Deng and Allen, Theodore T and Notz, William I and Zeng, Ning},
    journal={Journal of global optimization},
    year={2006},
}

@article{Moss:2021,
    title={GIBBON: General-purpose Information-Based Bayesian OptimisatioN},
    author={Moss, Henry B and Leslie, David S and Gonzalez, Javier and Rayson, Paul},
    journal={arXiv preprint arXiv:2102.03324},
    year={2021}
}

@article{hernandez2014predictive,
    title={Predictive entropy search for efficient global optimization of black-box functions},
    author={Hern{\'a}ndez-Lobato, JM and Hoffman, MW and Ghahramani, Z},
    journal={Advances in Neural Information Processing Systems},
    year={2014}
}

@article{opper2009variational,
    title={The variational Gaussian approximation revisited},
    author={Opper, Manfred and Archambeau, C{\'e}dric},
    journal={Neural computation},
    year={2009},
}

@article{salimbeni2018natural,
    title={Natural gradients in practice: Non-conjugate variational inference in Gaussian process models},
    author={Salimbeni, Hugh and Eleftheriadis, Stefanos and Hensman, James},
    journal={International Conference on Artificial Intelligence and Statistics},
    year={2018},
}

@article{MacKay1992,
    title = {Information-Based Objective Functions for Active Data Selection},
    author = {MacKay, David J. C.},
    journal = {Neural Computation},
    number = {4},
    pages = {590--604},
    volume = {4},
    year = {1992}
}

@INPROCEEDINGS{dutordoir2017deep,
    author={Dutordoir, Vincent and Knudde, Nicolas and van der Herten, Joachim and Couckuyt, Ivo and Dhaene, Tom},
    booktitle={2017 Winter Simulation Conference (WSC)},
    title={Deep {G}aussian Process metamodeling of sequentially sampled non-stationary response surfaces},
    year={2017},
    volume={},
    number={},
    pages={1728-1739},
    doi={10.1109/WSC.2017.8247911}
}

@article{hebbal2019bayesian,
    title={Bayesian optimization using deep {G}aussian processes},
    author={Hebbal, Ali and Brevault, Loic and Balesdent, Mathieu and Talbi, El-Ghazali and Melab, Nouredine},
    journal={arXiv preprint arXiv:1905.03350},
    year={2019}
}

@misc{ssurjano2021, 
    author = {Surjanovic, S. and Bingham, D.}, 
    title = {Virtual Library of Simulation Experiments: Test Functions and Datasets}, 
    howpublished = {Retrieved October 15, 2021, from \url{http://www.sfu.ca/~ssurjano}} 
}

@InProceedings{kandasamy18a,
    title = {Parallelised Bayesian Optimisation via Thompson Sampling},
    author = {Kandasamy, Kirthevasan and Krishnamurthy, Akshay and Schneider, Jeff and Poczos, Barnabas},
    booktitle = {Proceedings of the Twenty-First International Conference on Artificial Intelligence and Statistics},
    pages = {133--142},
    year = {2018},
    editor = {Storkey, Amos and Perez-Cruz, Fernando},
    volume = {84},
    series = {Proceedings of Machine Learning Research},
    publisher = {PMLR},
    url = {https://proceedings.mlr.press/v84/kandasamy18a.html}
}

@article{ranjan2008sequential,
    title={Sequential experiment design for contour estimation from complex computer codes},
    author={Ranjan, Pritam and Bingham, Derek and Michailidis, George},
    journal={Technometrics},
    volume={50},
    number={4},
    pages={527--541},
    year={2008},
    publisher={Taylor \& Francis}
}

@article{bichon2008efficient,
    title={Efficient global reliability analysis for nonlinear implicit performance functions},
    author={Bichon, Barron J and Eldred, Michael S and Swiler, Laura Painton and Mahadevan, Sandaran and McFarland, John M},
    journal={AIAA journal},
    volume={46},
    number={10},
    pages={2459--2468},
    year={2008}
}

@article{bect2012sequential,
    title={Sequential design of computer experiments for the estimation of a probability of failure},
    author={Bect, Julien and Ginsbourger, David and Li, Ling and Picheny, Victor and Vazquez, Emmanuel},
    journal={Statistics and Computing},
    volume={22},
    number={3},
    pages={773--793},
    year={2012},
    publisher={Springer}
}

@article{Picheny2010,
  title={Adaptive Designs of Experiments for Accurate Approximation of Target Regions},
  author={Picheny, Victor and Ginsbourger, David and Roustant, Olivier and Haftka, Raphael T and Kim, Nam-Ho},
  journal={Journal of Mechanical Design},
  volume={132},
  number={7},
  year={2010},
  publisher={American Society of Mechanical Engineers ASME}
}

@incollection{chevalier2014corrected,
  title={Corrected kriging update formulae for batch-sequential data assimilation},
  author={Chevalier, Cl{\'e}ment and Ginsbourger, David and Emery, Xavier},
  booktitle={Mathematics of Planet Earth},
  pages={119--122},
  year={2014},
  publisher={Springer}
}

<<<<<<< HEAD
@incollection{ginsbourger2010kriging,
  title={Kriging is well-suited to parallelize optimization},
  author={Ginsbourger, David and Le Riche, Rodolphe and Carraro, Laurent},
  booktitle={Computational intelligence in expensive optimization problems},
  pages={131--162},
  year={2010},
  publisher={Springer}
}

@article{moss2021gibbon,
  title={GIBBON: General-purpose Information-Based Bayesian OptimisatioN},
  author={Moss, Henry B and Leslie, David S and Gonzalez, Javier and Rayson, Paul},
  journal={Journal of Machine Learning Research},
  pages={1--49},
  volume={22},
  year={2021}
=======
@article{wilson2018maximizing,
  title={Maximizing acquisition functions for Bayesian optimization},
  author={Wilson, James and Hutter, Frank and Deisenroth, Marc},
  journal={Advances in Neural Information Processing Systems},
  year={2018}
>>>>>>> 28b16516
}<|MERGE_RESOLUTION|>--- conflicted
+++ resolved
@@ -286,7 +286,6 @@
   publisher={Springer}
 }
 
-<<<<<<< HEAD
 @incollection{ginsbourger2010kriging,
   title={Kriging is well-suited to parallelize optimization},
   author={Ginsbourger, David and Le Riche, Rodolphe and Carraro, Laurent},
@@ -303,11 +302,10 @@
   pages={1--49},
   volume={22},
   year={2021}
-=======
+
 @article{wilson2018maximizing,
   title={Maximizing acquisition functions for Bayesian optimization},
   author={Wilson, James and Hutter, Frank and Deisenroth, Marc},
   journal={Advances in Neural Information Processing Systems},
   year={2018}
->>>>>>> 28b16516
 }