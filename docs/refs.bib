--- conflicted
+++ resolved
@@ -398,13 +398,13 @@
   year={2020}
 }
 
-<<<<<<< HEAD
 @inproceedings{titsias2009variational,
   title={Variational learning of inducing variables in sparse Gaussian processes},
   author={Titsias, Michalis},
   booktitle={Artificial intelligence and statistics},
   year={2009},
-=======
+}
+
 @misc{houlsby2011bayesian,
     title={Bayesian Active Learning for Classification and Preference Learning}, 
     author={Neil Houlsby and Ferenc Huszár and Zoubin Ghahramani and Máté Lengyel},
@@ -423,5 +423,4 @@
     number = {67},
     pages = {2035-2078},
     url = {http://jmlr.org/papers/v9/nickisch08a.html}
->>>>>>> 2d9ae057
 }