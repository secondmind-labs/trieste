--- conflicted
+++ resolved
@@ -258,11 +258,7 @@
 )
 
 # Set a batch size greater than 1 with the 'num_query_points' parameter
-<<<<<<< HEAD
-rule_ivr = EfficientGlobalOptimization(builder=acq_ivr, num_query_points=2)  # type: ignore
-=======
 rule_ivr = EfficientGlobalOptimization(builder=acq_ivr, num_query_points=2) # type: ignore
->>>>>>> 8a4e7562
 bo = trieste.bayesian_optimizer.BayesianOptimizer(observer, search_space)
 
 num_steps = 10
