--- conflicted
+++ resolved
@@ -96,7 +96,6 @@
     )
     gpflow.set_trainable(gpr.likelihood, False)
 
-<<<<<<< HEAD
     return gpr
 
 # build the model
@@ -109,12 +108,6 @@
     ),
     num_kernel_samples=100,
 )
-=======
-    return GaussianProcessRegression(gpr)
-
-
-model = build_gp_model(initial_data, 20, 10000)
->>>>>>> 22febb00
 
 
 # %% [markdown]
