--- conflicted
+++ resolved
@@ -54,11 +54,7 @@
     """
 
     if contour:
-<<<<<<< HEAD
-        ax.contour(xx, yy, f.reshape(*xx.shape), 80, alpha=alpha, zorder=-1)
-=======
         return ax.contour(xx, yy, f.reshape(*xx.shape), 80, alpha=alpha)
->>>>>>> 52a451e1
     else:
         return ax.plot_surface(
             xx,
