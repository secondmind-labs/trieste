--- conflicted
+++ resolved
@@ -24,11 +24,5 @@
 box2d
 
 # pin to version of TF used in prod
-<<<<<<< HEAD
-gpflux == 0.2.3
-tensorflow ~= 2.6.0
-tensorflow-probability ~= 0.12.0
-=======
 tensorflow ~= 2.8.0
-tensorflow-probability ~= 0.13.0
->>>>>>> 61179e07
+tensorflow-probability ~= 0.13.0