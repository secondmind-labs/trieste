--- conflicted
+++ resolved
@@ -39,21 +39,12 @@
     python_requires="~=3.7",
     install_requires=[
         "absl-py",
-<<<<<<< HEAD
-        "dill",
-        "gpflow==2.5.2",
-        "gpflux==0.2.7",
-        "numpy",
-        "tensorflow>=2.6.0",
-        "tensorflow-probability>=0.12",
-=======
         "dill!=0.3.6",
         "gpflow>=2.6.3",
         "gpflux>=0.3.1",
         "numpy",
         "tensorflow>=2.5",
         "tensorflow-probability>=0.13",
->>>>>>> 61179e07
         "greenlet>=1.1.0",
     ],
     extras_require={
